--- conflicted
+++ resolved
@@ -1,11 +1,8 @@
 ;;; GNU Guix --- Functional package management for GNU
 ;;; Copyright © 2016, 2017, 2018 Julien Lepiller <julien@lepiller.eu>
 ;;; Copyright © 2017 Ben Woodcroft <donttrustben@gmail.com>
-<<<<<<< HEAD
 ;;; Copyright © 2021 Ludovic Courtès <ludo@gnu.org>
-=======
 ;;; Copyright © 2021 pukkamustard <pukkamustard@posteo.net>
->>>>>>> 49922efb
 ;;;
 ;;; This file is part of GNU Guix.
 ;;;
@@ -114,7 +111,6 @@
   "Build SOURCE using OCAML, and with INPUTS. This assumes that SOURCE
 provides a 'setup.ml' file as its build system."
   (define builder
-<<<<<<< HEAD
     (with-imported-modules imported-modules
       #~(begin
           (use-modules #$@modules)
@@ -135,6 +131,7 @@
                       #:out-of-source? #$out-of-source?
                       #:jbuild? #$jbuild?
                       #:package #$package
+                      #:profile #$profile
                       #:tests? #$tests?
                       #:test-target #$test-target
                       #:install-target #$install-target
@@ -143,37 +140,6 @@
                       #:strip-binaries? #$strip-binaries?
                       #:strip-flags #$strip-flags
                       #:strip-directories #$strip-directories))))
-=======
-    `(begin
-       (use-modules ,@modules)
-       (dune-build #:source ,(match (assoc-ref inputs "source")
-                               (((? derivation? source))
-                                (derivation->output-path source))
-                               ((source)
-                                source)
-                               (source
-                                source))
-                   #:system ,system
-                   #:outputs %outputs
-                   #:inputs %build-inputs
-                   #:search-paths ',(map search-path-specification->sexp
-                                         search-paths)
-                   #:phases ,phases
-                   #:test-flags ,test-flags
-                   #:build-flags ,build-flags
-                   #:out-of-source? ,out-of-source?
-                   #:jbuild? ,jbuild?
-                   #:package ,package
-                   #:profile ,profile
-                   #:tests? ,tests?
-                   #:test-target ,test-target
-                   #:install-target ,install-target
-                   #:validate-runpath? ,validate-runpath?
-                   #:patch-shebangs? ,patch-shebangs?
-                   #:strip-binaries? ,strip-binaries?
-                   #:strip-flags ,strip-flags
-                   #:strip-directories ,strip-directories)))
->>>>>>> 49922efb
 
   (gexp->derivation name builder
                     #:system system
