--- conflicted
+++ resolved
@@ -235,7 +235,8 @@
     ('gzip         (filtered-port `(,%gzip "-dc") input))
     ('lzip         (values (lzip-port 'make-lzip-input-port input)
                            '()))
-<<<<<<< HEAD
+    ('zstd         (values (zstd-port 'make-zstd-input-port input)
+                           '()))
     (_             (error "unsupported compression scheme" compression))))
 
 (define (compressed-port compression input)
@@ -247,9 +248,6 @@
     ('xz           (filtered-port `(,%xz "-c" ,@(%xz-parallel-args)) input))
     ('gzip         (filtered-port `(,%gzip "-c") input))
     ('lzip         (values (lzip-port 'make-lzip-input-port/compressed input)
-=======
-    ('zstd         (values (zstd-port 'make-zstd-input-port input)
->>>>>>> 63cf277b
                            '()))
     (_             (error "unsupported compression scheme" compression))))
 
