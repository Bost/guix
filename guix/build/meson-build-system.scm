;;; GNU Guix --- Functional package management for GNU
;;; Copyright © 2017 Peter Mikkelsen <petermikkelsen10@gmail.com>
<<<<<<< HEAD
;;; Copyright © 2018 Ricardo Wurmus <rekado@elephly.net>
=======
;;; Copyright © 2018 Marius Bakke <mbakke@fastmail.com>
>>>>>>> 7b38f045
;;;
;;; This file is part of GNU Guix.
;;;
;;; GNU Guix is free software; you can redistribute it and/or modify it
;;; under the terms of the GNU General Public License as published by
;;; the Free Software Foundation; either version 3 of the License, or (at
;;; your option) any later version.
;;;
;;; GNU Guix is distributed in the hope that it will be useful, but
;;; WITHOUT ANY WARRANTY; without even the implied warranty of
;;; MERCHANTABILITY or FITNESS FOR A PARTICULAR PURPOSE.  See the
;;; GNU General Public License for more details.
;;;
;;; You should have received a copy of the GNU General Public License
;;; along with GNU Guix.  If not, see <http://www.gnu.org/licenses/>.

(define-module (guix build meson-build-system)
  #:use-module ((guix build gnu-build-system) #:prefix gnu:)
  #:use-module ((guix build glib-or-gtk-build-system) #:prefix glib-or-gtk:)
  #:use-module (guix build utils)
  #:use-module (guix build rpath)
  #:use-module (guix build gremlin)
  #:use-module (guix elf)
  #:use-module (ice-9 match)
  #:use-module (rnrs io ports)
  #:use-module (srfi srfi-1)
  #:export (%standard-phases
            meson-build))

;; Commentary:
;;
;; Builder-side code of the standard meson build procedure.
;;
;; Code:

(define* (configure #:key outputs configure-flags build-type
                    #:allow-other-keys)
  "Configure the given package."
  (let* ((out (assoc-ref outputs "out"))
         (source-dir (getcwd))
         (build-dir "../build")
         (prefix (assoc-ref outputs "out"))
         (args `(,(string-append "--prefix=" prefix)
                 ,(string-append "--buildtype=" build-type)
                 ,(string-append "-Dc_link_args=-Wl,-rpath="
                                 (assoc-ref outputs "out") "/lib")
                 ,(string-append "-Dcpp_link_args=-Wl,-rpath="
                                 (assoc-ref outputs "out") "/lib")
                 ,@configure-flags
                 ,source-dir)))

    (mkdir build-dir)
    (chdir build-dir)
    (apply invoke "meson" args)))

(define* (build #:key parallel-build?
                #:allow-other-keys)
  "Build a given meson package."
  (invoke "ninja" "-j" (if parallel-build?
                           (number->string (parallel-job-count))
                           "1")))

(define* (check #:key test-target parallel-tests? tests?
                #:allow-other-keys)
  (setenv "MESON_TESTTHREADS"
          (if parallel-tests?
              (number->string (parallel-job-count))
              "1"))
  (if tests?
      (invoke "ninja" test-target)
      (format #t "test suite not run~%"))
  #t)

(define* (install #:rest args)
  (invoke "ninja" "install"))

(define* (fix-runpath #:key (elf-directories '("lib" "lib64" "libexec"
                                               "bin" "sbin"))
                      outputs #:allow-other-keys)
  "Try to make sure all ELF files in ELF-DIRECTORIES are able to find their
local dependencies in their RUNPATH, by searching for the needed libraries in
the directories of the package, and adding them to the RUNPATH if needed.
Also shrink the RUNPATH to what is needed,
since a lot of directories are left over from the build phase of meson,
for example libraries only needed for the tests."

  ;; Find the directories (if any) that contains DEP-NAME.  The directories
  ;; searched are the ones that ELF-FILES are in.
  (define (find-deps dep-name elf-files)
    (map dirname (filter (lambda (file)
                           (string=? dep-name (basename file)))
                         elf-files)))

  ;; Return a list of libraries that FILE needs.
  (define (file-needed file)
    (let* ((elf (call-with-input-file file
                  (compose parse-elf get-bytevector-all)))
           (dyninfo (elf-dynamic-info elf)))
      (if dyninfo
          (elf-dynamic-info-needed dyninfo)
          '())))


  ;; If FILE needs any libs that are part of ELF-FILES, the RUNPATH
  ;; is modified accordingly.
  (define (handle-file file elf-files)
    (let* ((dep-dirs (concatenate (map (lambda (dep-name)
                                         (find-deps dep-name elf-files))
                                       (file-needed file)))))
      (unless (null? dep-dirs)
        (augment-rpath file (string-join dep-dirs ":")))))

  (define handle-output
    (match-lambda
      ((output . directory)
       (let* ((elf-dirnames (map (lambda (subdir)
                                   (string-append directory "/" subdir))
                                 elf-directories))
              (existing-elf-dirs (filter (lambda (dir)
                                            (and (file-exists? dir)
                                                 (file-is-directory? dir)))
                                          elf-dirnames))
              (elf-pred (lambda (name stat)
                          (elf-file? name)))
              (elf-list (concatenate (map (lambda (dir)
                                            (find-files dir elf-pred))
                                          existing-elf-dirs))))
         (for-each (lambda (elf-file)
                     (strip-runpath elf-file)
                     (handle-file elf-file elf-list))
                   elf-list)))))
  (for-each handle-output outputs)
  #t)

(define %standard-phases
  ;; The standard-phases of glib-or-gtk contains a superset of the phases
  ;; from the gnu-build-system.  If the glib-or-gtk? key is #f (the default)
  ;; then the extra phases will be removed again in (guix build-system meson).
  (modify-phases glib-or-gtk:%standard-phases
    (replace 'configure configure)
    (replace 'build build)
    (replace 'check check)
    ;; XXX: We used to have 'fix-runpath' here, but it appears no longer
    ;; necessary with newer Meson.  However on 'core-updates' there is a
    ;; useful 'strip-runpath' procedure to ensure no bogus directories in
    ;; RUNPATH (remember that we tell Meson to not touch RUNPATH in
    ;; (@ (gnu packages build-tools) meson-for-build)), so it should be
    ;; re-added there sans the augment-rpath calls (which are not needed).
    (replace 'install install)))

(define* (meson-build #:key inputs phases
                      #:allow-other-keys #:rest args)
  "Build the given package, applying all of PHASES in order."
  (apply gnu:gnu-build #:inputs inputs #:phases phases args))

;;; meson-build-system.scm ends here<|MERGE_RESOLUTION|>--- conflicted
+++ resolved
@@ -1,10 +1,7 @@
 ;;; GNU Guix --- Functional package management for GNU
 ;;; Copyright © 2017 Peter Mikkelsen <petermikkelsen10@gmail.com>
-<<<<<<< HEAD
 ;;; Copyright © 2018 Ricardo Wurmus <rekado@elephly.net>
-=======
 ;;; Copyright © 2018 Marius Bakke <mbakke@fastmail.com>
->>>>>>> 7b38f045
 ;;;
 ;;; This file is part of GNU Guix.
 ;;;
