;;; GNU Guix --- Functional package management for GNU
;;; Copyright © 2013, 2014, 2015 Andreas Enge <andreas@enge.fr>
;;; Copyright © 2015 Sou Bunnbu <iyzsong@gmail.com>
;;; Copyright © 2015, 2018, 2019 Ludovic Courtès <ludo@gnu.org>
;;; Copyright © 2015, 2016, 2017, 2018, 2019 Efraim Flashner <efraim@flashner.co.il>
;;; Copyright © 2016, 2017 ng0 <ng0@n0.is>
;;; Copyright © 2016 Thomas Danckaert <post@thomasdanckaert.be>
;;; Copyright © 2017, 2018, 2019 Ricardo Wurmus <rekado@elephly.net>
;;; Copyright © 2017 Quiliro <quiliro@fsfla.org>
;;; Copyright © 2017, 2018 Tobias Geerinckx-Rice <me@tobias.gr>
;;; Copyright © 2018 Nicolas Goaziou <mail@nicolasgoaziou.fr>
;;; Copyright © 2018 Hartmut Goebel <h.goebel@crazy-compilers.com>
;;; Copyright © 2018 Eric Bavier <bavier@member.fsf.org>
;;; Copyright © 2019 Marius Bakke <mbakke@fastmail.com>
;;; Copyright © 2018 John Soo <jsoo1@asu.edu>
;;;
;;; This file is part of GNU Guix.
;;;
;;; GNU Guix is free software; you can redistribute it and/or modify it
;;; under the terms of the GNU General Public License as published by
;;; the Free Software Foundation; either version 3 of the License, or (at
;;; your option) any later version.
;;;
;;; GNU Guix is distributed in the hope that it will be useful, but
;;; WITHOUT ANY WARRANTY; without even the implied warranty of
;;; MERCHANTABILITY or FITNESS FOR A PARTICULAR PURPOSE.  See the
;;; GNU General Public License for more details.
;;;
;;; You should have received a copy of the GNU General Public License
;;; along with GNU Guix.  If not, see <http://www.gnu.org/licenses/>.

(define-module (gnu packages qt)
  #:use-module ((guix licenses) #:prefix license:)
  #:use-module (guix packages)
  #:use-module (guix download)
  #:use-module (guix git-download)
  #:use-module (guix build-system cmake)
  #:use-module (guix build-system gnu)
  #:use-module (guix build-system trivial)
  #:use-module (guix packages)
  #:use-module (guix deprecation)
  #:use-module (guix utils)
  #:use-module (gnu packages)
  #:use-module (gnu packages base)
  #:use-module (gnu packages bison)
  #:use-module (gnu packages cmake)
  #:use-module (gnu packages compression)
  #:use-module (gnu packages cups)
  #:use-module (gnu packages databases)
  #:use-module (gnu packages documentation)
  #:use-module (gnu packages fontutils)
  #:use-module (gnu packages flex)
  #:use-module (gnu packages freedesktop)
  #:use-module (gnu packages gcc)
  #:use-module (gnu packages gl)
  #:use-module (gnu packages glib)
  #:use-module (gnu packages gperf)
  #:use-module (gnu packages gstreamer)
  #:use-module (gnu packages gtk)
  #:use-module (gnu packages icu4c)
  #:use-module (gnu packages image)
  #:use-module (gnu packages linux)
  #:use-module (gnu packages llvm)
  #:use-module (gnu packages maths)
  #:use-module (gnu packages nss)
  #:use-module (gnu packages pciutils)
  #:use-module (gnu packages pcre)
  #:use-module (gnu packages perl)
  #:use-module (gnu packages pkg-config)
  #:use-module (gnu packages pulseaudio)
  #:use-module (gnu packages python)
  #:use-module (gnu packages python-xyz)
  #:use-module (gnu packages ruby)
  #:use-module (gnu packages sdl)
  #:use-module (gnu packages sqlite)
  #:use-module (gnu packages tls)
  #:use-module (gnu packages vulkan)
  #:use-module (gnu packages xdisorg)
  #:use-module (gnu packages xorg)
  #:use-module (gnu packages xml)
  #:use-module (srfi srfi-1))

(define-public grantlee
  (package
    (name "grantlee")
    (version "5.1.0")
    (source
      (origin
        (method git-fetch)
        (uri (git-reference
              (url "https://github.com/steveire/grantlee.git")
              (commit (string-append "v" version))))
        (file-name (git-file-name name version))
        (sha256
         (base32 "1dmah2gd6zd4fgz2f4ir11dazqg067hjz8xshhywhfsmavchi626"))))
    (native-inputs
     ;; Optional: lcov and cccc, both are for code coverage
     `(("doxygen" ,doxygen)))
    (inputs
     `(("qtbase" ,qtbase)
       ("qtscript" ,qtscript)))
    (build-system cmake-build-system)
    (arguments
     `(#:configure-flags '("-DCMAKE_CXX_STANDARD=11")
       #:phases
       (modify-phases %standard-phases
         (add-after 'unpack 'delete-broken-tests
           (lambda _
             ;; TODO: Two date tests (for date01 and date02) fail for unknown
             ;; reasons.
             ;;   Actual   (result): ""
             ;;   Expected (output): "01"
             ;;   Actual   (result): ""
             ;;   Expected (output): "Jan. 1, 2008"
             (delete-file "templates/tests/testfilters.cpp")
             (substitute* "templates/tests/CMakeLists.txt"
               (("testfilters") ""))
             #t))
         (add-before 'check 'check-setup
           (lambda _
             ;; make Qt render "offscreen", required for tests
             (setenv "QT_QPA_PLATFORM" "offscreen")
             #t)))))
    (home-page "https://github.com/steveire/grantlee")
    (synopsis "Libraries for text templating with Qt")
    (description "Grantlee Templates can be used for theming and generation of
other text such as code.  The syntax uses the syntax of the Django template
system, and the core design of Django is reused in Grantlee.")
    (license license:lgpl2.0+)))

(define-public qt-4
  (package
    (name "qt")
<<<<<<< HEAD
    (version "5.12.5")
    (outputs '("out" "examples"))
=======
    (version "4.8.7")
>>>>>>> 528b5239
    (source (origin
             (method url-fetch)
             (uri (string-append "http://download.qt-project.org/official_releases/qt/"
                                 (string-copy version 0 (string-rindex version #\.))
                                 "/" version
                                 "/qt-everywhere-opensource-src-"
                                 version ".tar.gz"))
             (sha256
              (base32
<<<<<<< HEAD
               "160jr7w39lpd7cwnlbgf5yj8halan7zpnxj2hbwwlrvpvchrwad2"))
             (modules '((guix build utils)))
             (snippet
              '(begin
                ;; Remove qtwebengine, which relies on a bundled copy of
                ;; chromium. Not only does it fail compilation in qt 5.5:
                ;;    3rdparty/chromium/ui/gfx/codec/jpeg_codec.cc:362:10:
                ;;    error: cannot convert ‘bool’ to ‘boolean’ in return
                ;; it might also pose security problems.
                ;; Alternatively, we could use the "-skip qtwebengine"
                ;; configuration option.
                (delete-file-recursively "qtwebengine")
                ;; The following snippets are copied from their mondular-qt counterparts.
                (for-each
                  (lambda (dir)
                    (delete-file-recursively (string-append "qtbase/src/3rdparty/" dir)))
                  (list "double-conversion" "freetype" "harfbuzz-ng"
                        "libpng" "libjpeg" "pcre2" "sqlite" "xcb"
                        "zlib"))
                (for-each
                  (lambda (dir)
                    (delete-file-recursively dir))
                  (list "qtimageformats/src/3rdparty"
                        "qtmultimedia/examples/multimedia/spectrum/3rdparty"
                        "qtwayland/examples"
                        "qtscxml/tests/3rdparty"
                        "qtcanvas3d/examples/canvas3d/3rdparty"))
                ;; Tests depend on this example, which depends on the 3rd party code.
                (substitute* "qtmultimedia/examples/multimedia/multimedia.pro"
                  (("spectrum") "#"))
                (substitute* "qtxmlpatterns/tests/auto/auto.pro"
                  (("qxmlquery") "# qxmlquery")
                  (("xmlpatterns ") "# xmlpatterns"))
                (substitute* "qtwebglplugin/tests/plugins/platforms/platforms.pro"
                  (("webgl") "# webgl"))
                (substitute* "qtscxml/tests/auto/auto.pro"
                  (("scion") "#"))
                (substitute* "qtnetworkauth/tests/auto/auto.pro"
                  (("oauth1 ") "# oauth1 "))
                (substitute* "qtremoteobjects/tests/auto/qml/qml.pro"
                  (("integration") "# integration")
                  (("usertypes") "# usertypes"))
                #t))))
=======
               "183fca7n7439nlhxyg1z7aky0izgbyll3iwakw4gwivy16aj5272"))
             (patches (search-patches "qt4-ldflags.patch"))
             (modules '((guix build utils)))
             (snippet
              ;; Remove webkit module, which is not built.
              '(begin (delete-file-recursively "src/3rdparty/webkit")
                      #t))))
>>>>>>> 528b5239
    (build-system gnu-build-system)
    (propagated-inputs
     `(("mesa" ,mesa)))
    (inputs
     `(("alsa-lib" ,alsa-lib)
       ("bluez" ,bluez)
       ("cups" ,cups)
       ("dbus" ,dbus)
       ("double-conversion" ,double-conversion)
       ("expat" ,expat)
       ("fontconfig" ,fontconfig)
       ("freetype" ,freetype)
       ("glib" ,glib)
       ("gstreamer" ,gstreamer)
       ("gst-plugins-base" ,gst-plugins-base)
       ("icu4c" ,icu4c)
       ("jasper" ,jasper)
       ("libinput" ,libinput-minimal)
       ("libmng" ,libmng)
       ("libpci" ,pciutils)
       ("libpng" ,libpng)
       ("libtiff" ,libtiff)
       ("libwebp" ,libwebp)
       ("libx11" ,libx11)
       ("libxcomposite" ,libxcomposite)
       ("libxcursor" ,libxcursor)
       ("libxext" ,libxext)
       ("libxfixes" ,libxfixes)
       ("libxi" ,libxi)
       ("libxinerama" ,libxinerama)
       ("libxkbcommon" ,libxkbcommon)
       ("libxml2" ,libxml2)
       ("libxrandr" ,libxrandr)
       ("libxrender" ,libxrender)
       ("libxslt" ,libxslt)
       ("libxtst" ,libxtst)
       ("mtdev" ,mtdev)
       ("mariadb" ,mariadb "lib")
       ("mariadb-dev" ,mariadb "dev")
       ("nss" ,nss)
       ("postgresql" ,postgresql)
       ("pulseaudio" ,pulseaudio)
       ("pcre2" ,pcre2)
       ("sqlite" ,sqlite-with-column-metadata)
       ("udev" ,eudev)
       ("unixodbc" ,unixodbc)
       ("wayland" ,wayland)
       ("xcb-util" ,xcb-util)
       ("xcb-util-image" ,xcb-util-image)
       ("xcb-util-keysyms" ,xcb-util-keysyms)
       ("xcb-util-renderutil" ,xcb-util-renderutil)
       ("xcb-util-wm" ,xcb-util-wm)
       ("zlib" ,zlib)
       ("libjpeg" ,libjpeg-8)
       ("libsm" ,libsm)
       ("openssl" ,openssl-1.0)))
    (native-inputs
     `(;; XXX: The JavaScriptCore engine does not build with the C++11 standard.
       ;; We could build it with -std=gnu++98, but then we'll get in trouble with
       ;; ICU later.  Just keep using GCC 5 for now.
       ("gcc" ,gcc-5)
       ("bison" ,bison)
       ("flex" ,flex)
       ("gperf" ,gperf)
       ("perl" ,perl)
       ("pkg-config" ,pkg-config)
       ("python" ,python-2)
       ("ruby" ,ruby)
       ("which" ,(@ (gnu packages base) which))))
    ;; Note: there are 37 MiB of examples and a '-exampledir' configure flags,
    ;; but we can't make them a separate output because "out" and "examples"
    ;; would refer to each other.
    (outputs '("out"                             ;112MiB core + 37MiB examples
               "doc"))                           ;280MiB of HTML + code
    (arguments
     `(#:phases
       (modify-phases %standard-phases
         (replace
          'configure
          (lambda* (#:key outputs #:allow-other-keys)
            (let ((out (assoc-ref outputs "out"))
                  (doc (assoc-ref outputs "doc")))
              (substitute* '("configure")
                (("/bin/pwd") (which "pwd")))
              (substitute* "src/corelib/global/global.pri"
                (("/bin/ls") (which "ls")))

              (invoke
                "./configure"
                "-verbose"
                "-prefix" out
                "-nomake" "examples demos"
                ;; Note: Don't pass '-docdir' since 'qmake' and
                ;; libQtCore would record its value, thereby defeating
                ;; the whole point of having a separate output.
                "-datadir" (string-append out "/share/qt-" ,version
                                          "/data")
                "-importdir" (string-append out "/lib/qt-4"
                                            "/imports")
                "-plugindir" (string-append out "/lib/qt-4"
                                            "/plugins")
                "-translationdir" (string-append out "/share/qt-" ,version
                                                 "/translations")
                "-demosdir"    (string-append out "/share/qt-" ,version
                                              "/demos")
                "-examplesdir" (string-append out "/share/qt-" ,version
                                              "/examples")
                "-opensource"
                "-confirm-license"
                ;; explicitly link with dbus instead of dlopening it
                "-dbus-linked"
                ;; Skip the webkit module; it fails to build on armhf
                ;; and, apart from that, may pose security risks.
                "-no-webkit"
                ;; don't use the precompiled headers
                "-no-pch"
                ;; drop special machine instructions not supported
                ;; on all instances of the target
                ,@(if (string-prefix? "x86_64"
                                      (or (%current-target-system)
                                          (%current-system)))
                      '()
                      '("-no-mmx"
                        "-no-3dnow"
                        "-no-sse"
                        "-no-sse2"))
                "-no-sse3"
                "-no-ssse3"
                "-no-sse4.1"
                "-no-sse4.2"
                "-no-avx"))))
         (add-after
          'install 'move-doc
          (lambda* (#:key outputs #:allow-other-keys)
            ;; Because of qt4-documentation-path.patch, documentation ends up
            ;; being installed in OUT.  Move it to the right place.
            (let* ((out    (assoc-ref outputs "out"))
                   (doc    (assoc-ref outputs "doc"))
                   (olddoc (string-append out "/doc"))
                   (docdir (string-append doc "/share/doc/qt-" ,version)))
              (mkdir-p (dirname docdir))

              ;; Note: We can't use 'rename-file' here because OUT and DOC are
              ;; different "devices" due to bind-mounts.
              (copy-recursively olddoc docdir)
              (delete-file-recursively olddoc)
              #t))))))
    (native-search-paths
     (list (search-path-specification
            (variable "QMAKEPATH")
            (files '("lib/qt5")))
           (search-path-specification
            (variable "QML2_IMPORT_PATH")
            (files '("lib/qt5/qml")))
           (search-path-specification
            (variable "QT_PLUGIN_PATH")
            (files '("lib/qt5/plugins")))
           (search-path-specification
            (variable "XDG_DATA_DIRS")
            (files '("share")))
           (search-path-specification
            (variable "XDG_CONFIG_DIRS")
            (files '("etc/xdg")))))
    (home-page "https://www.qt.io/")
    (synopsis "Cross-platform GUI library")
    (description "Qt is a cross-platform application and UI framework for
developers using C++ or QML, a CSS & JavaScript like language.")
    (license (list license:lgpl2.1 license:lgpl3))

    ;; Qt 4: 'QBasicAtomicPointer' leads to build failures on MIPS;
    ;; see <http://hydra.gnu.org/build/112828>.
    ;; Qt 5: assembler error; see <http://hydra.gnu.org/build/112526>.
    (supported-systems (delete "mips64el-linux" %supported-systems))))

(define-public qtbase
  (package
    (name "qtbase")
    (version "5.12.5")
    (source (origin
             (method url-fetch)
             (uri (string-append "https://download.qt.io/official_releases/qt/"
                                 (version-major+minor version) "/" version
                                 "/submodules/" name "-everywhere-src-"
                                 version ".tar.xz"))
             (sha256
              (base32
               "09fnwjyxl4fsvlajkdvizw9spfkxq5mvaqld7mckxnm9ppxvz2pw"))
             ;; Use TZDIR to avoid depending on package "tzdata".
             (patches (search-patches "qtbase-use-TZDIR.patch"))
             (modules '((guix build utils)))
             (snippet
               ;; corelib uses bundled harfbuzz, md4, md5, sha3
              '(begin
                (with-directory-excursion "src/3rdparty"
                  (for-each delete-file-recursively
                            (list "double-conversion" "freetype" "harfbuzz-ng"
                                  "libpng" "libjpeg" "pcre2" "sqlite" "xcb"
                                  "zlib"))
                  #t)))))
    (build-system gnu-build-system)
    (propagated-inputs
     `(("mesa" ,mesa)
       ("which" ,(@ (gnu packages base) which))))
    (inputs
     `(("alsa-lib" ,alsa-lib)
       ("cups" ,cups)
       ("dbus" ,dbus)
       ("double-conversion" ,double-conversion)
       ("eudev" ,eudev)
       ("expat" ,expat)
       ("fontconfig" ,fontconfig)
       ("freetype" ,freetype)
       ("glib" ,glib)
       ("harfbuzz" ,harfbuzz)
       ("icu4c" ,icu4c)
       ("libinput" ,libinput-minimal)
       ("libjpeg" ,libjpeg)
       ("libmng" ,libmng)
       ("libpng" ,libpng)
       ("libx11" ,libx11)
       ("libxcomposite" ,libxcomposite)
       ("libxcursor" ,libxcursor)
       ("libxfixes" ,libxfixes)
       ("libxi" ,libxi)
       ("libxinerama" ,libxinerama)
       ("libxkbcommon" ,libxkbcommon)
       ("libxml2" ,libxml2)
       ("libxrandr" ,libxrandr)
       ("libxrender" ,libxrender)
       ("libxslt" ,libxslt)
       ("libxtst" ,libxtst)
       ("mtdev" ,mtdev)
       ("mariadb" ,mariadb "lib")
       ("mariadb-dev" ,mariadb "dev")
       ("nss" ,nss)
       ("openssl" ,openssl)
       ("pcre2" ,pcre2)
       ("postgresql" ,postgresql)
       ("pulseaudio" ,pulseaudio)
       ("sqlite" ,sqlite-with-column-metadata)
       ("unixodbc" ,unixodbc)
       ("xcb-util" ,xcb-util)
       ("xcb-util-image" ,xcb-util-image)
       ("xcb-util-keysyms" ,xcb-util-keysyms)
       ("xcb-util-renderutil" ,xcb-util-renderutil)
       ("xcb-util-wm" ,xcb-util-wm)
       ("zlib" ,zlib)))
    (native-inputs
     `(("bison" ,bison)
       ("flex" ,flex)
       ("gperf" ,gperf)
       ("perl" ,perl)
       ("pkg-config" ,pkg-config)
       ("python" ,python-2)
       ("vulkan-headers" ,vulkan-headers)
       ("ruby" ,ruby)))
    (arguments
     `(#:phases
       (modify-phases %standard-phases
         (add-after 'configure 'patch-bin-sh
           (lambda _
             (substitute* '("config.status"
                            "configure"
                            "mkspecs/features/qt_functions.prf"
                            "qmake/library/qmakebuiltins.cpp")
                          (("/bin/sh") (which "sh")))
             #t))
         (replace 'configure
           (lambda* (#:key outputs #:allow-other-keys)
             (let ((out (assoc-ref outputs "out")))
               (substitute* "configure"
                 (("/bin/pwd") (which "pwd")))
               (substitute* "src/corelib/global/global.pri"
                 (("/bin/ls") (which "ls")))
               ;; The configuration files for other Qt5 packages are searched
               ;; through a call to "find_package" in Qt5Config.cmake, which
               ;; disables the use of CMAKE_PREFIX_PATH via the parameter
               ;; "NO_DEFAULT_PATH". Re-enable it so that the different
               ;; components can be installed in different places.
               (substitute* (find-files "." ".*\\.cmake")
                 (("NO_DEFAULT_PATH") ""))
               ;; do not pass "--enable-fast-install", which makes the
               ;; configure process fail
               (invoke
                 "./configure"
                 "-verbose"
                 "-prefix" out
                 "-docdir" (string-append out "/share/doc/qt5")
                 "-headerdir" (string-append out "/include/qt5")
                 "-archdatadir" (string-append out "/lib/qt5")
                 "-datadir" (string-append out "/share/qt5")
                 "-examplesdir" (string-append
                                  out "/share/doc/qt5/examples")
                 "-opensource"
                 "-confirm-license"

                 ;; These features require higher versions of Linux than the
                 ;; minimum version of the glibc.  See
                 ;; src/corelib/global/minimum-linux_p.h.  By disabling these
                 ;; features Qt5 applications can be used on the oldest
                 ;; kernels that the glibc supports, including the RHEL6
                 ;; (2.6.32) and RHEL7 (3.10) kernels.
                 "-no-feature-getentropy"  ; requires Linux 3.17

                 ;; Do not build examples; if desired, these could go
                 ;; into a separate output, but for the time being, we
                 ;; prefer to save the space and build time.
                 "-no-compile-examples"
                 ;; Most "-system-..." are automatic, but some use
                 ;; the bundled copy by default.
                 "-system-sqlite"
                 "-system-harfbuzz"
                 "-system-pcre"
                 ;; explicitly link with openssl instead of dlopening it
                 "-openssl-linked"
                 ;; explicitly link with dbus instead of dlopening it
                 "-dbus-linked"
                 ;; don't use the precompiled headers
                 "-no-pch"
                 ;; drop special machine instructions that do not have
                 ;; runtime detection
                 ,@(if (string-prefix? "x86_64"
                                       (or (%current-target-system)
                                           (%current-system)))
                     '()
                     '("-no-sse2"))
                 "-no-mips_dsp"
                 "-no-mips_dspr2"))))
         (add-after 'install 'patch-mkspecs
           (lambda* (#:key outputs #:allow-other-keys)
             (let* ((out (assoc-ref outputs "out"))
                    (archdata (string-append out "/lib/qt5"))
                    (mkspecs (string-append archdata "/mkspecs"))
                    (qt_config.prf (string-append
                                    mkspecs "/features/qt_config.prf")))
               ;; For each Qt module, let `qmake' uses search paths in the
               ;; module directory instead of all in QT_INSTALL_PREFIX.
               (substitute* qt_config.prf
                 (("\\$\\$\\[QT_INSTALL_HEADERS\\]")
                  "$$clean_path($$replace(dir, mkspecs/modules, ../../include/qt5))")
                 (("\\$\\$\\[QT_INSTALL_LIBS\\]")
                  "$$clean_path($$replace(dir, mkspecs/modules, ../../lib))")
                 (("\\$\\$\\[QT_HOST_LIBS\\]")
                  "$$clean_path($$replace(dir, mkspecs/modules, ../../lib))")
                 (("\\$\\$\\[QT_INSTALL_BINS\\]")
                  "$$clean_path($$replace(dir, mkspecs/modules, ../../bin))"))

               ;; Searches Qt tools in the current PATH instead of QT_HOST_BINS.
               (substitute* (string-append mkspecs "/features/qt_functions.prf")
                 (("cmd = \\$\\$\\[QT_HOST_BINS\\]/\\$\\$2")
                  "cmd = $$system(which $${2}.pl 2>/dev/null || which $${2})"))

               ;; Resolve qmake spec files within qtbase by absolute paths.
               (substitute*
                   (map (lambda (file)
                          (string-append mkspecs "/features/" file))
                        '("device_config.prf" "moc.prf" "qt_build_config.prf"
                          "qt_config.prf" "winrt/package_manifest.prf"))
                 (("\\$\\$\\[QT_HOST_DATA/get\\]") archdata)
                 (("\\$\\$\\[QT_HOST_DATA/src\\]") archdata))
               #t)))
         (add-after 'unpack 'patch-paths
           ;; Use the absolute paths for dynamically loaded libs, otherwise
           ;; the lib will be searched in LD_LIBRARY_PATH which typically is
           ;; not set in guix.
           (lambda* (#:key inputs #:allow-other-keys)
             ;; libresolve
             (let ((glibc (assoc-ref inputs ,(if (%current-target-system)
                                                 "cross-libc" "libc"))))
               (substitute* '("src/network/kernel/qdnslookup_unix.cpp"
                              "src/network/kernel/qhostinfo_unix.cpp")
                 (("^\\s*(lib.setFileName\\(QLatin1String\\(\")(resolv\"\\)\\);)" _ a b)
                (string-append a glibc "/lib/lib" b))))
             ;; X11/locale (compose path)
             (substitute* "src/plugins/platforminputcontexts/compose/generator/qtablegenerator.cpp"
               ;; Don't search in /usr/…/X11/locale, …
               (("^\\s*m_possibleLocations.append\\(QStringLiteral\\(\"/usr/.*/X11/locale\"\\)\\);" line)
                (string-append "// " line))
               ;; … but use libx11's path
               (("^\\s*(m_possibleLocations.append\\(QStringLiteral\\()X11_PREFIX \"(/.*/X11/locale\"\\)\\);)" _ a b)
                (string-append a "\"" (assoc-ref inputs "libx11") b)))
             ;; libGL
             (substitute* "src/plugins/platforms/xcb/gl_integrations/xcb_glx/qglxintegration.cpp"
               (("^\\s*(QLibrary lib\\(QLatin1String\\(\")(GL\"\\)\\);)" _ a b)
                (string-append a (assoc-ref inputs "mesa") "/lib/lib" b)))
             ;; libXcursor
             (substitute* "src/plugins/platforms/xcb/qxcbcursor.cpp"
               (("^\\s*(QLibrary xcursorLib\\(QLatin1String\\(\")(Xcursor\"\\), 1\\);)" _ a b)
                (string-append a (assoc-ref inputs "libxcursor") "/lib/lib" b))
               (("^\\s*(xcursorLib.setFileName\\(QLatin1String\\(\")(Xcursor\"\\)\\);)" _ a b)
                (string-append a (assoc-ref inputs "libxcursor") "/lib/lib" b)))
             #t)))))
    (native-search-paths
     (list (search-path-specification
            (variable "QMAKEPATH")
            (files '("lib/qt5")))
           (search-path-specification
            (variable "QML2_IMPORT_PATH")
            (files '("lib/qt5/qml")))
           (search-path-specification
            (variable "QT_PLUGIN_PATH")
            (files '("lib/qt5/plugins")))
           (search-path-specification
            (variable "XDG_DATA_DIRS")
            (files '("share")))
           (search-path-specification
            (variable "XDG_CONFIG_DIRS")
            (files '("etc/xdg")))))
    (home-page "https://www.qt.io/")
    (synopsis "Cross-platform GUI library")
    (description "Qt is a cross-platform application and UI framework for
developers using C++ or QML, a CSS & JavaScript like language.")
    (license (list license:lgpl2.1 license:lgpl3))))


;; qt used to refer to the monolithic Qt 5.x package
(define-deprecated qt qtbase qtbase)


(define-public qtsvg
  (package (inherit qtbase)
    (name "qtsvg")
    (version "5.12.5")
    (source (origin
             (method url-fetch)
             (uri (string-append "https://download.qt.io/official_releases/qt/"
                                 (version-major+minor version) "/" version
                                 "/submodules/" name "-everywhere-src-"
                                 version ".tar.xz"))
             (sha256
              (base32
               "0h4qcy5l3gzcgqp53nqqa1wlbxqklly402q9m5z1srwzfk7r39vm"))))
    (propagated-inputs `())
    (native-inputs `(("perl" ,perl)))
    (inputs
     `(("mesa" ,mesa)
       ("qtbase" ,qtbase)
       ("zlib" ,zlib)))
    (arguments
     `(#:phases
       (modify-phases %standard-phases
         (add-before 'configure 'configure-qmake
           (lambda* (#:key inputs outputs #:allow-other-keys)
             (let* ((out (assoc-ref outputs "out"))
                    (qtbase (assoc-ref inputs "qtbase"))
                    (tmpdir (string-append (getenv "TMPDIR")))
                    (qmake (string-append tmpdir "/qmake"))
                    (qt.conf (string-append tmpdir "/qt.conf")))
               ;; Use qmake with a customized qt.conf to override install
               ;; paths to $out.
               (symlink (which "qmake") qmake)
               (setenv "PATH" (string-append tmpdir ":" (getenv "PATH")))
               (with-output-to-file qt.conf
                 (lambda ()
                   (format #t "[Paths]
Prefix=~a
ArchData=lib/qt5
Data=share/qt5
Documentation=share/doc/qt5
Headers=include/qt5
Libraries=lib
LibraryExecutables=lib/qt5/libexec
Binaries=bin
Tests=tests
Plugins=lib/qt5/plugins
Imports=lib/qt5/imports
Qml2Imports=lib/qt5/qml
Translations=share/qt5/translations
Settings=etc/xdg
Examples=share/doc/qt5/examples
HostPrefix=~a
HostData=lib/qt5
HostBinaries=bin
HostLibraries=lib

[EffectiveSourcePaths]
HostPrefix=~a
HostData=lib/qt5
" out out qtbase)))
               #t)))
         (replace 'configure
           (lambda* (#:key inputs outputs #:allow-other-keys)
             ;; Valid QT_BUILD_PARTS variables are:
             ;; libs tools tests examples demos docs translations
             (invoke "qmake" "QT_BUILD_PARTS = libs tools tests")))
         (add-before 'check 'set-display
           (lambda _
             ;; make Qt render "offscreen", required for tests
             (setenv "QT_QPA_PLATFORM" "offscreen")
             #t)))))
    (synopsis "Qt module for displaying SVGs")
    (description "The QtSvg module provides classes for displaying the
 contents of SVG files.")))

(define-public qtimageformats
  (package (inherit qtsvg)
    (name "qtimageformats")
    (version "5.12.5")
    (source (origin
             (method url-fetch)
             (uri (string-append "https://download.qt.io/official_releases/qt/"
                                 (version-major+minor version) "/" version
                                 "/submodules/" name "-everywhere-src-"
                                 version ".tar.xz"))
             (sha256
              (base32
               "02hzkrlqk3waiqgbjx7npyb7y85p2ri6p076ppkbjbsl6143j6cz"))
             (modules '((guix build utils)))
             (snippet
              '(begin
                 (delete-file-recursively "src/3rdparty")
                 #t))))
    (native-inputs `())
    (inputs
     `(("jasper" ,jasper)
       ("libmng" ,libmng)
       ("libtiff" ,libtiff)
       ("libwebp" ,libwebp)
       ("mesa" ,mesa)
       ("qtbase" ,qtbase)
       ("zlib" ,zlib)))
    (synopsis "Additional Image Format plugins for Qt")
    (description "The QtImageFormats module contains plugins for adding
support for MNG, TGA, TIFF and WBMP image formats.")))

(define-public qtx11extras
  (package (inherit qtsvg)
    (name "qtx11extras")
    (version "5.12.5")
    (source (origin
             (method url-fetch)
             (uri (string-append "https://download.qt.io/official_releases/qt/"
                                 (version-major+minor version) "/" version
                                 "/submodules/" name "-everywhere-src-"
                                 version ".tar.xz"))
             (sha256
              (base32
               "0s1a0sbnf7d415mkdrihjdybi0vsq5ccwjm6qrw0h14bwkrmlhl9"))))
    (arguments
     (substitute-keyword-arguments (package-arguments qtsvg)
       ((#:tests? _ #f) #f))) ; TODO: Enable the tests
    (native-inputs `(("perl" ,perl)))
    (inputs
     `(("mesa" ,mesa)
       ("qtbase" ,qtbase)))
    (synopsis "Qt Extras for X11")
    (description "The QtX11Extras module includes the library to access X11
from within Qt 5.")))

(define-public qtxmlpatterns
  (package (inherit qtsvg)
    (name "qtxmlpatterns")
    (version "5.12.5")
    (source (origin
             (method url-fetch)
             (uri (string-append "https://download.qt.io/official_releases/qt/"
                                 (version-major+minor version) "/" version
                                 "/submodules/" name "-everywhere-src-"
                                 version ".tar.xz"))
             (sha256
              (base32
               "1gdsm12bfg0xg4g09ar26l8zqqqgbk22z522y7q8wyc7gw8dj1dr"))))
    (arguments
     (substitute-keyword-arguments (package-arguments qtsvg)
       ((#:phases phases)
        `(modify-phases ,phases
           (add-after 'unpack 'disable-network-tests
             (lambda _ (substitute* "tests/auto/auto.pro"
                         (("qxmlquery") "# qxmlquery")
                         (("xmlpatterns ") "# xmlpatterns"))
               #t))))))
    (native-inputs `(("perl" ,perl)))
    (inputs `(("qtbase" ,qtbase)))
    (synopsis "Qt XML patterns module")
    (description "The QtXmlPatterns module is a XQuery and XPath engine for
XML and custom data models.  It contains programs such as xmlpatterns and
xmlpatternsvalidator.")))

(define-public qtdeclarative
  (package (inherit qtsvg)
    (name "qtdeclarative")
    (version "5.12.5")
    (source (origin
             (method url-fetch)
             (uri (string-append "https://download.qt.io/official_releases/qt/"
                                 (version-major+minor version) "/" version
                                 "/submodules/" name "-everywhere-src-"
                                 version ".tar.xz"))
             (sha256
              (base32
               "144i5crdp9szj0906vs01bhgwvcx29a1pvrf6mp9w9819cyk5i92"))))
    (arguments
     (substitute-keyword-arguments (package-arguments qtsvg)
       ((#:tests? _ #f) #f))) ; TODO: Enable the tests
    (native-inputs
     `(("perl" ,perl)
       ("pkg-config" ,pkg-config)
       ("python" ,python-2)
       ("qtsvg" ,qtsvg)
       ("qtxmlpatterns" ,qtxmlpatterns)))
    (inputs
     `(("mesa" ,mesa)
       ("qtbase" ,qtbase)))
    (synopsis "Qt QML module (Quick 2)")
    (description "The Qt QML module provides a framework for developing
applications and libraries with the QML language.  It defines and implements the
language and engine infrastructure, and provides an API to enable application
developers to extend the QML language with custom types and integrate QML code
with JavaScript and C++.")))

(define-public qtconnectivity
  (package (inherit qtsvg)
    (name "qtconnectivity")
    (version "5.12.5")
    (source (origin
             (method url-fetch)
             (uri (string-append "https://download.qt.io/official_releases/qt/"
                                 (version-major+minor version) "/" version
                                 "/submodules/" name "-everywhere-src-"
                                 version ".tar.xz"))
             (sha256
              (base32
               "12z8ing2bpkk53hgqn0y15j12npqv4sfkpgc2x6prx49srr2rxmx"))))
    (native-inputs
     `(("perl" ,perl)
       ("pkg-config" ,pkg-config)
       ("qtdeclarative" ,qtdeclarative)))
    (inputs
     `(("bluez" ,bluez)
       ("qtbase" ,qtbase)))
    (synopsis "Qt Connectivity module")
    (description "The Qt Connectivity modules provides modules for interacting
with Bluetooth and NFC.")))

(define-public qtwebsockets
  (package (inherit qtsvg)
    (name "qtwebsockets")
    (version "5.12.5")
    (source (origin
             (method url-fetch)
             (uri (string-append "https://download.qt.io/official_releases/qt/"
                                 (version-major+minor version) "/" version
                                 "/submodules/" name "-everywhere-src-"
                                 version ".tar.xz"))
             (sha256
              (base32
               "0qij55bifdg0ip9kc5ka6f6cl39nnn2bmplrhada23lwqjbycn2x"))))
    (arguments
     (substitute-keyword-arguments (package-arguments qtsvg)
       ((#:tests? _ #f) #f))) ; TODO: Enable the tests
    (native-inputs
     `(("perl" ,perl)
       ("qtdeclarative" ,qtdeclarative)))
    (inputs `(("qtbase" ,qtbase)))
    (synopsis "Qt Web Sockets module")
    (description "WebSocket is a web-based protocol designed to enable two-way
communication between a client application and a remote host.  The Qt
WebSockets module provides C++ and QML interfaces that enable Qt applications
to act as a server that can process WebSocket requests, or a client that can
consume data received from the server, or both.")))

(define-public qtsensors
  (package (inherit qtsvg)
    (name "qtsensors")
    (version "5.12.5")
    (source (origin
             (method url-fetch)
             (uri (string-append "https://download.qt.io/official_releases/qt/"
                                 (version-major+minor version) "/" version
                                 "/submodules/" name "-everywhere-src-"
                                 version ".tar.xz"))
             (sha256
              (base32
               "118bra2ik3d2ji7cpy14plz25pl2ch15dpklr0zv4ns7dxq6ma73"))))
    (arguments
     (substitute-keyword-arguments (package-arguments qtsvg)
       ((#:parallel-tests? _ #f) #f) ; can lead to race condition
       ((#:phases phases)
        `(modify-phases ,phases
           (add-after 'unpack 'fix-tests
             (lambda _
               (substitute* "tests/auto/qsensorgestures_gestures/tst_sensorgestures_gestures.cpp"
                 (("2000") "5000")      ;lengthen test timeout
                 (("QTest::newRow(\"twist\") << \"twist\"") "")) ;failing test
               #t))))))
    (native-inputs
     `(("perl" ,perl)
       ("qtdeclarative" ,qtdeclarative)))
    (inputs `(("qtbase" ,qtbase)))
    (synopsis "Qt Sensors module")
    (description "The Qt Sensors API provides access to sensor hardware via QML
and C++ interfaces.  The Qt Sensors API also provides a motion gesture
recognition API for devices.")))

(define-public qtmultimedia
  (package (inherit qtsvg)
    (name "qtmultimedia")
    (version "5.12.5")
    (source (origin
             (method url-fetch)
             (uri (string-append "https://download.qt.io/official_releases/qt/"
                                 (version-major+minor version) "/" version
                                 "/submodules/" name "-everywhere-src-"
                                 version ".tar.xz"))
             (sha256
              (base32
               "1727wf76nlc6snc9800rky6zz45i240gr8b025j4vwayvkys986m"))
             (modules '((guix build utils)))
             (snippet
              '(begin
                 (delete-file-recursively
                   "examples/multimedia/spectrum/3rdparty")
                 ;; We also prevent the spectrum example from being built.
                 (substitute* "examples/multimedia/multimedia.pro"
                   (("spectrum") "#"))
                 #t))))
    (arguments
     (substitute-keyword-arguments (package-arguments qtsvg)
       ((#:phases phases)
        `(modify-phases ,phases
           (replace 'configure
             (lambda* (#:key outputs #:allow-other-keys)
               (let ((out (assoc-ref outputs "out")))
                 (invoke "qmake" "QT_BUILD_PARTS = libs tools tests"
                         (string-append "QMAKE_LFLAGS_RPATH=-Wl,-rpath," out "/lib -Wl,-rpath,")
                         (string-append "PREFIX=" out)))))))
       ((#:tests? _ #f) #f)))           ; TODO: Enable the tests
    (native-inputs
     `(("perl" ,perl)
       ("pkg-config" ,pkg-config)
       ("python" ,python-2)
       ("qtdeclarative" ,qtdeclarative)))
    (inputs
     `(("alsa-lib" ,alsa-lib)
       ("mesa" ,mesa)
       ("pulseaudio" ,pulseaudio)
       ("qtbase" ,qtbase)
       ;; Gstreamer is needed for the mediaplayer plugin
       ("gstreamer" ,gstreamer)
       ("gst-plugins-base" ,gst-plugins-base)))
    (synopsis "Qt Multimedia module")
    (description "The Qt Multimedia module provides set of APIs to play and
record media, and manage a collection of media content.  It also contains a
set of plugins for interacting with pulseaudio and GStreamer.")))

(define-public qtwayland
  (package (inherit qtsvg)
    (name "qtwayland")
    (version "5.12.5")
    (source (origin
             (method url-fetch)
             (uri (string-append "https://download.qt.io/official_releases/qt/"
                                 (version-major+minor version) "/" version
                                 "/submodules/" name "-everywhere-src-"
                                 version ".tar.xz"))
             (sha256
              (base32
               "0iiqdwn54y8lsmq3y0w681q6wl0l18g06px1za9iyia9f4k33z99"))
             (modules '((guix build utils)))
             (snippet
               ;; The examples try to build and cause the build to fail
              '(begin
                 (delete-file-recursively "examples")
                 #t))))
    (arguments
     (substitute-keyword-arguments (package-arguments qtsvg)
       ((#:phases phases)
        `(modify-phases ,phases
           (add-before 'check 'set-ld-library-path
             ;; <https://lists.gnu.org/archive/html/guix-devel/2017-09/msg00019.html>
             ;;
             ;; Make the uninstalled libQt5WaylandClient.so.5 available to the
             ;; wayland platform plugin.
             (lambda _
               (setenv "LD_LIBRARY_PATH" (string-append (getcwd) "/lib"))
               #t))))))
    (native-inputs
     `(("glib" ,glib)
       ("perl" ,perl)
       ("pkg-config" ,pkg-config)
       ("qtdeclarative" ,qtdeclarative)))
    (inputs
     `(("fontconfig" ,fontconfig)
       ("freetype" ,freetype)
       ("libx11" ,libx11)
       ("libxcomposite" ,libxcomposite)
       ("libxext" ,libxext)
       ("libxkbcommon" ,libxkbcommon)
       ("libxrender" ,libxrender)
       ("mesa" ,mesa)
       ("mtdev" ,mtdev)
       ("qtbase" ,qtbase)
       ("wayland" ,wayland)))
    (synopsis "Qt Wayland module")
    (description "The Qt Wayland module provides the QtWayland client and
compositor libraries.")))

(define-public qtserialport
  (package (inherit qtsvg)
    (name "qtserialport")
    (version "5.12.5")
    (source (origin
             (method url-fetch)
             (uri (string-append "https://download.qt.io/official_releases/qt/"
                                 (version-major+minor version) "/" version
                                 "/submodules/" name "-everywhere-src-"
                                 version ".tar.xz"))
             (sha256
              (base32
               "0qmq3yppc54vf7xrwyrwk91h6x04w0hf4bnw5b3y5kwyllhh7vzq"))))
    (native-inputs `(("perl" ,perl)))
    (inputs
     `(("qtbase" ,qtbase)
       ("eudev" ,eudev)))
    (arguments
     (substitute-keyword-arguments (package-arguments qtsvg)
       ((#:phases phases)
        `(modify-phases ,phases
           (add-after 'unpack 'patch-dlopen-paths
           (lambda* (#:key inputs #:allow-other-keys)
             (substitute* "src/serialport/qtudev_p.h"
               ;; Use the absolute paths for dynamically loaded libs,
               ;; otherwise the lib will be searched in LD_LIBRARY_PATH which
               ;; typically is not set in guix.
               (("^\\s*(udevLibrary->setFileNameAndVersion\\(QStringLiteral\\(\")(udev\"\\),\\s*[0-9]+\\);)" _ a b)
                (string-append a (assoc-ref inputs "eudev") "/lib/lib" b)))
             #t))))))
    (synopsis "Qt Serial Port module")
    (description "The Qt Serial Port module provides the library for
interacting with serial ports from within Qt.")))

(define-public qtserialbus
  (package (inherit qtsvg)
    (name "qtserialbus")
    (version "5.12.5")
    (source (origin
             (method url-fetch)
             (uri (string-append "https://download.qt.io/official_releases/qt/"
                                 (version-major+minor version) "/" version
                                 "/submodules/" name "-everywhere-src-"
                                 version ".tar.xz"))
             (sha256
              (base32
               "08icq26m8a0pnapwds0mv7haybizchkmqxg0g8r6xi83lxhswx44"))))
    (inputs
     `(("qtbase" ,qtbase)
       ("qtserialport" ,qtserialport)))
    (synopsis "Qt Serial Bus module")
    (description "The Qt Serial Bus API provides classes and functions to
access the various industrial serial buses and protocols, such as CAN, ModBus,
and others.")))

(define-public qtwebchannel
  (package (inherit qtsvg)
    (name "qtwebchannel")
    (version "5.12.5")
    (source (origin
             (method url-fetch)
             (uri (string-append "https://download.qt.io/official_releases/qt/"
                                 (version-major+minor version) "/" version
                                 "/submodules/" name "-everywhere-src-"
                                 version ".tar.xz"))
             (sha256
              (base32
               "1s65nfs4y031vldf7dk7rdjsfi8a0z04w787rwz0bvi20z11l7cz"))))
    (native-inputs
     `(("perl" ,perl)
       ("qtdeclarative" ,qtdeclarative)
       ("qtwebsockets" ,qtwebsockets)))
    (inputs `(("qtbase" ,qtbase)))
    (synopsis "Web communication library for Qt")
    (description "The Qt WebChannel module enables peer-to-peer communication
between the host (QML/C++ application) and the client (HTML/JavaScript
application).  The transport mechanism is supported out of the box by the two
popular web engines, Qt WebKit 2 and Qt WebEngine.")))

(define-public qtwebglplugin
  (package (inherit qtsvg)
    (name "qtwebglplugin")
    (version "5.12.5")
    (source (origin
             (method url-fetch)
             (uri (string-append "https://download.qt.io/official_releases/qt/"
                                 (version-major+minor version) "/" version
                                 "/submodules/" name "-everywhere-src-"
                                 version ".tar.xz"))
             (sha256
              (base32
               "1xy45djrc4lcnvd5vq3ds2scpzkpcxhsnvmsmgbnvwmnwnrb5hxa"))))
    (arguments
     (substitute-keyword-arguments (package-arguments qtsvg)
       ((#:phases phases)
        `(modify-phases ,phases
           (add-after 'unpack 'disable-network-tests
             (lambda _ (substitute* "tests/plugins/platforms/platforms.pro"
                         (("webgl") "# webgl"))
               #t))))))
    (native-inputs '())
    (inputs
     `(("mesa" ,mesa)
       ("qtbase" ,qtbase)
       ("qtdeclarative" ,qtdeclarative)
       ("qtwebsockets" ,qtwebsockets)))
    (synopsis "QPA plugin for running an application via a browser using
streamed WebGL commands")
    (description "Qt back end that uses WebGL for rendering. It allows Qt
applications (with some limitations) to run in a web browser that supports
WebGL.  WebGL is a JavaScript API for rendering 2D and 3D graphics within any
compatible web browser without the use of plug-ins.  The API is similar to
OpenGL ES 2.0 and can be used in HTML5 canvas elements")))

(define-public qtwebview
  (package (inherit qtsvg)
    (name "qtwebview")
    (version "5.12.5")
    (source (origin
             (method url-fetch)
             (uri (string-append "https://download.qt.io/official_releases/qt/"
                                 (version-major+minor version) "/" version
                                 "/submodules/" name "-everywhere-src-"
                                 version ".tar.xz"))
             (sha256
              (base32
               "09ig6dyvzxl499vplmpdd6shvs2mfvbgqx48cgs3hs6d6p1xim56"))))
    (native-inputs
     `(("perl" ,perl)))
    (inputs
     `(("qtbase" ,qtbase)
       ("qtdeclarative" ,qtdeclarative)))
    (synopsis "Display web content in a QML application")
    (description "Qt WebView provides a way to display web content in a QML
application without necessarily including a full web browser stack by using
native APIs where it makes sense.")))

(define-public qtlocation
  (package (inherit qtsvg)
    (name "qtlocation")
    (version "5.12.5")
    (source (origin
             (method url-fetch)
             (uri (string-append "https://download.qt.io/official_releases/qt/"
                                 (version-major+minor version) "/" version
                                 "/submodules/" name "-everywhere-src-"
                                 version ".tar.xz"))
             (sha256
              (base32
               "08h10khklf811bqn143pbkcipfn6nwysxs1mw5bcmi5banbvbj0j"))))
    (arguments
     (substitute-keyword-arguments (package-arguments qtsvg)
       ((#:tests? _ #f) #f))) ; TODO: Enable the tests
    (native-inputs
     `(("perl" ,perl)
       ("qtdeclarative" ,qtdeclarative)
       ("qtquickcontrols" ,qtquickcontrols)
       ("qtserialport" ,qtserialport)))
    (inputs
     `(("icu4c" ,icu4c)
       ("openssl" ,openssl)
       ("qtbase" ,qtbase)
       ("zlib" ,zlib)))
    (synopsis "Qt Location and Positioning modules")
    (description "The Qt Location module provides an interface for location,
positioning and geolocation plugins.")))

(define-public qttools
  (package (inherit qtsvg)
    (name "qttools")
    (version "5.12.5")
    (source (origin
             (method url-fetch)
             (uri (string-append "https://download.qt.io/official_releases/qt/"
                                 (version-major+minor version) "/" version
                                 "/submodules/" name "-everywhere-src-"
                                 version ".tar.xz"))
             (sha256
              (base32
               "09a0siyiny5wgsnyqxi5y7s1n2dc975wn831sryl71a9gc29bq18"))))
    (arguments
     (substitute-keyword-arguments (package-arguments qtsvg)
       ((#:tests? _ #f) #f))) ; TODO: Enable the tests
    (native-inputs
     `(("perl" ,perl)
       ("qtdeclarative" ,qtdeclarative)
       ("vulkan-headers" ,vulkan-headers)))
    (inputs
     `(("mesa" ,mesa)
       ("qtbase" ,qtbase)))
    (synopsis "Qt Tools and Designer modules")
    (description "The Qt Tools module provides a set of applications to browse
the documentation, translate applications, generate help files and other stuff
that helps in Qt development.")))

(define-public qtscript
  (package (inherit qtsvg)
    (name "qtscript")
    (version "5.12.5")
    (source (origin
             (method url-fetch)
             (uri (string-append "https://download.qt.io/official_releases/qt/"
                                 (version-major+minor version) "/" version
                                 "/submodules/" name "-everywhere-src-"
                                 version ".tar.xz"))
             (sha256
              (base32
               "1x0x9zr31ic5yki45r48bkmb9w9pvqawppklnws07117x15770q0"))
             (patches (search-patches "qtscript-disable-tests.patch"))))
    (native-inputs
     `(("perl" ,perl)
       ("qttools" ,qttools)))
    (inputs
     `(("qtbase" ,qtbase)))
    (synopsis "Qt Script module")
    (description "Qt provides support for application scripting with ECMAScript.
The following guides and references cover aspects of programming with
ECMAScript and Qt.")))

(define-public qtquickcontrols
  (package (inherit qtsvg)
    (name "qtquickcontrols")
    (version "5.12.5")
    (source (origin
             (method url-fetch)
             (uri (string-append "https://download.qt.io/official_releases/qt/"
                                 (version-major+minor version) "/" version
                                 "/submodules/" name "-everywhere-src-"
                                 version ".tar.xz"))
             (sha256
              (base32
               "0n953lnz6gsa8dpa7c93i4qv50jzdyahgs28qxvabnn3vbxsxpj6"))))
    (arguments
     (substitute-keyword-arguments (package-arguments qtsvg)
       ((#:tests? _ #f) #f))) ; TODO: Enable the tests
    (inputs
     `(("qtbase" ,qtbase)
       ("qtdeclarative" ,qtdeclarative)))
    (synopsis "Qt Quick Controls and other Quick modules")
    (description "The QtScript module provides classes for making Qt
applications scriptable.  This module provides a set of extra components that
can be used to build complete interfaces in Qt Quick.")))

(define-public qtquickcontrols2
  (package (inherit qtsvg)
    (name "qtquickcontrols2")
    (version "5.12.5")
    (source (origin
             (method url-fetch)
             (uri (string-append "https://download.qt.io/official_releases/qt/"
                                 (version-major+minor version) "/" version
                                 "/submodules/" name "-everywhere-src-"
                                 version ".tar.xz"))
             (sha256
              (base32
               "13ybd87shs09lpr1rji5k0wik1rmwa8lh78vab5vcva8jb2bsi6p"))))
    (arguments
     (substitute-keyword-arguments (package-arguments qtsvg)
       ((#:tests? _ #f) #f))) ; TODO: Enable the tests
    (inputs
     `(("qtbase" ,qtbase)
       ("qtdeclarative" ,qtdeclarative)))
    (synopsis "Qt Quick Controls 2 and other Quick 2 modules")
    (description "The Qt Quick Controls 2 module contains the Qt Labs Platform
module that provides platform integration: native dialogs, menus and menu bars,
and tray icons.  It falls back to Qt Widgets when a native implementation is
not available.")))

(define-public qtgraphicaleffects
  (package (inherit qtsvg)
    (name "qtgraphicaleffects")
    (version "5.12.5")
    (source (origin
             (method url-fetch)
             (uri (string-append "https://download.qt.io/official_releases/qt/"
                                 (version-major+minor version) "/" version
                                 "/submodules/" name "-everywhere-src-"
                                 version ".tar.xz"))
             (sha256
              (base32
               "1ba6qr4h16zap9f36dw5qip97s4bv83prncqka043l70w2kxpgdx"))))
    (arguments
     (substitute-keyword-arguments (package-arguments qtsvg)
       ((#:tests? _ #f) #f))) ; TODO: Enable the tests
    (inputs
     `(("qtbase" ,qtbase)
       ("qtdeclarative" ,qtdeclarative)))
    (synopsis "Qt Graphical Effects module")
    (description "The Qt Graphical Effects module provides a set of QML types
for adding visually impressive and configurable effects to user interfaces.
Effects are visual items that can be added to Qt Quick user interface as UI
components.  The API consists of over 20 effects provided as separate QML
types.  The effects cover functional areas such as blending, masking, blurring,
coloring, and many more.")))

(define-public qtgamepad
  (package (inherit qtsvg)
    (name "qtgamepad")
    (version "5.12.5")
    (source (origin
             (method url-fetch)
             (uri (string-append "https://download.qt.io/official_releases/qt/"
                                 (version-major+minor version) "/" version
                                 "/submodules/" name "-everywhere-src-"
                                 version ".tar.xz"))
             (sha256
              (base32
               "0czdmmbjc6zpj213pwwgjh0h2awzmrgkqy5gl5a5vk7p8wfz126y"))))
    (native-inputs
     `(("perl" ,perl)
       ("pkg-config" ,pkg-config)))
    (inputs
     `(("fontconfig" ,fontconfig)
       ("freetype" ,freetype)
       ("libxrender" ,libxrender)
       ("sdl2" ,sdl2)
       ("qtbase" ,qtbase)
       ("qtdeclarative" ,qtdeclarative)))
    (synopsis "Qt Gamepad module")
    (description "The Qt Gamepad module is an add-on library that enables Qt
applications to support the use of gamepad hardware and in some cases remote
control equipment.  The module provides both QML and C++ interfaces.  The
primary target audience are embedded devices with fullscreen user interfaces,
and mobile applications targeting TV-like form factors.")))

(define-public qtscxml
  (package (inherit qtsvg)
    (name "qtscxml")
    (version "5.12.5")
    (source (origin
             (method url-fetch)
             (uri (string-append "https://download.qt.io/official_releases/qt/"
                                 (version-major+minor version) "/" version
                                 "/submodules/" name "-everywhere-src-"
                                 version ".tar.xz"))
             (sha256
              (base32
               "034n97nyz9ymjcxzqchvwr1bllzwav9hjpjkqggygcnd010wf7kg"))
             (modules '((guix build utils)))
             (snippet
              '(begin
                 (delete-file-recursively "tests/3rdparty")
                 ;; the scion test refers to the bundled 3rd party test code.
                 (substitute* "tests/auto/auto.pro"
                   (("scion") "#"))
                 #t))))
    (inputs
     `(("qtbase" ,qtbase)
       ("qtdeclarative" ,qtdeclarative)))
    (synopsis "Qt SCXML module")
    (description "The Qt SCXML module provides functionality to create state
machines from SCXML files.  This includes both dynamically creating state
machines (loading the SCXML file and instantiating states and transitions) and
generating a C++ file that has a class implementing the state machine.  It
also contains functionality to support data models and executable content.")))

(define-public qtpurchasing
  (package (inherit qtsvg)
    (name "qtpurchasing")
    (version "5.12.5")
    (source (origin
             (method url-fetch)
             (uri (string-append "https://download.qt.io/official_releases/qt/"
                                 (version-major+minor version) "/" version
                                 "/submodules/" name "-everywhere-src-"
                                 version ".tar.xz"))
             (sha256
              (base32
               "0nv1psq1vsrpvk8y3lqgxl0g1w7ll6nrxhgw9zxg71ykhm4vrkkv"))))
    (inputs
     `(("qtbase" ,qtbase)
       ("qtdeclarative" ,qtdeclarative)))
    (synopsis "Qt Purchasing module")
    (description "The Qt Purchasing module provides and in-app API for
purchasing goods and services.")))

(define-public qtcanvas3d
  (package (inherit qtsvg)
    (name "qtcanvas3d")
    (version "5.12.5")
    (source (origin
             (method url-fetch)
             (uri (string-append "https://download.qt.io/official_releases/qt/"
                                 (version-major+minor version) "/" version
                                 "/submodules/" name "-everywhere-src-"
                                 version ".tar.xz"))
             (sha256
              (base32
               "036q2r1disvb8aaiix7p0yn4wwqfq22qnsfkmqvgnnncwdnf0lqm"))
             (modules '((guix build utils)))
             (snippet
              '(begin
                 (delete-file-recursively "examples/canvas3d/3rdparty")
                 #t))))
    (arguments
     (substitute-keyword-arguments (package-arguments qtsvg)
      ;; Building the tests depends on the bundled 3rd party javascript files,
      ;; and the test phase fails to import QtCanvas3D, causing the phase to
      ;; fail, so we skip building them for now.
      ((#:phases phases)
       `(modify-phases ,phases
         (replace 'configure
           (lambda* (#:key outputs #:allow-other-keys)
             (let ((out (assoc-ref outputs "out")))
               (invoke "qmake" "QT_BUILD_PARTS = libs tools"
                       (string-append "PREFIX=" out)))))))
       ((#:tests? _ #f) #f))) ; TODO: Enable the tests
    (native-inputs `())
    (inputs
     `(("qtbase" ,qtbase)
       ("qtdeclarative" ,qtdeclarative)))
    (synopsis "Qt Canvas 3D module")
    (description "The Qt Canvas 3D module provides a way to make WebGL-like 3D
drawing calls from Qt Quick JavaScript.")))

(define-public qtcharts
  (package (inherit qtsvg)
    (name "qtcharts")
    (version "5.12.5")
    (source (origin
             (method url-fetch)
             (uri (string-append "https://download.qt.io/official_releases/qt/"
                                 (version-major+minor version) "/" version
                                 "/submodules/" name "-everywhere-src-"
                                 version ".tar.xz"))
             (sha256
              (base32
               "02361bf59bsnhk0kz767vbg4rbx8qn5z92avcfhh00ds2slk0z2c"))))
    (arguments
     (substitute-keyword-arguments (package-arguments qtsvg)
       ((#:tests? _ #f) #f))) ; TODO: Enable the tests
    (inputs
     `(("qtbase" ,qtbase)
       ("qtdeclarative" ,qtdeclarative)))
    (synopsis "Qt Charts module")
    (description "The Qt Charts module provides a set of easy to use chart
components.  It uses the Qt Graphics View Framework, therefore charts can be
easily integrated to modern user interfaces.  Qt Charts can be used as QWidgets,
QGraphicsWidget, or QML types. Users can easily create impressive graphs by
selecting one of the charts themes.")
    (license license:gpl3)))

(define-public qtdatavis3d
  (package (inherit qtsvg)
    (name "qtdatavis3d")
    (version "5.12.5")
    (source (origin
             (method url-fetch)
             (uri (string-append "https://download.qt.io/official_releases/qt/"
                                 (version-major+minor version) "/" version
                                 "/submodules/" name "-everywhere-src-"
                                 version ".tar.xz"))
             (sha256
              (base32
               "1ws46ijmxmrgg6rmg9mb5sfa2zx4rpjw1f7vqqcgpirhafznbq8x"))))
    (arguments
     (substitute-keyword-arguments (package-arguments qtsvg)
       ((#:tests? _ #f) #f))) ; TODO: Enable the tests
    (inputs
     `(("qtbase" ,qtbase)
       ("qtdeclarative" ,qtdeclarative)))
    (synopsis "Qt Data Visualization module")
    (description "The Qt Data Visualization module provides a way to visualize
data in 3D as bar, scatter, and surface graphs. It is especially useful for
visualizing depth maps and large quantities of rapidly changing data, such as
data received from multiple sensors. The look and feel of graphs can be
customized by using themes or by adding custom items and labels to them.")
    (license license:gpl3)))

(define-public qtnetworkauth
  (package (inherit qtsvg)
    (name "qtnetworkauth")
    (version "5.12.5")
    (source (origin
             (method url-fetch)
             (uri (string-append "https://download.qt.io/official_releases/qt/"
                                 (version-major+minor version) "/" version
                                 "/submodules/" name "-everywhere-src-"
                                 version ".tar.xz"))
             (sha256
              (base32
               "1wd967sqw0rf8j6wg4qm45rsrzfbg0kcf9j0rrq0qm9h5md4fcq9"))))
    (arguments
     (substitute-keyword-arguments (package-arguments qtsvg)
       ((#:phases phases)
        `(modify-phases ,phases
           (add-after 'unpack 'remove-failing-test
             (lambda _
               ;; These tests can't find their test data.
               (substitute* "tests/auto/auto.pro"
                 (("oauth1 ") "# oauth1 "))
               #t))))))
    (inputs
     `(("qtbase" ,qtbase)))
    (synopsis "Qt Network Authorization module")
    (description "The Qt Network Authorization module provides an
implementation of OAuth and OAuth2 authenticathon methods for Qt.")))

(define-public qtremoteobjects
  (package (inherit qtsvg)
    (name "qtremoteobjects")
    (version "5.12.5")
    (source (origin
             (method url-fetch)
             (uri (string-append "https://download.qt.io/official_releases/qt/"
                                 (version-major+minor version) "/" version
                                 "/submodules/" name "-everywhere-src-"
                                 version ".tar.xz"))
             (sha256
              (base32
               "1kgarxc63jx12ifgjj8cw2033nm1p0lkxq6762zyy7yxjfpk3wdc"))))
    (arguments
     (substitute-keyword-arguments (package-arguments qtsvg)
       ((#:phases phases)
        `(modify-phases ,phases
           (add-after 'unpack 'remove-failing-test
             (lambda _
               ;; This test can't find its imports.
               (substitute* "tests/auto/qml/qml.pro"
                 (("integration") "# integration")
                 (("usertypes") "# usertypes"))
               #t))))))
    (inputs
     `(("qtbase" ,qtbase)
       ("qtdeclarative" ,qtdeclarative)))
    (synopsis "Qt Remote Objects module")
    (description "The Qt Remote Objects module is an @dfn{inter-process
communication} (IPC) module developed for Qt.  The idea is to extend existing
Qt's functionalities to enable an easy exchange of information between
processes or computers.")))

(define-public qtspeech
  (package (inherit qtsvg)
    (name "qtspeech")
    (version "5.12.5")
    (source (origin
             (method url-fetch)
             (uri (string-append "https://download.qt.io/official_releases/qt/"
                                 (version-major+minor version) "/" version
                                 "/submodules/" name "-everywhere-src-"
                                 version ".tar.xz"))
             (sha256
              (base32
               "0nzj6vs56qplym1rr1jbybbpr5jwqhbjqk9igpcj06kd4gbhqk7r"))))
    (arguments
     (substitute-keyword-arguments (package-arguments qtsvg)
       ((#:tests? _ #f) #f))) ; TODO: Enable the tests
    (inputs
     `(("qtbase" ,qtbase)))
    (native-inputs
     `(("perl" ,perl)
       ("qtdeclarative" ,qtdeclarative)
       ("qtmultimedia" ,qtmultimedia)
       ("qtxmlpatterns" ,qtxmlpatterns)))
    (synopsis "Qt Speech module")
    (description "The Qt Speech module enables a Qt application to support
accessibility features such as text-to-speech, which is useful for end-users
who are visually challenged or cannot access the application for whatever
reason.  The most common use case where text-to-speech comes in handy is when
the end-user is driving and cannot attend the incoming messages on the phone.
In such a scenario, the messaging application can read out the incoming
message.")))

(define-public python-sip
  (package
    (name "python-sip")
    (version "4.19.18")
    (source
      (origin
        (method url-fetch)
        (uri (string-append "https://www.riverbankcomputing.com/static/"
                            "Downloads/sip/" version "/sip-" version ".tar.gz"))
        (sha256
         (base32
          "07kyd56xgbb40ljb022rq82shgxprlbl0z27mpf1b6zd00w8dgf0"))))
    (build-system gnu-build-system)
    (native-inputs
     `(("python" ,python-wrapper)))
    (arguments
     `(#:tests? #f ; no check target
       #:modules ((srfi srfi-1)
                  ,@%gnu-build-system-modules)
       #:phases
       (modify-phases %standard-phases
         (replace 'configure
           (lambda* (#:key inputs outputs #:allow-other-keys)
             (let* ((out (assoc-ref outputs "out"))
                    (bin (string-append out "/bin"))
                    (include (string-append out "/include"))
                    (python (assoc-ref inputs "python"))
                    (python-version
                      (last (string-split python #\-)))
                    (python-major+minor
                      (string-join
                        (take (string-split python-version #\.) 2)
                        "."))
                    (lib (string-append out "/lib/python"
                                        python-major+minor
                                        "/site-packages")))
               (invoke "python" "configure.py"
                       "--bindir" bin
                       "--destdir" lib
                       "--incdir" include)))))))
    (home-page "https://www.riverbankcomputing.com/software/sip/intro")
    (synopsis "Python binding creator for C and C++ libraries")
    (description
     "SIP is a tool to create Python bindings for C and C++ libraries.  It
was originally developed to create PyQt, the Python bindings for the Qt
toolkit, but can be used to create bindings for any C or C++ library.

SIP comprises a code generator and a Python module.  The code generator
processes a set of specification files and generates C or C++ code, which
is then compiled to create the bindings extension module.  The SIP Python
module provides support functions to the automatically generated code.")
    ;; There is a choice between a python like license, gpl2 and gpl3.
    ;; For compatibility with pyqt, we need gpl3.
    (license license:gpl3)))

(define-public python2-sip
  (package (inherit python-sip)
    (name "python2-sip")
    (native-inputs
     `(("python" ,python-2)))))

(define-public python-pyqt
  (package
    (name "python-pyqt")
    (version "5.12.3")
    (source
      (origin
        (method url-fetch)
        (uri (string-append "https://www.riverbankcomputing.com/static/"
                            "Downloads/PyQt5/" version "/PyQt5_gpl-"
                            version ".tar.gz"))
        (sha256
         (base32
          "041155bdzp57jy747p5d59740c55yy3241cy1x2lgcdsvqvzmc0d"))
       (patches (search-patches "pyqt-configure.patch"
                                "pyqt-unbundled-qt.patch"
                                "pyqt-public-sip.patch"))))
    (build-system gnu-build-system)
    (native-inputs
     `(("qtbase" ,qtbase))) ; for qmake
    (propagated-inputs
     `(("python-sip" ,python-sip)))
    (inputs
     `(("python" ,python-wrapper)
       ("qtbase" ,qtbase)
       ("qtconnectivity" ,qtconnectivity)
       ("qtdeclarative" ,qtdeclarative)
       ("qtlocation" ,qtlocation)
       ("qtmultimedia" ,qtmultimedia)
       ("qtsensors" ,qtsensors)
       ("qtserialport" ,qtserialport)
       ("qtsvg" ,qtsvg)
       ("qttools" ,qttools)
       ("qtwebchannel" ,qtwebchannel)
       ("qtwebkit" ,qtwebkit)
       ("qtwebsockets" ,qtwebsockets)
       ("qtx11extras" ,qtx11extras)
       ("qtxmlpatterns" ,qtxmlpatterns)))
    (arguments
     `(#:modules ((srfi srfi-1)
                  ,@%gnu-build-system-modules)
       #:phases
       (modify-phases %standard-phases
         (replace 'configure
           (lambda* (#:key inputs outputs #:allow-other-keys)
             (let* ((out (assoc-ref outputs "out"))
                    (bin (string-append out "/bin"))
                    (sip (string-append out "/share/sip"))
                    (plugins (string-append out "/plugins"))
                    (designer (string-append plugins "/designer"))
                    (qml (string-append plugins "/PyQt5"))
                    (python (assoc-ref inputs "python"))
                    (python-version
                      (last (string-split python #\-)))
                    (python-major+minor
                      (string-join
                        (take (string-split python-version #\.) 2)
                        "."))
                    (lib (string-append out "/lib/python"
                                        python-major+minor
                                        "/site-packages"))
                    (stubs (string-append lib "/PyQt5")))
               (invoke "python" "configure.py"
                       "--confirm-license"
                       "--bindir" bin
                       "--destdir" lib
                       "--designer-plugindir" designer
                       "--qml-plugindir" qml
                       ; Where to install the PEP 484 Type Hints stub
                       ; files. Without this the stubs are tried to be
                       ; installed into the python package's
                       ; site-package directory, which is read-only.
                       "--stubsdir" stubs
                       "--sipdir" sip)))))))
    (home-page "https://www.riverbankcomputing.com/software/pyqt/intro")
    (synopsis "Python bindings for Qt")
    (description
     "PyQt is a set of Python v2 and v3 bindings for the Qt application
framework.  The bindings are implemented as a set of Python modules and
contain over 620 classes.")
    (license license:gpl3)))

;; XXX: This is useful because qtwebkit does not build reliably at this time.
;; Ultimately, it would be nicer to have a more modular set of python-pyqt-*
;; packages that could be used together.
(define-public python-pyqt-without-qtwebkit
  (package (inherit python-pyqt)
    (name "python-pyqt-without-qtwebkit")
    (inputs
     (alist-delete "qtwebkit" (package-inputs python-pyqt)))))

(define-public python2-pyqt
  (package (inherit python-pyqt)
    (name "python2-pyqt")
    (native-inputs
     `(("python-sip" ,python2-sip)
       ("qtbase" ,qtbase)))
    (inputs
     `(("python" ,python-2)
       ("python2-enum34" ,python2-enum34)
       ,@(alist-delete "python" (package-inputs python-pyqt))))))

(define-public python2-pyqt-4
  (package (inherit python-pyqt)
    (name "python2-pyqt")
    (version "4.12")
    (source
      (origin
        (method url-fetch)
        (uri
          (string-append "mirror://sourceforge/pyqt/PyQt4/"
                         "PyQt-" version "/PyQt4_gpl_x11-"
                         version ".tar.gz"))
        (sha256
         (base32
          "1nw8r88a5g2d550yvklawlvns8gd5slw53yy688kxnsa65aln79w"))))
    (native-inputs
     `(("python-sip" ,python2-sip)
       ("qt" ,qt-4)))
    (inputs `(("python" ,python-2)))
    (arguments
     `(#:tests? #f ; no check target
       #:modules ((srfi srfi-1)
                  ,@%gnu-build-system-modules)
       #:phases
       (modify-phases %standard-phases
         (replace 'configure
           (lambda* (#:key inputs outputs #:allow-other-keys)
             (let* ((out (assoc-ref outputs "out"))
                    (bin (string-append out "/bin"))
                    (sip (string-append out "/share/sip"))
                    (python (assoc-ref inputs "python"))
                    (python-version
                      (last (string-split python #\-)))
                    (python-major+minor
                      (string-join
                        (take (string-split python-version #\.) 2)
                        "."))
                    (lib (string-append out "/lib/python"
                                        python-major+minor
                                        "/site-packages")))
               (invoke "python" "configure.py"
                       "--confirm-license"
                       "--bindir" bin
                       "--destdir" lib
                       "--sipdir" sip)))))))
    (license (list license:gpl2 license:gpl3)))) ; choice of either license

(define-public qscintilla
  (package
    (name "qscintilla")
    (version "2.10.8")
    (source (origin
              (method url-fetch)
              (uri (string-append "mirror://sourceforge/pyqt/QScintilla2/"
                                  "QScintilla-" version "/QScintilla_gpl-"
                                  version ".tar.gz"))
              (sha256
               (base32
                "1swjr786w04r514pry9pn32ivza4il1cg35s60qy39cwc175pka6"))))
    (build-system gnu-build-system)
    (arguments
     `(#:phases
       (modify-phases %standard-phases
         (replace 'configure
           (lambda* (#:key outputs #:allow-other-keys)
             (let ((out (assoc-ref outputs "out")))
               (chdir "Qt4Qt5")
               (substitute* "qscintilla.pro"
                 (("\\$\\$\\[QT_INSTALL_LIBS\\]")
                  (string-append out "/lib"))
                 (("\\$\\$\\[QT_INSTALL_HEADERS\\]")
                  (string-append out "/include"))
                 (("\\$\\$\\[QT_INSTALL_TRANSLATIONS\\]")
                  (string-append out "/translations"))
                 (("\\$\\$\\[QT_INSTALL_DATA\\]")
                  (string-append out "/lib/qt$${QT_MAJOR_VERSION}"))
                 (("\\$\\$\\[QT_HOST_DATA\\]")
                 (string-append out "/lib/qt$${QT_MAJOR_VERSION}")))
               (invoke "qmake")))))))
    (native-inputs `(("qtbase" ,qtbase)))
    (home-page "https://www.riverbankcomputing.co.uk/software/qscintilla/intro")
    (synopsis "Qt port of the Scintilla C++ editor control")
    (description "QScintilla is a port to Qt of Neil Hodgson's Scintilla C++
editor control.  QScintilla includes features especially useful when editing
and debugging source code.  These include support for syntax styling, error
indicators, code completion and call tips.")
    (license license:gpl3+)))

(define-public python-qscintilla
  (package (inherit qscintilla)
    (name "python-qscintilla")
    (arguments
     `(#:configure-flags
       (list "--pyqt=PyQt5"
             (string-append "--pyqt-sipdir="
                            (assoc-ref %build-inputs "python-pyqt")
                            "/share/sip")
             (string-append "--qsci-incdir="
                            (assoc-ref %build-inputs "qscintilla")
                            "/include")
             (string-append "--qsci-libdir="
                            (assoc-ref %build-inputs "qscintilla")
                            "/lib"))
       #:phases
       (modify-phases %standard-phases
         (replace 'configure
           (lambda* (#:key inputs outputs configure-flags #:allow-other-keys)
             (let ((out    (assoc-ref outputs "out"))
                   (python (assoc-ref inputs "python")))
               (chdir "Python")
               (apply invoke "python3" "configure.py"
                      configure-flags)
               ;; Install to the right directory
               (substitute* '("Makefile"
                              "Qsci/Makefile")
                 (("\\$\\(INSTALL_ROOT\\)/gnu/store/[^/]+") out)
                 (((string-append python "/lib"))
                  (string-append out "/lib")))
               ;; And fix the installed.txt file
               (substitute* "installed.txt"
                 (("/gnu/store/[^/]+") out)))
             #t)))))
    (inputs
     `(("qscintilla" ,qscintilla)
       ("python" ,python)
       ("python-pyqt" ,python-pyqt)))
    (description "QScintilla is a port to Qt of Neil Hodgson's Scintilla C++
editor control.  QScintilla includes features especially useful when editing
and debugging source code.  These include support for syntax styling, error
indicators, code completion and call tips.

This package provides the Python bindings.")))

;; PyQt only looks for modules in its own directory.  It ignores environment
;; variables such as PYTHONPATH, so we need to build a union package to make
;; it work.
(define-public python-pyqt+qscintilla
  (package (inherit python-pyqt)
    (name "python-pyqt+qscintilla")
    (source #f)
    (build-system trivial-build-system)
    (arguments
     '(#:modules ((guix build union))
       #:builder (begin
                   (use-modules (ice-9 match)
                                (guix build union))
                   (match %build-inputs
                     (((names . directories) ...)
                      (union-build (assoc-ref %outputs "out")
                                   directories)
                      #t)))))
    (inputs
     `(("python-pyqt" ,python-pyqt)
       ("python-qscintilla" ,python-qscintilla)))
    (synopsis "Union of PyQt and the Qscintilla extension")
    (description
     "This package contains the union of PyQt and the Qscintilla extension.")))

(define-public qtkeychain
  (package
    (name "qtkeychain")
    (version "0.9.1")
    (source
      (origin
        (method git-fetch)
        (uri (git-reference
               (url "https://github.com/frankosterfeld/qtkeychain/")
               (commit (string-append "v" version))))
        (file-name (git-file-name name version))
        (sha256
         (base32
          "0h4wgngn2yl35hapbjs24amkjfbzsvnna4ixfhn87snjnq5lmjbc"))))
    (build-system cmake-build-system)
    (native-inputs
     `(("pkg-config" ,pkg-config)
       ("qttools" ,qttools)))
    (inputs
     `(("qtbase" ,qtbase)))
    (arguments
     `(#:tests? #f ; No tests included
       #:phases
       (modify-phases %standard-phases
         (add-before 'configure 'set-qt-trans-dir
           (lambda _
             (substitute* "CMakeLists.txt"
              (("\\$\\{qt_translations_dir\\}")
               "${CMAKE_INSTALL_PREFIX}/share/qt5/translations"))
             #t)))))
    (home-page "https://github.com/frankosterfeld/qtkeychain")
    (synopsis "Qt API to store passwords")
    (description
      "QtKeychain is a Qt library to store passwords and other secret data
securely.  It will not store any data unencrypted unless explicitly requested.")
    (license license:bsd-3)))

(define-public qwt
  (package
    (name "qwt")
    (version "6.1.4")
    (source
      (origin
        (method url-fetch)
        (uri
         (string-append "mirror://sourceforge/qwt/qwt/"
                        version "/qwt-" version ".tar.bz2"))
        (sha256
         (base32 "1navkcnmn0qz8kzsyqmk32d929zl72l0b580w1ica7z5559j2a8m"))))
  (build-system gnu-build-system)
  (inputs
   `(("qtbase" ,qtbase)
     ("qtsvg" ,qtsvg)
     ("qttools" ,qttools)))
  (arguments
   `(#:phases
     (modify-phases %standard-phases
       (replace 'configure
         (lambda* (#:key outputs #:allow-other-keys)
           (let* ((out (assoc-ref outputs "out"))
                  (docdir (string-append out "/share/doc/qwt"))
                  (incdir (string-append out "/include/qwt"))
                  (pluginsdir (string-append out "/lib/qt5/plugins/designer"))
                  (featuresdir (string-append out "/lib/qt5/mkspecs/features")))
             (substitute* '("qwtconfig.pri")
               (("^(\\s*QWT_INSTALL_PREFIX)\\s*=.*" _ x)
                (format #f "~a = ~a\n" x out))
               (("^(QWT_INSTALL_DOCS)\\s*=.*" _ x)
                (format #f "~a = ~a\n" x docdir))
               (("^(QWT_INSTALL_HEADERS)\\s*=.*" _ x)
                (format #f "~a = ~a\n" x incdir))
               (("^(QWT_INSTALL_PLUGINS)\\s*=.*" _ x)
                (format #f "~a = ~a\n" x pluginsdir))
               (("^(QWT_INSTALL_FEATURES)\\s*=.*" _ x)
                (format #f "~a = ~a\n" x featuresdir)))
             (substitute* '("doc/doc.pro")
               ;; We'll install them in the 'install-man-pages' phase.
               (("^unix:doc\\.files.*") ""))
             (invoke "qmake"))))
       (add-after 'install 'install-man-pages
         (lambda* (#:key outputs #:allow-other-keys)
           (let* ((out (assoc-ref outputs "out"))
                  (man (string-append out "/share/man")))
             ;; Remove some incomplete manual pages.
             (for-each delete-file (find-files "doc/man/man3" "^_tmp.*"))
             (mkdir-p man)
             (copy-recursively "doc/man" man)
             #t))))))
  (home-page "http://qwt.sourceforge.net")
  (synopsis "Qt widgets for plots, scales, dials and other technical software
GUI components")
  (description
   "The Qwt library contains widgets and components which are primarily useful
for technical and scientific purposes.  It includes a 2-D plotting widget,
different kinds of sliders, and much more.")
  (license
   (list
    ;; The Qwt license is LGPL2.1 with some exceptions.
    (license:non-copyleft "http://qwt.sourceforge.net/qwtlicense.html")
    ;; textengines/mathml/qwt_mml_document.{cpp,h} is dual LGPL2.1/GPL3 (either).
    license:lgpl2.1 license:gpl3))))

(define-public qtwebkit
  (package
    (name "qtwebkit")
    (version "5.212.0-alpha3")
    (source
      (origin
        (method url-fetch)
        (uri (string-append "https://github.com/annulen/webkit/releases/download/"
                            "qtwebkit-" version "/qtwebkit-" version ".tar.xz"))
        (sha256
         (base32
          "05syvwi3jw9abwsc93rmjkna0vyh6bkfrsqhwir48ms54icfwzim"))
        (patches (search-patches "qtwebkit-pbutils-include.patch"))))
    (build-system cmake-build-system)
    (native-inputs
     `(("perl" ,perl)
       ("python" ,python-2.7)
       ("ruby" ,ruby)
       ("bison" ,bison)
       ("flex" ,flex)
       ("gperf" ,gperf)
       ("pkg-config" ,pkg-config)))
    (inputs
     `(("icu" ,icu4c)
       ("glib" ,glib)
       ("gst-plugins-base" ,gst-plugins-base)
       ("libjpeg" ,libjpeg)
       ("libpng" ,libpng)
       ("libwebp" ,libwebp)
       ("sqlite" ,sqlite-with-column-metadata)
       ("fontconfig" ,fontconfig)
       ("libxrender" ,libxrender)
       ("qtbase" ,qtbase)
       ("qtdeclarative" ,qtdeclarative)
       ("qtlocation" ,qtlocation)
       ("qtmultimedia" ,qtmultimedia)
       ("qtsensors" ,qtsensors)
       ("qtwebchannel" ,qtwebchannel)
       ("libxml2" ,libxml2)
       ("libxslt" ,libxslt)
       ("libx11" ,libx11)
       ("libxcomposite" ,libxcomposite)))
    (arguments
     `(#:tests? #f ; no apparent tests; it might be necessary to set
                   ; ENABLE_API_TESTS, see CMakeLists.txt

       ;; Parallel builds fail due to a race condition:
       ;; <https://bugs.gnu.org/34062>.
       #:parallel-build? #f

       #:configure-flags (list ;"-DENABLE_API_TESTS=TRUE"
                               "-DPORT=Qt"
                               "-DUSE_LIBHYPHEN=OFF"
                               "-DUSE_SYSTEM_MALLOC=ON"
                               ;; XXX: relative dir installs to build dir?
                               (string-append "-DECM_MKSPECS_INSTALL_DIR="
                                              %output "/lib/qt5/mkspecs/modules")
                               ;; Sacrifice a little speed in order to link
                               ;; libraries and test executables in a
                               ;; reasonable amount of memory.
                               "-DCMAKE_SHARED_LINKER_FLAGS=-Wl,--no-keep-memory"
                               "-DCMAKE_EXE_LINKER_FLAGS=-Wl,--no-keep-memory")))
    (home-page "https://www.webkit.org")
    (synopsis "Web browser engine and classes to render and interact with web
content")
    (description "QtWebKit provides a Web browser engine that makes it easy to
embed content from the World Wide Web into your Qt application.  At the same
time Web content can be enhanced with native controls.")
    ;; Building QtWebKit takes around 13 hours on an AArch64 machine.  Give some
    ;; room for slower or busy hardware.
    (properties '((timeout . 64800)))   ;18 hours

    ;; XXX: This consumes too much RAM to successfully build on AArch64 (e.g.,
    ;; SoftIron OverDrive with 8 GiB of RAM), so instead of wasting resources,
    ;; disable it on non-Intel platforms.
    (supported-systems '("x86_64-linux" "i686-linux"))

    (license license:lgpl2.1+)))

(define-public dotherside
  (package
    (name "dotherside")
    (version "0.6.4")
    (source
     (origin
       (method git-fetch)
       (uri (git-reference
              (url "https://github.com/filcuc/DOtherSide")
              (commit (string-append "v" version))))
       (file-name (git-file-name name version))
       (sha256
        (base32
         "09fz6v8rp28997f235yaifj8p4vvsyv45knc1iivgdvx7msgcd0m"))))
    (build-system cmake-build-system)
    (native-inputs
     `(("qttools" ,qttools)))
    (inputs
     `(("qtbase" ,qtbase)
       ("qtdeclarative" ,qtdeclarative)))
    (home-page "https://filcuc.github.io/DOtherSide/index.html")
    (synopsis "C language library for creating bindings for the Qt QML language")
    (description
     "DOtherSide is a C language library for creating bindings for the
QT QML language.  The following features are implementable from
a binding language:
@itemize
@item Creating custom QObject
@item Creating custom QAbstractListModels
@item Creating custom properties, signals and slots
@item Creating from QML QObject defined in the binded language
@item Creating from Singleton QML QObject defined in the binded language
@end itemize\n")
    (license license:lgpl3)))                    ;version 3 only (+ exception)

;; There have been no public releases yet.
(define-public qtcolorwidgets
  (let ((commit "a95f72e935fe9e046061a1d1c3930cbfbcb533e0")
        (revision "1"))
    (package
      (name "qtcolorwidgets")
      (version (git-version "0" revision commit))
      (source (origin
                (method git-fetch)
                (uri (git-reference
                      (url "https://gitlab.com/mattia.basaglia/Qt-Color-Widgets")
                      (commit commit)))
                (file-name (git-file-name name version))
                (sha256
                 (base32
                  "0dkiwlqh2gwhlp78c1fmchj3shl4p9inspcl96ya5aa8mn6kydy8"))))
      (build-system cmake-build-system)
      (arguments `(#:tests? #f)) ; There are no tests
      (native-inputs
       `(("qttools" ,qttools)))
      (inputs
       `(("qtbase" ,qtbase)))
      (home-page "https://gitlab.com/mattia.basaglia/Qt-Color-Widgets")
      (synopsis "Color management widgets")
      (description "QtColorWidgets provides a Qt color dialog that is more
user-friendly than the default @code{QColorDialog} and several other
color-related widgets.")
      ;; Includes a license exception for combining with GPL2 code.
      (license license:lgpl3+))))

(define-public python-shiboken-2
  (let ((revision "1")
        ;; Pinned to branches with support for qt 5.11.3
        (commit "4018787a3cc01d632fdca7891ac8aa9487110c26"))
    (package
      (name "python-shiboken-2")
      (version (git-version "v5.11.3" revision commit))
      (source
       (origin
         (method git-fetch)
         (uri (git-reference
               ;; The latest versions of Shiboken live in the pyside repo.
               ;; There is another standalone repo only for Shiboken
               ;; but it is outdated
               (url "https://code.qt.io/pyside/pyside-setup")
               (commit commit)))
         (file-name (git-file-name name version))
         (sha256
          (base32
           "0g8jacm2iqd7lw2m7f1dp1nnrsk38bl3m8pihm8zz9gxs8d31sf5"))))
      (build-system cmake-build-system)
      (inputs
       `(("llvm-6" ,llvm-6)
         ("clang-6" ,clang-6)
         ("libxml2" ,libxml2)
         ("libxslt" ,libxslt)
         ("python-wrapper" ,python-wrapper)
         ("qtbase" ,qtbase)
         ("qtxmlpatterns" ,qtxmlpatterns)))
      (arguments
       `(#:tests? #f
         ;; FIXME: Building tests fails
         #:configure-flags '("-DBUILD_TESTS=off")
         #:phases
         (modify-phases %standard-phases
           (add-after 'unpack 'use-shiboken-dir-only
             (lambda _ (chdir "sources/shiboken2") #t))
           (add-before 'configure 'set-build-env
             (lambda* (#:key inputs #:allow-other-keys)
               (let ((llvm (assoc-ref inputs "llvm-6")))
                 (setenv "CLANG_INSTALL_DIR" llvm)
                 #t))))))
      (home-page "https://wiki.qt.io/Qt_for_Python")
      (synopsis
       "Shiboken generates bindings for C++ libraries using CPython source code")
      (description
       "Shiboken generates bindings for C++ libraries using CPython source code")
      (license
       (list
        ;; The main code is GPL3 or LGPL3.
        ;; Examples are BSD-3.
        license:gpl3
        license:lgpl3
        license:bsd-3)))))

(define-public python-pyside-2
  (let ((revision "1")
        ;; Pinned to branches with support for qt 5.11.3
        (commit "4018787a3cc01d632fdca7891ac8aa9487110c26"))
    (package
      (name "python-pyside-2")
      (version (git-version "v5.11.3" revision commit))
      (source
       (origin
         (method git-fetch)
         (uri (git-reference
               (url "https://code.qt.io/pyside/pyside-setup")
               (commit commit)))
         (file-name (git-file-name name version))
         (sha256
          (base32
           "0g8jacm2iqd7lw2m7f1dp1nnrsk38bl3m8pihm8zz9gxs8d31sf5"))))
      (build-system cmake-build-system)
      (inputs
       `(("libcxx" ,libcxx-6)
         ("libxml2" ,libxml2)
         ("libxslt" ,libxslt)
         ("llvm-6" ,llvm-6)
         ("clang-6" ,clang-6)
         ("qtbase" ,qtbase)
         ("qtdatavis3d" ,qtdatavis3d)
         ("qtlocation" ,qtlocation)
         ("qtmultimedia" ,qtmultimedia)
         ("qtquickcontrols" ,qtquickcontrols)
         ("qtscript" ,qtscript)
         ("qtscxml" ,qtscxml)
         ("qtsensors" ,qtsensors)
         ("qtspeech" ,qtspeech)
         ("qtsvg" ,qtsvg)
         ("qtwebchannel" ,qtwebchannel)
         ("qtwebsockets" ,qtwebsockets)
         ("qtx11extras" ,qtx11extras)
         ("qtxmlpatterns" ,qtxmlpatterns)))
      (native-inputs
       `(("cmake" ,cmake)
         ("python-shiboken-2" ,python-shiboken-2)
         ("python-wrapper" ,python-wrapper)
         ("qttools" ,qttools)
         ("which" ,which)))
      (arguments
       `(#:tests? #f
         ;; FIXME: Building tests fail.
         #:configure-flags '("-DBUILD_TESTS=FALSE")
         #:phases
         (modify-phases
             %standard-phases
           (add-after 'unpack 'go-to-source-dir
             (lambda _ (chdir "sources/pyside2") #t))
           (add-before 'configure 'set-clang-dir
             (lambda* (#:key inputs #:allow-other-keys)
               (let ((clang (assoc-ref inputs "clang-6"))
                     (libcxx (assoc-ref inputs "libcxx")))
                 (setenv "CLANG_INSTALL_DIR" clang)
                 (substitute* "cmake/Macros/PySideModules.cmake"
                   (("--include-paths=")
                    (string-append "--include-paths=" libcxx "/include/c++/v1:")))
                 #t))))))
      (home-page "https://wiki.qt.io/Qt_for_Python")
      (synopsis
       "The Qt for Python product enables the use of Qt5 APIs in Python applications")
      (description
       "The Qt for Python product enables the use of Qt5 APIs in Python
applications.  It lets Python developers utilize the full potential of Qt,
using the PySide2 module.  The PySide2 module provides access to the
individual Qt modules such as QtCore, QtGui,and so on.  Qt for Python also
comes with the Shiboken2 CPython binding code generator, which can be used to
generate Python bindings for your C or C++ code.")
      (license (list
                license:lgpl3
                ;;They state that:
                ;; this file may be used under the terms of the GNU General
                ;; Public License version 2.0 or (at your option) the GNU
                ;; General Public license version 3 or any later version
                ;; approved by the KDE Free Qt Foundation.
                ;; Thus, it is currently v2 or v3, but no "+".
                license:gpl3
                license:gpl2)))))

(define-public python-pyside-2-tools
  (let ((revision "1")
        ;; Pinned to branches with support for qt 5.11.3
        (commit "f1b775537e7fbd718516749583b2abf1cb6adbce"))
    (package
      (name "python-pyside-2-tools")
      (version (git-version "v5.11.2" revision commit))
      (source
       (origin
         (method git-fetch)
         (uri (git-reference
               (url "https://code.qt.io/pyside/pyside-tools")
               (commit commit)))
         (file-name (git-file-name name version))
         (sha256
          (base32
           "1w2g5afvww9r89wmdm9jx8sz67x4bzy9difkh72n4c73ya1n91ry"))))
      (build-system cmake-build-system)
      (inputs
       `(("python-pyside-2" ,python-pyside-2)
         ("python-shiboken-2" ,python-shiboken-2)
         ("qtbase" ,qtbase)))
      (arguments
       `(#:tests? #f
         #:configure-flags '("-DBUILD_TESTS=off")))
      (home-page "https://wiki.qt.io/Qt_for_Python")
      (synopsis
       "Contains command line tools for PySide2")
      (description
       "Contains lupdate, rcc and uic tools for PySide2")
      (license license:gpl2))))<|MERGE_RESOLUTION|>--- conflicted
+++ resolved
@@ -131,12 +131,7 @@
 (define-public qt-4
   (package
     (name "qt")
-<<<<<<< HEAD
-    (version "5.12.5")
-    (outputs '("out" "examples"))
-=======
     (version "4.8.7")
->>>>>>> 528b5239
     (source (origin
              (method url-fetch)
              (uri (string-append "http://download.qt-project.org/official_releases/qt/"
@@ -146,51 +141,6 @@
                                  version ".tar.gz"))
              (sha256
               (base32
-<<<<<<< HEAD
-               "160jr7w39lpd7cwnlbgf5yj8halan7zpnxj2hbwwlrvpvchrwad2"))
-             (modules '((guix build utils)))
-             (snippet
-              '(begin
-                ;; Remove qtwebengine, which relies on a bundled copy of
-                ;; chromium. Not only does it fail compilation in qt 5.5:
-                ;;    3rdparty/chromium/ui/gfx/codec/jpeg_codec.cc:362:10:
-                ;;    error: cannot convert ‘bool’ to ‘boolean’ in return
-                ;; it might also pose security problems.
-                ;; Alternatively, we could use the "-skip qtwebengine"
-                ;; configuration option.
-                (delete-file-recursively "qtwebengine")
-                ;; The following snippets are copied from their mondular-qt counterparts.
-                (for-each
-                  (lambda (dir)
-                    (delete-file-recursively (string-append "qtbase/src/3rdparty/" dir)))
-                  (list "double-conversion" "freetype" "harfbuzz-ng"
-                        "libpng" "libjpeg" "pcre2" "sqlite" "xcb"
-                        "zlib"))
-                (for-each
-                  (lambda (dir)
-                    (delete-file-recursively dir))
-                  (list "qtimageformats/src/3rdparty"
-                        "qtmultimedia/examples/multimedia/spectrum/3rdparty"
-                        "qtwayland/examples"
-                        "qtscxml/tests/3rdparty"
-                        "qtcanvas3d/examples/canvas3d/3rdparty"))
-                ;; Tests depend on this example, which depends on the 3rd party code.
-                (substitute* "qtmultimedia/examples/multimedia/multimedia.pro"
-                  (("spectrum") "#"))
-                (substitute* "qtxmlpatterns/tests/auto/auto.pro"
-                  (("qxmlquery") "# qxmlquery")
-                  (("xmlpatterns ") "# xmlpatterns"))
-                (substitute* "qtwebglplugin/tests/plugins/platforms/platforms.pro"
-                  (("webgl") "# webgl"))
-                (substitute* "qtscxml/tests/auto/auto.pro"
-                  (("scion") "#"))
-                (substitute* "qtnetworkauth/tests/auto/auto.pro"
-                  (("oauth1 ") "# oauth1 "))
-                (substitute* "qtremoteobjects/tests/auto/qml/qml.pro"
-                  (("integration") "# integration")
-                  (("usertypes") "# usertypes"))
-                #t))))
-=======
                "183fca7n7439nlhxyg1z7aky0izgbyll3iwakw4gwivy16aj5272"))
              (patches (search-patches "qt4-ldflags.patch"))
              (modules '((guix build utils)))
@@ -198,7 +148,6 @@
               ;; Remove webkit module, which is not built.
               '(begin (delete-file-recursively "src/3rdparty/webkit")
                       #t))))
->>>>>>> 528b5239
     (build-system gnu-build-system)
     (propagated-inputs
      `(("mesa" ,mesa)))
