--- conflicted
+++ resolved
@@ -13,11 +13,8 @@
 ;;; Copyright © 2019 Pierre Neidhardt <mail@ambrevar.xyz>
 ;;; Copyright © 2020 Marius Bakke <mbakke@fastmail.com>
 ;;; Copyright © 2020 Giacomo Leidi <goodoldpaul@autistici.org>
-<<<<<<< HEAD
 ;;; Copyright © 2020 Maxim Cournoyer <maxim.cournoyer@gmail.com>
-=======
 ;;; Copyright © 2020 Kei Kebreau <kkebreau@posteo.net>
->>>>>>> 6985a1ac
 ;;;
 ;;; This file is part of GNU Guix.
 ;;;
