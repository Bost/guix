;;; GNU Guix --- Functional package management for GNU
;;; Copyright © 2016, 2017, 2019, 2020 Efraim Flashner <efraim@flashner.co.il>
;;; Copyright © 2016 David Craven <david@craven.ch>
;;; Copyright © 2016, 2017 Thomas Danckaert <post@thomasdanckaert.be>
;;; Copyright © 2017, 2018 Mark Meyer <mark@ofosos.org>
;;; Copyright © 2017, 2018, 2019, 2020 Tobias Geerinckx-Rice <me@tobias.gr>
;;; Copyright © 2018 Gábor Boskovits <boskovits@gmail.com>
;;; Copyright © 2019 Nicolas Goaziou <mail@nicolasgoaziou.fr>
;;; Copyright © 2018, 2019 Hartmut Goebel <h.goebel@crazy-compilers.com>
;;; Copyright © 2019, 2020 Ludovic Courtès <ludo@gnu.org>
;;; Copyright © 2020 Marius Bakke <marius@gnu.org>
;;;
;;; This file is part of GNU Guix.
;;;
;;; GNU Guix is free software; you can redistribute it and/or modify it
;;; under the terms of the GNU General Public License as published by
;;; the Free Software Foundation; either version 3 of the License, or (at
;;; your option) any later version.
;;;
;;; GNU Guix is distributed in the hope that it will be useful, but
;;; WITHOUT ANY WARRANTY; without even the implied warranty of
;;; MERCHANTABILITY or FITNESS FOR A PARTICULAR PURPOSE.  See the
;;; GNU General Public License for more details.
;;;
;;; You should have received a copy of the GNU General Public License
;;; along with GNU Guix.  If not, see <http://www.gnu.org/licenses/>.

(define-module (gnu packages kde)
  #:use-module (guix build-system cmake)
  #:use-module (guix build-system qt)
  #:use-module (guix deprecation)
  #:use-module (guix download)
  #:use-module (guix git-download)
  #:use-module ((guix licenses) #:prefix license:)
  #:use-module (guix packages)
  #:use-module (guix utils)
  #:use-module (gnu packages)
  #:use-module (gnu packages algebra)
  #:use-module (gnu packages apr)
  #:use-module (gnu packages audio)
  #:use-module (gnu packages boost)
  #:use-module (gnu packages code)
  #:use-module (gnu packages compression)
  #:use-module (gnu packages curl)
  #:use-module (gnu packages documentation)
  #:use-module (gnu packages gettext)
  #:use-module (gnu packages ghostscript)
  #:use-module (gnu packages gl)
  #:use-module (gnu packages gnome)
  #:use-module (gnu packages graphics)
  #:use-module (gnu packages image)
  #:use-module (gnu packages kde-frameworks)
  #:use-module (gnu packages kde-pim)
  #:use-module (gnu packages kde-plasma)
  #:use-module (gnu packages linux)
  #:use-module (gnu packages llvm)
  #:use-module (gnu packages maths)
  #:use-module (gnu packages pdf)
  #:use-module (gnu packages perl)
  #:use-module (gnu packages photo)
  #:use-module (gnu packages pkg-config)
  #:use-module (gnu packages pulseaudio)
  #:use-module (gnu packages python)
  #:use-module (gnu packages tls)
  #:use-module (gnu packages qt)
  #:use-module (gnu packages version-control)
  #:use-module (gnu packages video)
  #:use-module (gnu packages xdisorg)
  #:use-module (gnu packages xml)
  #:use-module (gnu packages xorg))

(define-public baloo-widgets
  (package
    (name "baloo-widgets")
    (version "20.04.1")
    (source
     (origin
       (method url-fetch)
       (uri (string-append "mirror://kde/stable/release-service/" version
                           "/src/baloo-widgets-" version ".tar.xz"))
       (sha256
        (base32 "1x4v79vhvc5ixkbsf3jyjz5ig1lf78rfw3r7g3llpb4j1kcp3wh0"))))
    (build-system qt-build-system)
    (native-inputs
     `(("extra-cmake-modules" ,extra-cmake-modules)))
    (inputs
     `(("baloo" ,baloo)
       ("kconfig" ,kconfig)
       ("ki18n" ,ki18n)
       ("kio" ,kio)
       ("qtbase" ,qtbase)))
    (arguments
     `(#:phases
       (modify-phases %standard-phases
         (add-before 'check 'check-setup
           (lambda _
             (setenv "QT_QPA_PLATFORM" "offscreen")
             #t)))))
    (home-page "https://community.kde.org/Baloo")
    (synopsis "Wigets for use with Baloo")
    (description "Baloo is a framework for searching and managing metadata.
This package contains GUI widgets for baloo.")
    (license license:lgpl2.0+)))

(define-public grantleetheme
  (package
    (name "grantleetheme")
    (version "20.04.1")
    (source
     (origin
       (method url-fetch)
       (uri (string-append "mirror://kde/stable/release-service/" version
                           "/src/grantleetheme-" version ".tar.xz"))
       (sha256
        (base32 "0gabc5cb0sf00s7m5v2jnq55qsrdbrq6nqd15y1i15p788zifsjx"))
       (patches (search-patches "grantlee-merge-theme-dirs.patch"))))
    (build-system qt-build-system)
    (native-inputs
     `(("extra-cmake-modules" ,extra-cmake-modules)
       ("libxml2" ,libxml2))) ;; xmllint required for tests
    (inputs
     `(("grantlee" ,grantlee)
       ("kguiaddons" ,kguiaddons)
       ("ki18n" ,ki18n)
       ("kiconthemes" ,kiconthemes)
       ("knewstuff" ,knewstuff)
       ("qtbase" ,qtbase)))
    (home-page "https://cgit.kde.org/grantleetheme.git")
    (synopsis "Library providing Grantlee theme support")
    (description "This library provides Grantlee theme support.")
    (license ;; LGPL for libraries, FDL for documentation
     (list license:lgpl2.1+ license:fdl1.2+))))

(define-public kdenlive
  (let ((version "18.08.1"))
    (package
      (name "kdenlive")
      (version version)
      (source
       (origin
         (method git-fetch)
         (uri (git-reference
               (url "git://anongit.kde.org/kdenlive.git")
               (commit (string-append "v" version))))
         (file-name (string-append name "-" version "-checkout"))
         (sha256
          (base32
           "0ifnaclsz7w08mc485i3j1kkcpd1m8q5qamckrfwc375ac13xf4g"))))
      (build-system cmake-build-system)
      (native-inputs
       `(("extra-cmake-modules" ,extra-cmake-modules)
         ("qttools" ,qttools)))
      (propagated-inputs
       `(("mlt" ,mlt)))
      (inputs
       `(("shared-mime-info" ,shared-mime-info)
         ("frei0r-plugins" ,frei0r-plugins)
         ("qtbase" ,qtbase)
         ("qtscript" ,qtscript)
         ("qtsvg" ,qtsvg)
         ("kparts" ,kparts)
         ("knotifications" ,knotifications)
         ("karchive" ,karchive)
         ("kdbusaddons" ,kdbusaddons)
         ("kcrash" ,kcrash)
         ("kguiaddons" ,kguiaddons)
         ("knewstuff" ,knewstuff)
         ("knotifyconfig" ,knotifyconfig)
         ("kfilemetadata" ,kfilemetadata)
         ("kdoctools" ,kdoctools)
         ("kdeclarative" ,kdeclarative)
         ("qtdeclarative" ,qtdeclarative)
         ("qtquickcontrols" ,qtquickcontrols)
         ("kiconthemes" ,kiconthemes)
         ("qtgraphicaleffects" ,qtgraphicaleffects)
         ("kplotting" ,kplotting)))
      (arguments
       `(#:phases
         (modify-phases %standard-phases
           (add-after 'install 'wrap-executable
             (lambda* (#:key inputs outputs #:allow-other-keys)
               (let* ((out (assoc-ref outputs "out"))
                      (qtquickcontrols (assoc-ref inputs "qtquickcontrols"))
                      (qtbase (assoc-ref inputs "qtbase"))
                      (qtdeclarative (assoc-ref inputs "qtdeclarative"))
                      (frei0r (assoc-ref inputs "frei0r-plugins"))
                      (qml "/lib/qt5/qml"))
                 (wrap-program (string-append out "/bin/kdenlive")
                   `("QT_PLUGIN_PATH" ":" prefix
                     ,(map (lambda (label)
                             (string-append (assoc-ref inputs label)
                                            "/lib/qt5/plugins/"))
                           '("qtbase" "qtsvg")))
                   `("FREI0R_PATH" ":" =
                     (,(string-append frei0r "/lib/frei0r-1/")))
                   `("QT_QPA_PLATFORM_PLUGIN_PATH" ":" =
                     (,(string-append qtbase "/lib/qt5/plugins/platforms")))
                   `("QML2_IMPORT_PATH" ":" prefix
                     (,(string-append qtquickcontrols qml)
                      ,(string-append qtdeclarative qml)))))
               #t)))))
      (home-page "https://kdenlive.org")
      (synopsis "Non-linear video editor")
      (description "Kdenlive is an acronym for KDE Non-Linear Video Editor.

Non-linear video editing is much more powerful than beginner's (linear)
editors, hence it requires a bit more organization before starting.  However,
it is not reserved to specialists and can be used for small personal
projects.")
      (license license:gpl2+))))

(define-public kdevelop
  (package
    (name "kdevelop")
    (version "5.5.2")
    (source
      (origin
        (method url-fetch)
        (uri (string-append "mirror://kde/stable/kdevelop"
                            "/" version "/src/kdevelop-"
                            version ".tar.xz"))
        (sha256
         (base32 "1nkl3z1n1l7ly2zvmbx2sdhx5q72wcvpwhzsz3qgw1474qd9i3i2"))))
    (build-system qt-build-system)
    (native-inputs
     `(("extra-cmake-modules" ,extra-cmake-modules)
       ("pkg-config" ,pkg-config)
       ("shared-mime-info" ,shared-mime-info)
       ("qttools" ,qttools)))
    (inputs
     `(("boost" ,boost)
       ("clang" ,clang)
       ("grantlee" ,grantlee)
       ("karchive" ,karchive)
       ("kcmutils" ,kcmutils)
       ("kcrash" ,kcrash)
       ("kdeclarative" ,kdeclarative)
       ("kdoctools" ,kdoctools)
       ("kguiaddons" ,kguiaddons)
       ("ki18n" ,ki18n)
       ("kiconthemes" ,kiconthemes)
       ("kio" ,kio)  ;; not checked as requirement
       ("kitemmodels" ,kitemmodels)
       ("kitemviews" ,kitemviews)
       ("kjobwidgets" ,kjobwidgets)
       ("knotifications" ,knotifications)
       ("knotifyconfig" ,knotifyconfig)
       ("kparts" ,kparts)
       ("kservice" ,kservice)
       ("ktexteditor" ,ktexteditor)
       ("kwindowsystem" ,kwindowsystem)
       ("kxmlgui" ,kxmlgui)
       ("libkomparediff2" ,libkomparediff2)
       ("oxygen-icons" ,oxygen-icons)
       ("qtbase" ,qtbase)
       ("qtdeclarative" ,qtdeclarative)
       ("qtquickcontrols" ,qtquickcontrols)  ;; not checked as requirement
       ("qtquickcontrols2" ,qtquickcontrols2)  ;; not checked as requirement
       ("qtwebkit" ,qtwebkit)
       ("threadweaver" ,threadweaver)

       ;; recommendes
       ("astyle" ,astyle)
       ("kdevelop-pg-qt" ,kdevelop-pg-qt)
       ("libksysguard" ,libksysguard)

       ;; optional
       ("apr" ,apr)            ; required for subversion support
       ("apr-util" ,apr-util)  ; required for subversion support
       ("attica" ,attica)
       ("kconfigwidgets" ,kconfigwidgets)
       ("knewstuff" ,knewstuff)
       ("krunner" ,krunner)
       ;; TODO: OktetaGui, OktetaKastenControllers
       ("plasma" ,plasma-framework)
       ;; TODO: purpose
       ("sonnet" ,sonnet)
       ("subversion" ,subversion)))

       ;; run-time packages - TODO
       ;; ClazyStandalone
       ;; Cppcheck
       ;; heaptrack
       ;; heaptrack_gui
       ;; meson
    (arguments
     `(#:tests? #f  ;; there are some issues with the test suite
       #:phases
       (modify-phases %standard-phases
         (add-before 'configure 'add-include-path
           (lambda* (#:key inputs #:allow-other-keys)
             (substitute* "cmake/modules/FindClang.cmake"
               (("^\\s*PATHS \"\\$\\{CLANG_LIBRARY_DIRS\\}\"" line)
                (string-append line " " (assoc-ref inputs "clang") "/lib")))
             #t)))))
    (home-page "https://kdevelop.org")
    (synopsis "IDE for C, C++, Python, Javascript and PHP")
    (description "The KDevelop IDE provides semantic syntax highlighting, as
well as code navigation and completion for C, C++ (using Clang/LLVM), QML,
JavaScript, Python and PHP.  It also integrates with a debugger, different
build systems (CMake, QMake, custom Makefiles) and version control
software (Git, Subversion, Mercurial, CVS and Bazaar).")
    (license license:lgpl2.1+)))

(define-public kdevelop-pg-qt
  (package
    (name "kdevelop-pg-qt")
    (version "2.2.1")
    (source
     (origin
       (method git-fetch)
       (uri (git-reference
              (url "https://github.com/KDE/kdevelop-pg-qt")
              (commit (string-append "v" version))))
       (file-name (git-file-name name version))
       (sha256
        (base32 "1kfab4p717acbdkcdi41d98vwch7v431gb2qi6s38hmclsf8bf8g"))))
    (native-inputs
     `(("extra-cmake-modules" ,extra-cmake-modules)))
    (inputs
     `(("qtbase" ,qtbase)))
    (build-system cmake-build-system)
    (home-page "https://kde.org")
    (synopsis "Parser generator library for KDevplatform")
    (description "KDevelop-PG-Qt is the parser generator used in KDevplatform
for some KDevelop language plugins (Ruby, PHP, CSS...).")
    (license license:lgpl2.0+)))

;; kdevplatform was merged into kdevelop as of 5.2.x
(define-deprecated kdevplatform kdevelop)

(define-public kdiagram
  (package
    (name "kdiagram")
    (version "2.7.0")
    (source
     (origin
       (method url-fetch)
       (uri (string-append "mirror://kde/stable/kdiagram/" version
                           "/kdiagram-" version ".tar.xz"))
       (sha256
        (base32 "1pgvf2q8b59hw0jg5ajmj5nrn4q8cgnifpvdd0fynk2ml6zym8k3"))
       (patches (search-patches
                 "kdiagram-Fix-missing-link-libraries.patch"))))
    (build-system qt-build-system)
    (native-inputs
     `(("extra-cmake-modules" ,extra-cmake-modules)
       ("qttools" ,qttools)))
    (inputs
     `(("qtbase" ,qtbase)
       ("qtsvg" ,qtsvg)))
    (home-page "https://cgit.kde.org/kdiagram.git/")
    (synopsis "Libraries for creating business diagrams")
    (description "This package provides libraries for integrating business
diagrams in Qt-based applications.

@code{KCharts} provides an implementation of the ODF Chart specification.  It
supports stock charts, box charts, and whisker charts.  @code{KGantt} provides
a module for implementing ODF Gantt charts, which are bar charts that
illustrate project schedules.")
    (license license:gpl2+)))

(define-public krita
  (package
    (name "krita")
    (version "4.2.9")
    (source (origin
              (method url-fetch)
              (uri (string-append
                    "mirror://kde/stable/krita/" version
                    "/krita-" version ".tar.gz"))
              (sha256
               (base32
                "1a3djmjhnvlp8dpiz68s0lwg71nv3ypq592jfgsnm5zlxa0vp1cz"))))
    (build-system cmake-build-system)
    (arguments
     `(#:tests? #f
       #:configure-flags
       (list "-DBUILD_TESTING=OFF"
             (string-append "-DCMAKE_CXX_FLAGS=-I"
                            (assoc-ref %build-inputs "openexr")
                            "/include/OpenEXR"))
       #:phases
       (modify-phases %standard-phases
         ;; Ensure that icons are found at runtime.
         ;; This works around <https://bugs.gnu.org/22138>.
         (add-after 'install 'wrap-executable
           (lambda* (#:key inputs outputs #:allow-other-keys)
             (let ((out (assoc-ref outputs "out"))
                   (qt '("qtbase" "qtsvg")))
               (wrap-program (string-append out "/bin/krita")
                 `("QT_PLUGIN_PATH" ":" prefix
                   ,(map (lambda (label)
                           (string-append (assoc-ref inputs label)
                                          "/lib/qt5/plugins/"))
                         qt)))
               #t))))))
    (native-inputs
     `(("curl" ,curl)
       ("eigen" ,eigen)
       ("extra-cmake-modules" ,extra-cmake-modules)
       ("gettext-minimal" ,gettext-minimal)
       ("kitemmodels" ,kitemmodels)
       ("pkg-config" ,pkg-config)
       ("qwt" ,qwt)
       ("vc" ,vc)))
    (inputs
     `(("boost" ,boost)
       ("exiv2" ,exiv2)
       ("fftw" ,fftw)
       ("gsl" ,gsl)
       ("ilmbase" ,ilmbase)
       ("karchive" ,karchive)
       ("kcompletion" ,kcompletion)
       ("kconfig" ,kconfig)
       ("kcoreaddons" ,kcoreaddons)
       ("kcrash" ,kcrash)
       ("kguiaddons" ,kguiaddons)
       ("ki18n" ,ki18n)
       ("kiconthemes" ,kiconthemes)
       ("kio" ,kio)
       ("kitemviews" ,kitemviews)
       ("kwidgetsaddons" ,kwidgetsaddons)
       ("kwindowsystem" ,kwindowsystem)
       ("kxmlgui" ,kxmlgui)
       ("lcms" ,lcms)
       ("libjpeg-turbo" ,libjpeg-turbo)
       ("libpng" ,libpng)
       ("libraw" ,libraw-0.18)
       ("libtiff" ,libtiff)
       ("libx11" ,libx11)
       ("libxcb" ,libxcb)
       ("libxi" ,libxi)
       ("openexr" ,openexr)
       ("perl" ,perl)
       ("poppler-qt5" ,poppler-qt5)
       ("qtbase" ,qtbase)
       ("qtdeclarative" ,qtdeclarative)
       ("qtmultimedia" ,qtmultimedia)
       ("qtsvg" ,qtsvg)
       ("qtx11extras" ,qtx11extras)
       ("quazip" ,quazip)
       ("zlib" ,zlib)))
    (home-page "https://krita.org")
    (synopsis "Digital painting application")
    (description
     "Krita is a professional painting tool designed for concept artists,
illustrators, matte and texture artists, and the VFX industry.  Notable
features include brush stabilizers, brush engines and wrap-around mode.")
    (license license:gpl2+)))

(define-public libkomparediff2
  (package
    (name "libkomparediff2")
    (version "20.04.1")
    (source
      (origin
        (method url-fetch)
        (uri (string-append "mirror://kde/stable/release-service/" version
                            "/src/libkomparediff2-" version ".tar.xz"))
        (sha256
         (base32 "0m8m7sgpf2f4nxpaaymyvihlk0pcyblyd99mcbibrnyr5kzkzzdc"))))
    (native-inputs
     `(("extra-cmake-modules" ,extra-cmake-modules)
       ("pkg-config" ,pkg-config)))
    (inputs
     `(("kcodecs" ,kcodecs)
       ("kconfig" ,kconfig)
       ("kcoreaddons" ,kcoreaddons)
       ("ki18n" ,ki18n)
       ("kio" ,kio)
       ("kxmlgui" ,kxmlgui)
       ("qtbase" ,qtbase)))
    (build-system cmake-build-system)
    (home-page "https://kde.org")
    (synopsis "Library to compare files and strings, used in Kompare and KDevelop")
    (description "Libkomparediff2 is a library to work with diffs and patches,
used in KDE development tools Kompare and KDevelop.")

    ;; GPL, some files are also licensed under LGPL or BSD, see COPYING in the
    ;; source archive
    (license (list license:gpl2+ license:lgpl2.0+ license:bsd-3))))

(define-public qca
  (package
    (name "qca")
    (version "2.3.0")
    (source
      (origin
        (method url-fetch)
        (uri (string-append "mirror://kde/stable/qca/" version
                            "/qca-" version ".tar.xz"))
        (sha256
         (base32
          "1mrj748yz1grgzmfbmffgjkpcqiaj1l3m4pbddwcj7dnl50yys0x"))))
    (build-system cmake-build-system)
    (native-inputs
     `(("pkg-config" ,pkg-config)))
    (inputs
     `(("openssl" ,openssl)
       ("qtbase" ,qtbase)))
    (home-page "https://userbase.kde.org/QCA")
    (synopsis "Libraries for the Qt Cryptographic Architecture")
    (description "The Qt Cryptographic Architecture (QCA) provides a
straightforward and cross-platform API for a range of cryptographic features,
including SSL/TLS, X.509 certificates, SASL, OpenPGP, S/MIME CMS, and smart
cards.")
    (license license:lgpl2.1)))

(define-public kpmcore
  (package
    (name "kpmcore")
    (version "4.1.0")
    (source (origin
              (method url-fetch)
              (uri (string-append
                    "mirror://kde/stable/kpmcore"
                    "/" version "/src/"
                    name "-" version ".tar.xz"))
              (sha256
               (base32
                "0jsig7algmab9h0fb09my0axjqzw83zgscamhzl8931lribs6idm"))))
    (build-system cmake-build-system)
    (native-inputs
     `(("extra-cmake-modules" ,extra-cmake-modules)
       ("pkg-config" ,pkg-config)))
    (inputs
     `(("kauth" ,kauth)
       ("kcoreaddons" ,kcoreaddons)
       ("ki18n" ,ki18n)
       ("kwidgetsaddons" ,kwidgetsaddons)
       ("qtbase" ,qtbase)
       ("qca" ,qca)
       ("util-linux" ,util-linux "lib")))
    (home-page "https://community.kde.org/Frameworks")
    (synopsis "Library for managing partitions")
    (description "Library for managing partitions.")
    (license license:gpl3+)))

(define-public snorenotify
  (package
    (name "snorenotify")
    (version "0.7.0")
    (source
      (origin
        (method url-fetch)
        (uri (string-append "mirror://kde/stable/snorenotify/"
                            version "/src/snorenotify-" version ".tar.xz"))
        (sha256
         (base32
          "0jz6ivk90h7iwgyxar7xzzj8yvzn6s1my6cqs9bdnwqswfk1nhbd"))))
    (build-system cmake-build-system)
    (arguments
     `(#:tests? #f)) ; both tests fail, require display
    (inputs
     `(("qtbase" ,qtbase)))
    (native-inputs
     `(("extra-cmake-modules" ,extra-cmake-modules)
       ("qttools" ,qttools)))
    (home-page "https://techbase.kde.org/Projects/Snorenotify")
    (synopsis "Qt notification framework")
    (description "Snorenotify is a multi platform Qt notification framework.
Using a plugin system it is possible to create notifications with many
different notification systems.")
    (license license:lgpl3)))

(define-public kdeconnect
  (package
    (name "kdeconnect")
    (version "20.04.1")
    (source
      (origin
        (method url-fetch)
        (uri (string-append "mirror://kde/stable/release-service/"
                            version "/src/kdeconnect-kde-"
                            version ".tar.xz"))
        (sha256
         (base32
          "1knhpjdbffw858dfd9kml91a02fkc0rcjydfavcyr79j9x8mv3bq"))))
    (build-system qt-build-system)
    (arguments
     `(#:configure-flags '("-DBUILD_TESTING=ON"
<<<<<<< HEAD
                           "-DLIBEXEC_INSTALL_DIR=libexec")
=======
                           "-DKDE_INSTALL_LIBEXECDIR=libexec")
       #:phases (modify-phases %standard-phases
                  (add-after 'set-paths 'extend-CPLUS_INCLUDE_PATH
                    (lambda* (#:key inputs #:allow-other-keys)
                      ;; FIXME: <kcmutils_version.h> is not found during one
                      ;; of the compilation steps without this hack.
                      (setenv "CPLUS_INCLUDE_PATH"
                              (string-append (assoc-ref inputs "kcmutils")
                                             "/include/KF5:"
                                             (or (getenv "CPLUS_INCLUDE_PATH")
                                                 "")))
                      #t)))
>>>>>>> e88745a6
       #:tests? #f)) ; tests fail hard in our build environment
    (native-inputs
     `(("extra-cmake-modules" ,extra-cmake-modules)
       ("kdoctools" ,kdoctools)
       ("libxtst" ,libxtst)
       ("pkg-config" ,pkg-config)
       ("python" ,python-wrapper)))
    (inputs
     `(("kcmutils" ,kcmutils)
       ("kconfigwidgets" ,kconfigwidgets)
       ("kdbusaddons" ,kdbusaddons)
       ("ki18n" ,ki18n)
       ("kiconthemes" ,kiconthemes)
       ("kio" ,kio)
       ("kirigami" ,kirigami)
       ("knotifications" ,knotifications)
       ("kpeople" ,kpeople)
       ("kpeoplevcard" ,kpeoplevcard)
       ("kwayland" ,kwayland)
       ("libfakekey" ,libfakekey)
       ("pulseaudio-qt" ,pulseaudio-qt)
       ("qca" ,qca)
       ("qtbase" ,qtbase)
       ("qtdeclarative" ,qtdeclarative)
       ("qtmultimedia" ,qtmultimedia)
       ("qtx11extras" ,qtx11extras)))
    (home-page "https://community.kde.org/KDEConnect")
    (synopsis "Enable your devices to communicate with each other")
    (description "KDE Connect is a project that enables all your devices to
communicate with each other.  Here's a few things KDE Connect can do:
@enumerate
@item Receive your phone notifications on your desktop computer and reply to messages
@item Control music playing on your desktop from your phone
@item Use your phone as a remote control for your desktop
@item Run predefined commands on your PC from connected devices
@item Check your phones battery level from the desktop
@item Ring your phone to help finding it
@item Share files and links between devices
@item Browse your phone from the desktop
@item Control the desktop's volume from the phone
@end enumerate")
    (properties `((upstream-name . "kdeconnect-kde")))
    (license (list license:gpl2 license:gpl3)))) ; dual licensed

(define-public kqtquickcharts
  (package
    (name "kqtquickcharts")
    (version "20.04.1")
    (source
      (origin
        (method url-fetch)
        (uri (string-append "mirror://kde/stable/release-service/"
                            version "/src/kqtquickcharts-" version ".tar.xz"))
        (sha256
         (base32
          "1wxp35mf9zlpgzi4msdl86b2krdq2ipqw371gyx23r7j84vdyxi3"))))
    (build-system cmake-build-system)
    (native-inputs
     `(("extra-cmake-modules" ,extra-cmake-modules)))
    (inputs
     `(("qtbase" ,qtbase)
       ("qtdeclarative" ,qtdeclarative)))
    (home-page "https://phabricator.kde.org/source/kqtquickcharts/")
    (synopsis "Interactive charts for Qt Quick")
    (description
     "Kqtquickcharts is a QtQuick plugin to render beautiful and interactive
charts.")
    (license license:lgpl2.1+)))

(define-public kcachegrind
  (package
    (name "kcachegrind")
    (version "20.04.1")
    (source (origin
              (method url-fetch)
              (uri (string-append "mirror://kde/stable/release-service/" version
                                  "/src/kcachegrind-" version ".tar.xz"))
              (sha256
               (base32
                "0fx17s6fj1pxl1mgfrqhchk8sihkbji1x8y3nhb1r0971wzd1nsc"))))
    (build-system cmake-build-system)
    (native-inputs
     `(("extra-cmake-modules" ,extra-cmake-modules)
       ("perl" ,perl)
       ("python" ,python)
       ("qttools" ,qttools)
       ("kdoctools" ,kdoctools)))
    (inputs
     `(("qtbase" ,qtbase)
       ("karchive" ,karchive)
       ("ki18n" ,ki18n)
       ("kio" ,kio)
       ("kdbusaddons" ,kdbusaddons)))
    ;; Note: The 'hotshot2calltree' and 'pprof2calltree' scripts depend on
    ;; Python and PHP, respectively.  These are optional and we ignore them
    ;; for now.
    (home-page "https://kcachegrind.github.io/html/Home.html")
    (synopsis "Visualize profiles produces by Valgrind's Cachegrind tool")
    (description
     "The data files generated by the Callgrind of Valgrind, an application
profiler, can be loaded into KCachegrind for browsing the performance results.
There is also a command-line tool to get ASCII reports from data files without
the need to use KCachegrind.

The format of Callgrind output is documented.  With conversion scripts,
KCachegrind is able to visualize output of other profilers like OProfile, a
system-wide profiler for Linux using statistical sampling with hardware
performance counters.  There also exist converters for profiling output of
Python, PHP, and Perl.")
    (license license:gpl2)))

(define-public libkdegames
  (package
    (name "libkdegames")
    (version "20.04.1")
    (source
     (origin
      (method url-fetch)
      (uri (string-append "mirror://kde/stable/release-service/" version
                          "/src/libkdegames-" version ".tar.xz"))
      (sha256
       (base32 "1xsrrvhwjwi5aajcaxydmzc69i4yx6shs8ly8vr85njc188ycg13"))))
    (build-system qt-build-system)
    (native-inputs
     `(("extra-cmake-modules" ,extra-cmake-modules)))
    (inputs
     `(("karchive" ,karchive)
       ("kbookmarks" ,kbookmarks)
       ("kcodecs" ,kcodecs)
       ("kcompletion" ,kcompletion)
       ("kconfigwidgets" ,kconfigwidgets)
       ("kcrash" ,kcrash)
       ("kdbusaddons" ,kdbusaddons)
       ("kdeclarative" ,kdeclarative)
       ("kdnssd" ,kdnssd)
       ("kglobalaccel" ,kglobalaccel)
       ("kguiaddons" ,kguiaddons)
       ("ki18n" ,ki18n)
       ("kiconthemes" ,kiconthemes)
       ;("kio" ,kio)
       ("kitemviews" ,kitemviews)
       ("kjobwidgets" ,kjobwidgets)
       ("knewstuff" ,knewstuff)
       ("kservice" ,kservice)
       ("ktextwidgets" ,ktextwidgets)
       ("kwidgetsaddons" ,kwidgetsaddons)
       ("kxmlgui" ,kxmlgui)
       ("libsndfile" ,libsndfile)
       ("openal" ,openal)
       ("qtbase" ,qtbase)
       ("qtdeclarative" ,qtdeclarative)
       ("qtsvg" ,qtsvg)))
    (home-page "https://games.kde.org/")
    (synopsis "Runtime library for kdegames")
    (description "Runtime library for kdegames")
    (license (list license:gpl2+  license:fdl1.2+))))

(define-public zeroconf-ioslave
  (package
    (name "zeroconf-ioslave")
    (version "20.04.1")
    (source
     (origin
       (method url-fetch)
       (uri (string-append "mirror://kde/stable/release-service/" version
                           "/src/zeroconf-ioslave-" version ".tar.xz"))
       (sha256
        (base32 "1qck5jyc4psslpibhki8sz8aj0hsnx8z791vzyn10lmdzn71vx8c"))))
    (build-system qt-build-system)
    (native-inputs
     `(("extra-cmake-modules" ,extra-cmake-modules)))
    (inputs
     `(("kdbusaddons" ,kdbusaddons)
       ("kdnssd" ,kdnssd)
       ("ki18n" ,ki18n)
       ("kio" ,kio)
       ("qtbase" ,qtbase)))
    (home-page "https://kde.org/applications/internet/org.kde.zeroconf_ioslave")
    (synopsis "DNS-SD Service Discovery Monitor")
    (description "Adds an entry to Dolphin's Network page to show local
services such as printers which advertise themselves with DNSSD (called Avahi
or Bonjour by other projects).")
    (license ;; GPL for programs, LGPL for libraries, FDL for documentation
     (list license:gpl2+ license:lgpl2.0+ license:fdl1.2+))))<|MERGE_RESOLUTION|>--- conflicted
+++ resolved
@@ -580,9 +580,6 @@
     (build-system qt-build-system)
     (arguments
      `(#:configure-flags '("-DBUILD_TESTING=ON"
-<<<<<<< HEAD
-                           "-DLIBEXEC_INSTALL_DIR=libexec")
-=======
                            "-DKDE_INSTALL_LIBEXECDIR=libexec")
        #:phases (modify-phases %standard-phases
                   (add-after 'set-paths 'extend-CPLUS_INCLUDE_PATH
@@ -595,7 +592,6 @@
                                              (or (getenv "CPLUS_INCLUDE_PATH")
                                                  "")))
                       #t)))
->>>>>>> e88745a6
        #:tests? #f)) ; tests fail hard in our build environment
     (native-inputs
      `(("extra-cmake-modules" ,extra-cmake-modules)
