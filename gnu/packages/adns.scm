--- conflicted
+++ resolved
@@ -65,7 +65,7 @@
 (define-public c-ares
   (package
     (name "c-ares")
-    (version "1.17.1")
+    (version "1.17.2")
     (source (origin
               (method url-fetch)
               (uri (string-append
@@ -73,10 +73,12 @@
                     ".tar.gz"))
               (sha256
                (base32
-                "0h7wjfnk2092glqcp9mqaax7xx0s13m501z1gi0gsjl2vvvd0gfp"))))
+                "0gcincjvpll2qmlc906jx6mfq97s87mgi0zby0753ki0rr2ch0s8"))))
     (build-system gnu-build-system)
     (arguments
-     '(#:phases
+     '(;; FIXME: Some tests require network access
+       #:tests? #f
+       #:phases
        (modify-phases %standard-phases
          (add-before 'check 'filter-live-tests
            (lambda _
@@ -94,26 +96,6 @@
 multiple clients and programs with graphical user interfaces.")
     (license (x11-style "https://c-ares.haxx.se/license.html"))))
 
-<<<<<<< HEAD
-=======
-(define-public c-ares/fixed
-  (package
-    (inherit c-ares)
-    (name "c-ares")
-    (version "1.17.2")
-    (source (origin
-              (method url-fetch)
-              (uri (string-append
-                    "https://c-ares.haxx.se/download/" name "-" version
-                    ".tar.gz"))
-              (sha256
-               (base32
-                "0gcincjvpll2qmlc906jx6mfq97s87mgi0zby0753ki0rr2ch0s8"))))
-    (arguments
-     `(;; FIXME: Some tests require network access
-       #:tests? #f))))
-
->>>>>>> 88badc07
 ;; gRPC requires a c-ares built with CMake in order to get the .cmake modules.
 ;; We can not build c-ares itself with CMake because that would introduce a
 ;; circular dependency through nghttp2.
