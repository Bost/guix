--- conflicted
+++ resolved
@@ -26,15 +26,12 @@
 ;;; Copyright © 2020, 2021 Michael Rohleder <mike@rohleder.de>
 ;;; Copyright © 2020 Maxim Cournoyer <maxim.cournoyer@gmail.com>
 ;;; Copyright © 2020 Jean-Baptiste Note <jean-baptiste.note@m4x.org>
-<<<<<<< HEAD
 ;;; Copyright © 2021 Matthew James Kraai <kraai@ftbfs.org>
-=======
 ;;; Copyright © 2021 Nicolò Balzarotti <nicolo@nixo.xyz>
 ;;; Copyright © 2021 Matthew James Kraai <kraai@ftbfs.org>
 ;;; Copyright © 2021 Brice Waegeneire <brice@waegenei.re>
 ;;; Copyright © 2021 Maxime Devos <maximedevos@telenet.be>
 ;;; Copyright © 2021 qblade <qblade@protonmail.com>
->>>>>>> f1a3c114
 ;;;
 ;;; This file is part of GNU Guix.
 ;;;
