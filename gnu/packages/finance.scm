;;; GNU Guix --- Functional package management for GNU
;;; Copyright © 2015, 2016 Andreas Enge <andreas@enge.fr>
;;; Copyright © 2016, 2017, 2018 Efraim Flashner <efraim@flashner.co.il>
;;; Copyright © 2016 Alex Griffin <a@ajgrf.com>
;;; Copyright © 2016 Hartmut Goebel <h.goebel@crazy-compilers.com>
;;; Copyright © 2017 Carlo Zancanaro <carlo@zancanaro.id.au>
;;; Copyright © 2017 Theodoros Foradis <theodoros@foradis.org>
;;; Copyright © 2017 Vasile Dumitrascu <va511e@yahoo.com>
;;; Copyright © 2017, 2018, 2019, 2020 Tobias Geerinckx-Rice <me@tobias.gr>
;;; Copyright © 2018 Eric Bavier <bavier@member.fsf.org>
;;; Copyright © 2018 Adriano Peluso <catonano@gmail.com>
;;; Copyright © 2018, 2019, 2020 Nicolas Goaziou <mail@nicolasgoaziou.fr>
;;; Copyright © 2018 Arun Isaac <arunisaac@systemreboot.net>
;;; Copyright © 2019, 2020 Guillaume Le Vaillant <glv@posteo.net>
;;; Copyright © 2019 Tanguy Le Carrour <tanguy@bioneland.org>
;;; Copyright © 2019, 2020 Martin Becze <mjbecze@riseup.net>
;;; Copyright © 2019 Sebastian Schott <sschott@mailbox.org>
;;; Copyright © 2020 Kei Kebreau <kkebreau@posteo.net>
;;; Copyright © 2020 Christopher Lemmer Webber <cwebber@dustycloud.org>
;;; Copyright © 2020 Tom Zander <tomz@freedommail.ch>
;;; Copyright © 2020 Marius Bakke <mbakke@fastmail.com>
;;; Copyright © 2020 Vinicius Monego <monego@posteo.net>
;;;
;;; This file is part of GNU Guix.
;;;
;;; GNU Guix is free software; you can redistribute it and/or modify it
;;; under the terms of the GNU General Public License as published by
;;; the Free Software Foundation; either version 3 of the License, or (at
;;; your option) any later version.
;;;
;;; GNU Guix is distributed in the hope that it will be useful, but
;;; WITHOUT ANY WARRANTY; without even the implied warranty of
;;; MERCHANTABILITY or FITNESS FOR A PARTICULAR PURPOSE.  See the
;;; GNU General Public License for more details.
;;;
;;; You should have received a copy of the GNU General Public License
;;; along with GNU Guix.  If not, see <http://www.gnu.org/licenses/>.

(define-module (gnu packages finance)
  #:use-module ((guix licenses) #:prefix license:)
  #:use-module (guix packages)
  #:use-module (guix download)
  #:use-module (guix git-download)
  #:use-module (guix build-system gnu)
  #:use-module (guix build-system cmake)
  #:use-module (guix build-system copy)
  #:use-module (guix build-system emacs)
  #:use-module (guix build-system python)
  #:use-module (guix build-system glib-or-gtk)
  #:use-module (guix build-system go)
  #:use-module (guix build-system qt)
  #:use-module (guix utils)
  #:use-module (gnu packages)
  #:use-module (gnu packages aidc)
  #:use-module (gnu packages autotools)
  #:use-module (gnu packages base)
  #:use-module (gnu packages boost)
  #:use-module (gnu packages check)
  #:use-module (gnu packages compression)
  #:use-module (gnu packages crypto)
  #:use-module (gnu packages curl)
  #:use-module (gnu packages databases)
  #:use-module (gnu packages docbook)
  #:use-module (gnu packages documentation)
  #:use-module (gnu packages dns)
  #:use-module (gnu packages emacs)
  #:use-module (gnu packages dbm)
  #:use-module (gnu packages gettext)
  #:use-module (gnu packages gnome)
  #:use-module (gnu packages glib)
  #:use-module (gnu packages gnupg)
  #:use-module (gnu packages graphviz)
  #:use-module (gnu packages groff)
  #:use-module (gnu packages gtk)
  #:use-module (gnu packages libedit)
  #:use-module (gnu packages libevent)
  #:use-module (gnu packages libunwind)
  #:use-module (gnu packages libusb)
  #:use-module (gnu packages linux)
  #:use-module (gnu packages man)
  #:use-module (gnu packages multiprecision)
  #:use-module (gnu packages networking)
  #:use-module (gnu packages pkg-config)
  #:use-module (gnu packages popt)
  #:use-module (gnu packages protobuf)
  #:use-module (gnu packages python)
  #:use-module (gnu packages python-crypto)
  #:use-module (gnu packages python-web)
  #:use-module (gnu packages python-xyz)
  #:use-module (gnu packages qt)
  #:use-module (gnu packages readline)
  #:use-module (gnu packages sphinx)
  #:use-module (gnu packages texinfo)
  #:use-module (gnu packages textutils)
  #:use-module (gnu packages time)
  #:use-module (gnu packages tls)
  #:use-module (gnu packages upnp)
  #:use-module (gnu packages version-control)
  #:use-module (gnu packages web)
  #:use-module (gnu packages xml)
  #:use-module (gnu packages gnuzilla))

(define-public bitcoin-core
  (package
    (name "bitcoin-core")
    (version "0.19.1")
    (source (origin
              (method url-fetch)
              (uri
               (string-append "https://bitcoincore.org/bin/bitcoin-core-"
                              version "/bitcoin-" version ".tar.gz"))
              (sha256
               (base32
                "1h3w7brc18145np920vy7j5ms5hym59hvr40swdjx34fbdaisngj"))
              (patches (search-patches "bitcoin-core-python-compat.patch"))))
    (build-system gnu-build-system)
    (native-inputs
     `(("pkg-config" ,pkg-config)
       ("python" ,python)               ; for the tests
       ("util-linux" ,util-linux)       ; provides the hexdump command for tests
       ("qttools" ,qttools)))
    (inputs
     `(("bdb" ,bdb-4.8)                 ; 4.8 required for compatibility
       ("boost" ,boost)
       ("libevent" ,libevent)
       ("miniupnpc" ,miniupnpc)
       ("openssl" ,openssl)
       ("protobuf" ,protobuf)
       ("qtbase" ,qtbase)))
    (arguments
     `(#:configure-flags
       (list
        ;; Boost is not found unless specified manually.
        (string-append "--with-boost="
                       (assoc-ref %build-inputs "boost"))
        ;; XXX: The configure script looks up Qt paths by
        ;; `pkg-config --variable=host_bins Qt5Core`, which fails to pick
        ;; up executables residing in 'qttools', so we specify them here.
        (string-append "ac_cv_path_LRELEASE="
                       (assoc-ref %build-inputs "qttools")
                       "/bin/lrelease")
        (string-append "ac_cv_path_LUPDATE="
                       (assoc-ref %build-inputs "qttools")
                       "/bin/lupdate"))
       #:phases
       (modify-phases %standard-phases
         (add-before 'configure 'make-qt-deterministic
           (lambda _
             ;; Make Qt deterministic.
             (setenv "QT_RCC_SOURCE_DATE_OVERRIDE" "1")
             #t))
         (add-before 'check 'set-home
           (lambda _
             (setenv "HOME" (getenv "TMPDIR")) ; tests write to $HOME
             #t))
         (add-after 'check 'check-functional
           (lambda _
             (invoke
              "python3" "./test/functional/test_runner.py"
              (string-append "--jobs=" (number->string (parallel-job-count))))
             #t)))))
    (home-page "https://bitcoin.org/en/")
    (synopsis "Bitcoin peer-to-peer client")
    (description
     "Bitcoin is a digital currency that enables instant payments to anyone
anywhere in the world.  It uses peer-to-peer technology to operate without
central authority: managing transactions and issuing money are carried out
collectively by the network.  Bitcoin Core is the reference implementation
of the bitcoin protocol.  This package provides the Bitcoin Core command
line client and a client based on Qt.")
    (license license:expat)))

(define-public homebank
  (package
    (name "homebank")
    (version "5.4.2")
    (source (origin
              (method url-fetch)
              (uri (string-append "http://homebank.free.fr/public/homebank-"
                                  version ".tar.gz"))
              (sha256
               (base32
                "0bkjvd819kw9cwmr3macggbg8yil3yc8v2za8pjrl6g746s89kn6"))))
    (build-system glib-or-gtk-build-system)
    (native-inputs
     `(("pkg-config" ,pkg-config)
       ("intltool" ,intltool)))
    (inputs
     `(("gtk+" ,gtk+)
       ("libofx" ,libofx)
       ("libsoup" ,libsoup)))
    (home-page "http://homebank.free.fr/")
    (synopsis "Graphical personal accounting application")
    (description "HomeBank allows you to manage your personal accounts at
home.  The seeks to be lightweight, simple and easy to use.  It brings
features that allow you to analyze your finances in a detailed way instantly
and dynamically with report tools based on filtering and graphical charts.")
    (license license:gpl2+)))

(define-public ledger
  (package
    (name "ledger")
    (version "3.2.0")
    (source
     (origin
       (method git-fetch)
       (uri (git-reference
             (url "https://github.com/ledger/ledger.git")
             (commit (string-append "v" version))))
       (file-name (git-file-name name version))
       (sha256
        (base32 "1l5c9jf2wnly6ncm9civ8i7v47xld15g1y7wpl0hqwgbfyffwjci"))))
    (build-system cmake-build-system)
    (arguments
     `(#:modules (,@%cmake-build-system-modules
                  ((guix build python-build-system) #:select (python-version)))
       #:imported-modules (,@%cmake-build-system-modules
                           (guix build python-build-system))
       #:configure-flags
       `("-DBUILD_DOCS:BOOL=ON"
         "-DBUILD_WEB_DOCS:BOOL=ON"
         "-DUSE_PYTHON:BOOL=ON"
         "-DCMAKE_INSTALL_LIBDIR:PATH=lib")
       #:phases
       (modify-phases (@ (guix build cmake-build-system) %standard-phases)
         (add-after 'unpack 'fix-python-installation-directory
           (lambda* (#:key inputs outputs #:allow-other-keys)
             ;; By default the package attempts to install its Python bindings
             ;; to the Python store directory, which obviously does not work.
             ;; Passing -DPython_SITEARCH in #:configure-flags has no effect.
             (let ((python-version (python-version (assoc-ref inputs "python")))
                   (out (assoc-ref outputs "out")))
               (substitute* "src/CMakeLists.txt"
                 (("DESTINATION \\$\\{Python_SITEARCH\\}")
                  (string-append "DESTINATION " out "/lib/python"
                                 python-version "/site-packages")))
               #t)))
         (add-before 'configure 'install-examples
           (lambda* (#:key outputs #:allow-other-keys)
             (let ((examples (string-append (assoc-ref outputs "out")
                                            "/share/doc/ledger/examples")))
               (install-file "test/input/sample.dat" examples)
               (install-file "test/input/demo.ledger" examples))
             #t))
         (add-after 'build 'build-doc
           (lambda _ (invoke "make" "doc")))
         (add-before 'check 'check-setup
           ;; One test fails if it can't set the timezone.
           (lambda* (#:key inputs #:allow-other-keys)
             (setenv "TZDIR"
                     (string-append (assoc-ref inputs "tzdata")
                                    "/share/zoneinfo"))
             ;; Skip failing test BaselineTest_cmd-org.
             ;; This is a known upstream issue. See
             ;; https://github.com/ledger/ledger/issues/550
             (setenv "ARGS" "-E BaselineTest_cmd-org")
             #t)))))
    (inputs
     `(("boost" ,boost)
       ("gmp" ,gmp)
       ("libedit" ,libedit)
       ("mpfr" ,mpfr)
       ("python" ,python)
       ("utfcpp" ,utfcpp)))
    (native-inputs
     `(("groff" ,groff)
       ("texinfo" ,texinfo)
       ("tzdata" ,tzdata-for-tests)))
    (home-page "https://ledger-cli.org/")
    (synopsis "Command-line double-entry accounting program")
    (description
     "Ledger is a powerful, double-entry accounting system that is
accessed from the UNIX command-line.  This may put off some users, since
there is no flashy UI, but for those who want unparalleled reporting
access to their data there are few alternatives.

Ledger uses text files for input.  It reads the files and generates
reports; there is no other database or stored state.  To use Ledger,
you create a file of your account names and transactions, run from the
command line with some options to specify input and requested reports, and
get output.  The output is generally plain text, though you could generate
a graph or html instead.  Ledger is simple in concept, surprisingly rich
in ability, and easy to use.")
    ;; There are some extra licenses in files which do not presently get
    ;; installed when you build this package.  Different versions of the GPL
    ;; are used in the contrib and python subdirectories.  The bundled version
    ;; of utfcpp is under the Boost 1.0 license. Also the file
    ;; `tools/update_copyright_year` has an Expat license.
    (license (list license:bsd-3
                   license:asl2.0     ; src/strptime.cc
                   (license:non-copyleft
                    "file://src/wcwidth.cc"
                    "See src/wcwidth.cc in the distribution.")))))

(define-public emacs-ledger-mode
  ;; There have been no new releases since 2016.
  (let ((commit "253a20dc62e137ed0ed8e1dd8614ecba116610ea")
        (revision "1"))
    (package
      (name "emacs-ledger-mode")
      (version (git-version "3.1.1" revision commit))
      (source
       (origin
         (method git-fetch)
         (uri (git-reference
               (url "https://github.com/ledger/ledger-mode.git")
               (commit commit)))
         (file-name (git-file-name name version))
         (sha256
          (base32 "06wrgkqpgvk17vibrk2qikdlqn8y63jg86marp1wgmram92mb3jk"))))
      (build-system cmake-build-system)
      (arguments
       `(#:modules ((guix build cmake-build-system)
                    (guix build utils)
                    (guix build emacs-utils))
         #:imported-modules (,@%cmake-build-system-modules
                             (guix build emacs-utils))
         #:tests? #f ; there are none
         #:phases
         (modify-phases %standard-phases
           (add-after 'unpack 'patch-site-dir
             (lambda _
               (substitute* "CMakeLists.txt"
                 (("DESTINATION share/emacs/site-lisp/ledger-mode")
                  "DESTINATION share/emacs/site-lisp"))
               #t))
           (add-before 'build 'patch-path
             (lambda* (#:key inputs #:allow-other-keys)
               (let ((ledger (assoc-ref inputs "ledger")))
                 (make-file-writable "ledger-exec.el")
                 (emacs-substitute-variables "ledger-exec.el"
                   ("ledger-binary-path" (string-append ledger "/bin/ledger"))))
               #t))
           (add-after 'build 'build-doc
             (lambda* (#:key outputs #:allow-other-keys)
               (let ((target (string-append (assoc-ref outputs "out")
                                            "/share/info")))
                 (mkdir-p target)
                 (invoke "makeinfo" "-o" target
                         "../source/doc/ledger-mode.texi"))
               #t))
           (add-after 'install 'generate-autoload
             (lambda* (#:key outputs #:allow-other-keys)
               (let* ((site-dir (string-append (assoc-ref outputs "out")
                                               "/share/emacs/site-lisp")))
                 (emacs-generate-autoloads ,name site-dir))
               #t)))))
      (inputs
       `(("ledger" ,ledger)))
      (native-inputs
       `(("emacs-minimal" ,emacs-minimal)
         ("texinfo" ,texinfo)))
      (home-page "https://ledger-cli.org/")
      (synopsis "Command-line double-entry accounting program")
      (description
       "Ledger is a powerful, double-entry accounting system that is
accessed from the UNIX command-line.  This may put off some users, since
there is no flashy UI, but for those who want unparalleled reporting
access to their data there are few alternatives.

Ledger uses text files for input.  It reads the files and generates
reports; there is no other database or stored state.  To use Ledger,
you create a file of your account names and transactions, run from the
command line with some options to specify input and requested reports, and
get output.  The output is generally plain text, though you could generate
a graph or html instead.  Ledger is simple in concept, surprisingly rich
in ability, and easy to use.

This package provides the Emacs mode.")
      (license license:gpl2+))))

(define-public geierlein
  (package
    (name "geierlein")
    (version "0.9.13")
    (source
     (origin
       (method git-fetch)
       (uri (git-reference
             (url "https://github.com/stesie/geierlein.git")
             (commit (string-append "V" version))))
       (file-name (git-file-name name version))
       (sha256
        (base32 "00zpwr3lk2vdmd60fgdwdk0xxs52wvnm19ln2m75yfphydvkglic"))))
    (build-system gnu-build-system)
    (arguments
     `(#:tests? #f                  ; would require npm, python and a lot more
       #:phases
        (modify-phases %standard-phases
          (delete 'configure)           ; no configure script
          (add-after 'unpack 'override-target-directory-and-tool-paths
            (lambda* (#:key inputs outputs #:allow-other-keys)
              (substitute* "Makefile"
                (("prefix := .*")
                 (string-append "prefix := " (assoc-ref outputs "out") "\n"))
                ;; Required for tests, unused for now:
                ;;(("PYTHON := .*")
                ;; (string-append (which "python") "\n")))
                (("INSTALL := .*")
                 (string-append "INSTALL := " (which "install") "\n")))
              (substitute* "bin/xgeierlein.in"
                ;; Use icecat as XULRUNNER
                (("^for search ")
                 (string-append "XULRUNNER=" (which "icecat") "\n"
                                "for search ")))
              #t)))))
    (inputs
     `(("icecat" ,icecat)))
    (home-page "https://stesie.github.io/geierlein/")
    (synopsis "Free Elster client, for sending Germany VAT declarations")
    (description
     "Geierlein is a free Elster client, i.e. an application that
sends VAT declarations to Germany's fiscal authorities.

Currently it is *not* possible to send returns that are due annually
(especially the income tax return) since the fiscal authority doesn't
allow doing that off the ERiC library (which is proprietary however).
It's not clear at the moment whether one day it will be possible to
do so.")
    (license license:agpl3+)))

(define-public electrum
  (package
    (name "electrum")
    (version "3.3.8")
    (source
     (origin
       (method url-fetch)
       (uri (string-append "https://download.electrum.org/"
                           version "/Electrum-"
                           version ".tar.gz"))
       (sha256
        (base32 "1g00cj1pmckd4xis8r032wmraiv3vd3zc803hnyxa2bnhj8z3bg2"))
       (modules '((guix build utils)))
       (snippet
        '(begin
           ;; Delete the bundled dependencies.
           (delete-file-recursively "packages")
           #t))))
    (build-system python-build-system)
    (inputs
     `(("python-pyaes" ,python-pyaes)
       ("python-pysocks" ,python-pysocks)
       ("python-sip" ,python-sip)
       ("python-pyqt" ,python-pyqt)
       ("python-ecdsa" ,python-ecdsa)
       ("python-pbkdf2" ,python-pbkdf2)
       ("python-requests" ,python-requests)
       ("python-qrcode" ,python-qrcode)
       ("python-protobuf" ,python-protobuf)
       ("python-aiohttp" ,python-aiohttp)
       ("python-aiohttp-socks" ,python-aiohttp-socks)
       ("python-aiorpcx" ,python-aiorpcx)
       ("python-certifi" ,python-certifi)
       ("python-dnspython" ,python-dnspython)
       ("python-jsonrpclib-pelix" ,python-jsonrpclib-pelix)))
    (arguments
     `(#:tests? #f ;; package doesn't have any tests
       #:phases
       (modify-phases %standard-phases
         (add-before 'build 'patch-home
           (lambda* (#:key outputs #:allow-other-keys)
             (substitute* "setup.py"
               (("~/.local/share")
                (string-append (assoc-ref outputs "out") "/local/share"))))))))
    (home-page "https://electrum.org/")
    (synopsis "Bitcoin wallet")
    (description
     "Electrum is a lightweight Bitcoin client, based on a client-server
protocol.  It supports Simple Payment Verification (SPV) and deterministic key
generation from a seed.  Your secret keys are encrypted and are never sent to
other machines/servers.  Electrum does not download the Bitcoin blockchain.")
    (license license:expat)))

(define-public electron-cash
  (package
    (name "electron-cash")
    (version "4.0.15")
    (source
     (origin
       (method git-fetch)
       (uri (git-reference
             (url "https://github.com/Electron-Cash/Electron-Cash.git")
             (commit version)))
       (file-name (git-file-name name version))
       (sha256
        (base32 "0bvj64fdxpi0dbivhgv509kqq503zjp7r7xckl8q5c48j5h1zik2"))))
    (build-system python-build-system)
    (inputs
     `(("libevent" ,libevent)
       ("libsecp256k1", libsecp256k1)
       ("openssl" ,openssl)
       ("python-cython" ,python-cython)
       ("python-dateutil", python-dateutil)
       ("python-dnspython" ,python-dnspython)
       ("python-ecdsa" ,python-ecdsa)
       ("python-hidapi" ,python-hidapi)
       ("python-jsonrpclib-pelix" ,python-jsonrpclib-pelix)
       ("python-keepkey" ,python-keepkey)
       ("python-protobuf" ,python-protobuf)
       ("python-pyaes" ,python-pyaes)
       ("python-pyqt" ,python-pyqt)
       ("python-pysocks" ,python-pysocks)
       ("python-qrcode" ,python-qrcode)
       ("python-requests" ,python-requests)
       ("python-stem" ,python-stem)
       ("python-trezor" ,python-trezor)
       ("qtsvg" ,qtsvg)
       ("zlib" ,zlib)))
    (arguments
     `(#:tests? #f ; No tests
       #:modules ((guix build python-build-system)
                  (guix build qt-utils)
                  (guix build utils))
       #:imported-modules (,@%python-build-system-modules
                           (guix build qt-utils))
       #:phases
       (modify-phases %standard-phases
         (add-after 'unpack 'patch-home
           (lambda* (#:key outputs #:allow-other-keys)
             (substitute* "setup.py"
               (("~/.local/share")
                (string-append (assoc-ref outputs "out") "/local/share")))))
         (add-after 'unpack 'use-libsecp256k1-input
           (lambda* (#:key inputs #:allow-other-keys)
             (substitute* "lib/secp256k1.py"
               (("library_paths = .* 'libsecp256k1.so.0'.")
                (string-append "library_paths = ('" (assoc-ref inputs "libsecp256k1") "/lib/libsecp256k1.so.0'")))))
         (add-after 'install 'wrap-qt
           (lambda* (#:key outputs #:allow-other-keys)
             (wrap-qt-program (assoc-ref outputs "out") "electron-cash")
             #t)))))
    (home-page "https://electroncash.org/")
    (synopsis "Bitcoin Cash wallet")
    (description
     "Electroncash is a lightweight Bitcoin Cash client, based on a client-server
protocol.  It supports Simple Payment Verification (SPV) and deterministic key
generation from a seed.  Your secret keys are encrypted and are never sent to
other machines/servers.  Electroncash does not download the Bitcoin Cash blockchain.")
    (license license:expat)))

(define-public monero
  ;; This package bundles easylogging++ and lmdb.
  ;; The bundled easylogging++ is modified, and the changes will not be
  ;; upstreamed.
  ;; The devs deem the lmdb driver too critical a consenus component, to use
  ;; the system's dynamically linked library.
  (package
    (name "monero")
    (version "0.16.0.0")
    (source
     (origin
       (method git-fetch)
       (uri (git-reference
             (url "https://github.com/monero-project/monero.git")
             (commit (string-append "v" version))
             (recursive? #t)))
       (file-name (git-file-name name version))
       (patches (search-patches "monero-use-system-miniupnpc.patch"))
       (modules '((guix build utils)))
       (snippet
        '(begin
           ;; Delete bundled dependencies.
           (for-each
            delete-file-recursively
            '("external/miniupnp" "external/rapidjson"
              "external/unbound"))
           #t))
       (sha256
        (base32
         "0x74h5z0nxxxip97ibc854pqmrgd8r4d6w62m424f66i8gbzfskh"))))
    (build-system cmake-build-system)
    (native-inputs
     `(("doxygen" ,doxygen)
       ("git" ,git)
       ("graphviz" ,graphviz)
       ("pkg-config" ,pkg-config)
       ("protobuf" ,protobuf)
       ("python" ,python)
       ("qttools" ,qttools)))
    (inputs
     `(("boost" ,boost)
       ("cppzmq" ,cppzmq)
       ("expat" ,expat)
       ("hidapi" ,hidapi)
       ("libsodium" ,libsodium)
       ("libunwind" ,libunwind)
       ("libusb" ,libusb)
       ("miniupnpc" ,miniupnpc)
       ("openssl" ,openssl)
       ("protobuf" ,protobuf)
       ("rapidjson" ,rapidjson)
       ("readline" ,readline)
       ("unbound" ,unbound)
       ("xz" ,xz)
       ("zeromq" ,zeromq)))
    (arguments
     `(#:out-of-source? #t
       #:configure-flags
       (list "-DARCH=default"
             "-DBUILD_TESTS=ON"
             "-DBUILD_GUI_DEPS=ON"
             (string-append "-DReadline_ROOT_DIR="
                            (assoc-ref %build-inputs "readline")))
       #:phases
       (modify-phases %standard-phases
         ;; tests/core_tests need a valid HOME
         (add-before 'configure 'set-home
           (lambda _
             (setenv "HOME" (getcwd))
             #t))
         (add-after 'set-home 'change-log-path
           (lambda _
             (substitute* "contrib/epee/src/mlog.cpp"
               (("epee::string_tools::get_current_module_folder\\(\\)")
                "\".bitmonero\"")
               (("return \\(")
                "return ((std::string(getenv(\"HOME\"))) / "))
             #t))
         (add-after 'change-log-path 'fix-file-permissions-for-tests
           (lambda _
             (for-each make-file-writable
                       (find-files "tests/data/" "wallet_9svHk1.*"))
             #t))
         ;; Only try tests that don't need access to network or system
         (replace 'check
           (lambda _
             ;; Core tests sometimes fail, at least on i686-linux.
             ;; Let's disable them for now and just try hash tests
             ;; and unit tests.
             ;; (invoke "make" "ARGS=-R 'hash|core_tests' --verbose" "test")))
             (invoke "make" "ARGS=-R 'hash' --verbose" "test")))
         (add-after 'check 'unit-tests
           (lambda _
             (let ((excluded-unit-tests
                    (string-join
                     '("AddressFromURL.Success"
                       "AddressFromURL.Failure"
                       "DNSResolver.IPv4Success"
                       "DNSResolver.DNSSECSuccess"
                       "DNSResolver.DNSSECFailure"
                       "DNSResolver.GetTXTRecord"
                       "is_hdd.linux_os_root")
                     ":")))
               (invoke "tests/unit_tests/unit_tests"
                       (string-append "--gtest_filter=-"
                                      excluded-unit-tests)))))
         (add-after 'install 'install-librandomx
           (lambda* (#:key outputs #:allow-other-keys)
             (let ((lib (string-append (assoc-ref outputs "out") "/lib")))
               (install-file "external/randomx/librandomx.a" lib)
               #t)))
         (add-after 'install 'delete-dead-links
           (lambda* (#:key outputs #:allow-other-keys)
             (let ((out (assoc-ref outputs "out")))
               (delete-file (string-append out "/lib/libprotobuf.so"))
               (delete-file (string-append out "/lib/libusb-1.0.so"))
               #t))))))
    (home-page "https://web.getmonero.org/")
    (synopsis "Command-line interface to the Monero currency")
    (description
     "Monero is a secure, private, untraceable currency.  This package provides
the Monero command line client and daemon.")
    (license license:bsd-3)))

(define-public monero-gui
  (package
    (name "monero-gui")
    (version "0.16.0.0")
    (source
     (origin
       (method git-fetch)
       (uri (git-reference
             (url "https://github.com/monero-project/monero-gui.git")
             (commit (string-append "v" version))))
       (file-name (git-file-name name version))
       (sha256
        (base32
         "06vdrsj5y9k0zn32hspyxc7sw1kkyrvi3chzkdbnxk9jvyj8k4ld"))))
    (build-system qt-build-system)
    (native-inputs
     `(("monero-source" ,(package-source monero))
       ("pkg-config" ,pkg-config)
       ("qttools" ,qttools)))
    (inputs
     `(("boost" ,boost)
       ("hidapi" ,hidapi)
       ("libgcrypt" ,libgcrypt)
       ("libsodium" ,libsodium)
       ("libunwind" ,libunwind)
       ("libusb" ,libusb)
       ("openssl" ,openssl)
       ("protobuf" ,protobuf)
       ("qtbase" ,qtbase)
       ("qtdeclarative" ,qtdeclarative)
       ("qtgraphicaleffects" ,qtgraphicaleffects)
       ("qtlocation" ,qtlocation)
       ("qtmultimedia" ,qtmultimedia)
       ("qtquickcontrols" ,qtquickcontrols)
       ("qtquickcontrols2",qtquickcontrols2)
       ("qtsvg" ,qtsvg)
       ("qtxmlpatterns" ,qtxmlpatterns)
       ("unbound" ,unbound)))
    (propagated-inputs
     `(("monero" ,monero)))
    (arguments
     `(#:tests? #f ; No tests
       #:phases
       (modify-phases %standard-phases
         (add-after 'unpack 'get-monero-extra-files
           ;; Some headers and GnuPG public keys of the monero package source
           ;; code are required to build the GUI.
           (lambda* (#:key inputs #:allow-other-keys)
             (invoke "tar" "-xv" "--wildcards" "--strip-components=1"
                     "-C" "monero"
                     "-f" (assoc-ref inputs "monero-source")
                     "*.asc" "*.h")
             #t))
         (add-after 'get-monero-extra-files 'fix-makefile-vars
           (lambda _
             (substitute* "src/zxcvbn-c/makefile"
               (("\\?=") "="))
             #t))
         (add-after 'fix-makefile-vars 'fix-paths
           (lambda* (#:key inputs outputs #:allow-other-keys)
             (let ((boost (assoc-ref inputs "boost"))
                   (monero (assoc-ref inputs "monero"))
                   (openssl (assoc-ref inputs "openssl"))
                   (qttools (assoc-ref inputs "qttools"))
                   (out (assoc-ref outputs "out")))
               (substitute* "monero-wallet-gui.pro"
                 (("-L/usr/local/lib")
                  "")
                 (("-L/usr/local/opt/openssl/lib")
                  (string-append "-L" openssl "/lib"))
                 (("-L/usr/local/opt/boost/lib")
                  (string-append "-L" boost "/lib"))
                 (("\\$\\$\\[QT_INSTALL_BINS\\]/lrelease")
                  (string-append qttools "/bin/lrelease"))
                 (("\\$\\$\\[QT_INSTALL_BINS\\]/lupdate")
                  (string-append qttools "/bin/lupdate")))
               (substitute* "deployment.pri"
                 (("/opt/\\$\\$\\{TARGET\\}/bin")
                  (string-append out "/bin")))
               (substitute* "src/daemon/DaemonManager.cpp"
                 (("QApplication::applicationDirPath\\(\\) \\+ \"/monerod")
                  (string-append "\"" monero "/bin/monerod")))
               #t)))
         (add-after 'fix-paths 'make-qt-deterministic
           (lambda _
             (setenv "QT_RCC_SOURCE_DATE_OVERRIDE" "1")
             #t))
         (add-after 'make-qt-deterministic 'fix-version
           (lambda _
             (substitute* "build.sh"
               (("echo .*> version.js")
                ""))
             (with-output-to-file "version.js"
               (lambda _
                 (format #t
                         "var GUI_VERSION = \"~a\"~@
                          var GUI_MONERO_VERSION = \"~a\"~%"
                         ,version
                         ,(package-version monero))))
             #t))
         (replace 'configure
           (lambda _
             (mkdir-p "build")
             (chdir "build")
             (invoke "qmake" "../monero-wallet-gui.pro" "CONFIG+=release")))
         (add-before 'build 'build-zxcvbn-c
           (lambda _
             (invoke "make" "-C" "../src/zxcvbn-c"))))))
    (home-page "https://web.getmonero.org/")
    (synopsis "Graphical user interface for the Monero currency")
    (description
     "Monero is a secure, private, untraceable currency.  This package provides
the Monero GUI client.")
    (license license:bsd-3)))

(define-public python-trezor-agent
  (package
    (name "python-trezor-agent")
    (version "0.13.1")
    (source
     (origin
       (method git-fetch)
       (uri (git-reference
             (url "https://github.com/romanz/trezor-agent.git")
             (commit (string-append "v" version))))
       (file-name (git-file-name name version))
       (sha256
        (base32 "0q99vbfd3h85s8rnjipnmldixabqmmlk5w9karv6f0rhyi54f4zv"))))
    (build-system python-build-system)
    (arguments
     `(#:phases
       (modify-phases %standard-phases
         (add-after 'unpack 'remove-requires-backports-shutil-which
           ;; Remove requires on backport of shutil_which, as python 3.4+ has
           ;; a built-in implementation supported in python-trezor-agent.
           (lambda _
             (substitute* "setup.py"
               (("'backports.shutil_which>=3.5.1',") ""))
             #t))
         (delete 'check)
         (add-after 'install 'check
           (lambda* (#:key outputs inputs #:allow-other-keys)
             ;; Make installed package available for running the tests.
             (add-installed-pythonpath inputs outputs)
             (invoke "py.test"))))))
    (propagated-inputs
     `(("python-configargparse" ,python-configargparse)
       ("python-daemon" ,python-daemon)
       ("python-docutils" ,python-docutils)
       ("python-ecdsa" ,python-ecdsa)
       ("python-ed25519" ,python-ed25519)
       ("python-mnemonic" ,python-mnemonic)
       ("python-pymsgbox" ,python-pymsgbox)
       ("python-semver" ,python-semver)
       ("python-unidecode" ,python-unidecode)
       ("python-wheel" ,python-wheel)))
    (native-inputs
     `(("gnupg" ,gnupg)
       ("python-mock" ,python-mock)
       ("python-pytest" ,python-pytest)))
    (home-page "https://github.com/romanz/trezor-agent")
    (synopsis "Use hardware wallets as SSH and GPG agent")
    (description
     "@code{libagent} is a library that allows using TREZOR, Keepkey and
Ledger Nano as a hardware SSH/GPG agent.")
    (license license:lgpl3)))

(define-public python-mnemonic
  (package
    (name "python-mnemonic")
    (version "0.19")
    (source
      (origin
        (method url-fetch)
        (uri (pypi-uri "mnemonic" version))
        (sha256
          (base32 "0cd9prmdj8wzdmc7lxbf9lz0xrlkvak5ignag406mmfbn81fndsf"))))
    (build-system python-build-system)
    (propagated-inputs
     `(("python-pbkdf2" ,python-pbkdf2)))
    (home-page "https://github.com/trezor/python-mnemonic")
    (synopsis "Implementation of Bitcoin BIP-0039")
    (description "@code{mnemonic} is a library that provides an implementation
of Bitcoin BIP-0039.")
    (license license:expat)))

(define-public python2-mnemonic
  (package-with-python2 python-mnemonic))

(define-public python-ledgerblue
  (package
    (name "python-ledgerblue")
    (version "0.1.16")
    (source
      (origin
        (method url-fetch)
        (uri (pypi-uri "ledgerblue" version))
        (sha256
          (base32
            "010mghaqh1cmz3a0ifc3f40mmyplilwlw7kpha2mzyrrff46p9gb"))))
    (build-system python-build-system)
    (propagated-inputs
     `(("python-ecpy" ,python-ecpy)
       ("python-future" ,python-future)
       ("python-hidapi" ,python-hidapi)
       ("python-pillow" ,python-pillow)
       ("python-protobuf" ,python-protobuf)
       ("python-pycrypto" ,python-pycrypto)))
    (home-page "https://github.com/LedgerHQ/blue-loader-python")
    (synopsis "Python library to communicate with Ledger Blue/Nano S")
    (description "@code{ledgerblue} is a Python library to communicate with
Ledger Blue/Nano S.")
    (license license:asl2.0)))

(define-public python2-ledgerblue
  (package-with-python2 python-ledgerblue))

(define-public python-trezor
  (package
    (name "python-trezor")
    (version "0.12.0")
    (source
      (origin
        (method url-fetch)
        (uri (pypi-uri "trezor" version))
        (sha256
          (base32
            "0ycmpwjv5xp25993divjhaq5j766zgcy22xx39xfc1pcvldq5g7n"))))
    (build-system python-build-system)
    (propagated-inputs
     `(("python-click" ,python-click)
       ("python-construct" ,python-construct)
       ("python-ecdsa" ,python-ecdsa)
       ("python-libusb1" ,python-libusb1)
       ("python-mnemonic" ,python-mnemonic)
       ("python-requests" ,python-requests)
       ("python-typing-extensions" ,python-typing-extensions)))
    (native-inputs
     ;; For tests.
     `(("protobuf" ,protobuf)
       ("python-black" ,python-black)
       ("python-protobuf" ,python-protobuf)
       ("python-isort" ,python-isort)
       ("python-pyqt" ,python-pyqt)
       ("python-pytest" ,python-pytest)))
    (home-page "https://github.com/trezor/python-trezor")
    (synopsis "Python library for communicating with TREZOR Hardware Wallet")
    (description "@code{trezor} is a Python library for communicating with
TREZOR Hardware Wallet.")
    (license license:lgpl3)))

(define-public python-keepkey
  (package
    (name "python-keepkey")
    (version "6.0.3")
    (source
      (origin
        (method url-fetch)
        (uri (pypi-uri "keepkey" version))
        (sha256
          (base32
            "0z3d0m6364v9dv0njs4cd5m5ai6j6v35xaaxfxl90m9vmyxy81vd"))))
    (build-system python-build-system)
    (arguments
     `(#:phases
       (modify-phases %standard-phases
         (delete 'check)
         (add-after 'install 'check
           (lambda* (#:key inputs outputs #:allow-other-keys)
             (add-installed-pythonpath inputs outputs)
             (apply invoke "python" (find-files "tests/unit" "\\.py$")))))))
    (propagated-inputs
     `(("python-ecdsa" ,python-ecdsa)
       ("python-hidapi" ,python-hidapi)
       ("python-libusb1" ,python-libusb1)
       ("python-mnemonic" ,python-mnemonic)
       ("python-protobuf" ,python-protobuf)))
    (home-page "https://github.com/keepkey/python-keepkey")
    (synopsis "Python library for communicating with KeepKey Hardware Wallet")
    (description "@code{keepkey} is a Python library for communicating with
the KeepKey Hardware Wallet.")
    (license license:lgpl3)))

(define-public python2-keepkey
  (package-with-python2 python-keepkey))

(define-public ledger-agent
  (package
    (name "ledger-agent")
    (version "0.9.0")
    (source
     (origin
       (method url-fetch)
       (uri (pypi-uri "ledger_agent" version))
       (sha256
        (base32
         "03zj602m2rln9yvr08dswy56vzkbldp8b074ixwzz525dafblr92"))))
    (build-system python-build-system)
    (inputs
     `(("python-ledgerblue" ,python-ledgerblue)
       ("python-trezor-agent" ,python-trezor-agent)))
    (home-page "http://github.com/romanz/trezor-agent")
    (synopsis "Ledger as hardware SSH/GPG agent")
    (description "This package allows using Ledger as hardware SSH/GPG agent.

Usage for SSH: trezor-agent foo@@example.com --connect
Usage for GPG: Initialize using trezor-gpg init \"Foo <foo@@example.com>\"
Then set the environment variable GNUPGHOME to
\"${HOME}/.gnupg/trezor\".")
    (license license:lgpl3)))

(define-public trezor-agent
  (package
    (name "trezor-agent")
    (version "0.10.0")
    (source
     (origin
       (method url-fetch)
       (uri (pypi-uri "trezor_agent" version))
       (sha256
        (base32
         "144657c7bn0a667dq5fv5r6j7iilxf3h9agj29v1m2qpq40g0az8"))))
    (arguments
     ;; Tests fail with "AttributeError: module 'attr' has no attribute 's'".
     `(#:phases
       (modify-phases %standard-phases
         (add-after 'wrap 'fixup-agent-py
           (lambda* (#:key inputs outputs #:allow-other-keys)
             (let* ((out (assoc-ref outputs "out")))
               ;; overwrite the wrapper with the real thing.
               (install-file "./trezor_agent.py"
                             (string-append out "/bin"))
             #t))))))
    (build-system python-build-system)
    (inputs
     `(("python-trezor" ,python-trezor)
       ("python-trezor-agent" ,python-trezor-agent)))
    (native-inputs
     `(("python-hidapi" ,python-hidapi)))
    (home-page "https://github.com/romanz/trezor-agent")
    (synopsis "Using Trezor as hardware SSH/GPG agent")
    (description "This package allows using Trezor as a hardware SSH/GPG
agent.")
    (license license:lgpl3)))

(define-public keepkey-agent
  (package
    (name "keepkey-agent")
    (version "0.9.0")
    (source
      (origin
        (method url-fetch)
        (uri (pypi-uri "keepkey_agent" version))
        (sha256
          (base32
            "03779gvlx70i0nnry98i4pl1d92604ix5x6jgdfkrdgzqbh5vj27"))))
    (build-system python-build-system)
    (inputs
     `(("python-keepkey" ,python-keepkey)
       ("python-trezor-agent" ,python-trezor-agent)))
    (home-page "http://github.com/romanz/trezor-agent")
    (synopsis "KeepKey as hardware SSH/GPG agent")
    (description "This package allows using KeepKey as a hardware SSH/GPG
agent.")
    (license license:lgpl3)))

(define-public python-stdnum
  (package
    (name "python-stdnum")
    (version "1.13")
    (source
     (origin
       (method url-fetch)
       (uri (pypi-uri "python-stdnum" version))
       (sha256
        (base32
         "0q4128rjdgavywhzlm2gz2n5ybc9b9sxs81g50dvxf5q7z9q63qj"))))
    (build-system python-build-system)
    (arguments
     '(#:phases (modify-phases %standard-phases
                  (replace 'check
                    (lambda _
                      (invoke "nosetests"))))))
    (native-inputs
     `(("python-nose" ,python-nose)))
    (home-page
     "https://arthurdejong.org/python-stdnum/")
    (synopsis
     "Python module to handle standardized number and code formats")
    (description
     "This is a Python library that aims to provide functions to handle,
parse and validate standard numbers.
The module supports more than 100 different number formats
amongst which a great number of VAT and other tax numbers,
personal identity and company identification codes,
international standard numbers (ISBN, IBAN, EAN, etc.)
and various other formats.
The module also inclused implementations of the Verhoeff,
Luhn and family of ISO/IEC 7064 check digit algorithms. ")
    (license license:lgpl2.1+)))

(define-public python2-stdnum
  (package-with-python2 python-stdnum))

(define-public python-duniterpy
  (package
    (name "python-duniterpy")
    (version "0.57.0")
    (source
     (origin
       (method url-fetch)
       (uri (pypi-uri "duniterpy" version))
       (sha256
        (base32 "0rw2c7r9gcqhymp82gbk1ky45zqbypsi2q5x4vdwjc6g00kh7h6l"))))
    (build-system python-build-system)
    (arguments
     ;; FIXME: Tests fail with: "ModuleNotFoundError: No module named
     ;; 'tests'".  Not sure how to handle this.
     `(#:tests? #f
       #:phases
       (modify-phases %standard-phases
         ;; "setup.py" tries to open missing "requirements.txt".
         (add-after 'unpack 'ignore-missing-file
           (lambda _
             (substitute* "setup.py"
               (("open\\('requirements\\.txt'\\)") "[]"))
             #t)))))
    (propagated-inputs
     `(("aiohttp" ,python-aiohttp)
       ("attrs" ,python-attrs)
       ("base58" ,python-base58)
       ("jsonschema" ,python-jsonschema)
       ("libnacl" ,python-libnacl)
       ("pyaes" ,python-pyaes)
       ("pylibscrypt" ,python-pylibscrypt)
       ("pypeg2" ,python-pypeg2)))
    (home-page "https://git.duniter.org/clients/python/duniterpy")
    (synopsis "Python implementation of Duniter API")
    (description "@code{duniterpy} is an implementation of
@uref{https://github.com/duniter/duniter/, duniter} API.  Its
main features are:
@itemize
@item Support Duniter's Basic Merkle API and protocol
@item Asynchronous/synchronous without threads
@item Support HTTP, HTTPS and Web Socket transport for Basic Merkle API
@item Support Elasticsearch Duniter4j API
@item Duniter signing key
@item Sign/verify and encrypt/decrypt messages with the Duniter credentials
@end itemize")
    (license license:gpl3+)))

(define-public silkaj
  (package
    (name "silkaj")
    (version "0.7.6")
    (source
     (origin
       (method url-fetch)
       (uri (pypi-uri "silkaj" version))
       (sha256
        (base32 "0hrn0jwg415z7wjkp0myvw85wszlfi18f56j03075xxakr4dmi2j"))))
    (build-system python-build-system)
    (arguments
     `(#:tests? #f))                    ;no test
    (inputs
     `(("click" ,python-click)
       ("duniterpy" ,python-duniterpy)
       ("ipaddress" ,python-ipaddress)
       ("pynacl" ,python-pynacl)
       ("tabulate" ,python-tabulate)
       ("texttable" ,python-texttable)))
    (home-page "https://git.duniter.org/clients/python/silkaj")
    (synopsis "Command line client for Duniter network")
    (description "@code{Silkaj} is a command line client for the
@uref{https://github.com/duniter/duniter/, Duniter} network.

Its features are:
@itemize
@item information about currency,
@item issuers difficulty to generate next block,
@item network view of nodes,
@item list of last issuers,
@item send transactions,
@item get account amount.
@end itemize")
    (license license:agpl3+)))

(define-public grisbi
  (package
    (name "grisbi")
    (version "1.2.2")
    (source
     (origin
       (method url-fetch)
       (uri (string-append
             "mirror://sourceforge/grisbi/grisbi%20stable/"
             (version-major+minor version) ".x/" version
             "/grisbi-" version ".tar.bz2"))
       (sha256
        (base32
         "1piiyyxjsjbw9gcqydvknzxmmfgh8kdqal12ywrxyxih2afwnvbw"))))
    (build-system glib-or-gtk-build-system)
    (arguments
     `(#:configure-flags (list "--without-ofx")))
    (propagated-inputs
     `(("dconf" ,dconf)))
    (native-inputs
     `(("glib" ,glib "bin")             ; glib-compile-schemas
       ("pkg-config" ,pkg-config)
       ("intltool" ,intltool)))
    (inputs
     `(("gtk+" ,gtk+)
       ("libgsf" ,libgsf)))
    (synopsis "Personal accounting application")
    (description "Grisbi is a personal accounting application written by
French developers that is designed to follow French accounting rules.
Grisbi can manage multiple accounts, currencies and users.  It manages
third party, expenditure and receipt categories, budgetary lines,
financial years, budget estimates, bankcard management and other
information.")
    (home-page "https://grisbi.org")
    (license license:gpl2+)))

(define-public trezord-udev-rules
  (let ((commit "bff7fdfe436c727982cc553bdfb29a9021b423b0")
        (revision "0"))
      (package
        (name "trezord-udev-rules")
        (version (git-version "0.0.0" revision commit))
        (source
         (origin
           (method git-fetch)
           (uri (git-reference
                 (url "https://github.com/trezor/trezor-common.git")
                 (commit commit)))
           (sha256
            (base32
             "14mrirrn68if7ja6qdk9qlxs1hv0f21vrxy5ncnms0gx9iwakp2l"))
           (file-name (git-file-name name version))))
        (build-system copy-build-system)
        (arguments
         '(#:install-plan
           '(("./udev/51-trezor.rules" "lib/udev/rules.d/"))))
        (home-page "https://github.com/trezor/trezor-common")
        (synopsis "Udev rules for trezord")
        (description
         "This contains the udev rules for trezord.  This will let a user run
trezord as a regular user instead of needing to it run as root.")
        (license license:lgpl3+))))

(define-public trezord
  (package
    (name "trezord")
    (version "2.0.29")
    (source
     (origin
       (method git-fetch)
       (uri (git-reference
              (url "https://github.com/trezor/trezord-go.git")
              (commit (string-append "v" version))))
       (sha256
        (base32
         "1ks1fa0027s3xp0z6qp0dxmayvrb4dwwscfhbx7da0khp153f2cp"))
       (file-name (git-file-name name version))))
    (build-system go-build-system)
    (arguments
     '(#:import-path "github.com/trezor/trezord-go"))
    (home-page "https://trezor.io")
    (synopsis "Trezor Communication Daemon aka Trezor Bridge (written in Go)")
    (description "This allows a Trezor hardware wallet to communicate to the
Trezor wallet.")
    (license license:lgpl3+)))

(define-public bitcoin-abc
  (package
    (name "bitcoin-abc")
    (version "0.21.6")
    (source (origin
              (method url-fetch)
              (uri (string-append "https://download.bitcoinabc.org/"
                                  version "/src/bitcoin-abc-"
                                  version ".tar.gz"))
              (sha256
               (base32
                "1w3c397h2mxsi9471fwyc3yjxw7s4jgvr4q3w2qfh49bhr4wygqj"))))
    (build-system cmake-build-system)
    (native-inputs
     `(("pkg-config" ,pkg-config)
       ("python" ,python)               ; for the tests
       ("util-linux" ,util-linux)       ; provides the hexdump command for tests
       ("qttools" ,qttools)))
    (inputs
     `(("bdb" ,bdb-5.3)
       ("boost" ,boost)
       ("libevent" ,libevent)
       ("miniupnpc" ,miniupnpc)
       ("openssl" ,openssl)
       ("protobuf" ,protobuf)
       ("qrencode" ,qrencode)
       ("qtbase" ,qtbase)
       ("zeromq" ,zeromq)
       ("zlib" ,zlib)))
    (arguments
     `(#:phases
       (modify-phases %standard-phases
         (add-before 'configure 'make-qt-deterministic
           (lambda _
             ;; Make Qt deterministic.
             (setenv "QT_RCC_SOURCE_DATE_OVERRIDE" "1")
             #t))
         (add-before 'check 'set-home
           (lambda _
             (setenv "HOME" (getenv "TMPDIR")) ; tests write to $HOME
             #t))
         (add-after 'check 'check-functional
           (lambda _
             (invoke
              "python3" "./test/functional/test_runner.py"
              (string-append "--jobs=" (number->string (parallel-job-count)))
              ;; TODO: find why the abc-miner-fund test fails.
              "--exclude=abc-miner-fund")
             #t)))))
    (home-page "https://www.bitcoinabc.org/")
    (synopsis "Bitcoin ABC peer-to-peer full node for the Bitcoin Cash protocol")
    (description
     "Bitcoin Cash brings sound money to the world, fulfilling the original
promise of Bitcoin as Peer-to-Peer Electronic Cash.  Merchants and users are
empowered with low fees and reliable confirmations is a digital currency that
enables instant payments to anyone anywhere in the world.  It uses
peer-to-peer technology to operate without central authority: managing
transactions and issuing money are carried out collectively by the network.
As a fork it implemented changes lowering the time between blocks and now
offers confimations after less than 5 seconds and have significantly lower
fees that BTC.  Bitcoin ABC is the reference implementation of the Bitcoin
Cash protocol.  This package provides the Bitcoin Cash command line client and
a client based on Qt.  This is a fork of Bitcoin Core.")
    (license license:expat)))

(define-public libofx
  (package
    (name "libofx")
    (version "0.9.15")
    (source (origin
              (method git-fetch)
              (uri (git-reference
                    (url "https://github.com/libofx/libofx")
                    (commit version)))
              (file-name (git-file-name name version))
              (sha256
               (base32
                "1jx56ma351p8af8dvavygjwf6ipa7qbgq7bpdsymwj27apdnixfy"))))
    (build-system gnu-build-system)
    (arguments
     '(#:parallel-build? #f             ;fails with -j64
       #:configure-flags
       (list (string-append "--with-opensp-includes="
                            (assoc-ref %build-inputs "opensp")
                            "/include/OpenSP"))))
    (native-inputs
     `(("autoconf" ,autoconf)
       ("automake" ,automake)
       ("gengetopt" ,gengetopt)
       ("help2man" ,help2man)
       ("libtool" ,libtool)
       ("pkg-config" ,pkg-config)))
    (inputs
     `(("curl" ,curl)
       ("libxml++-2" ,libxml++-2)
       ("opensp" ,opensp)))
    (home-page "http://libofx.sourceforge.net/")
    (synopsis "Library supporting the Open Financial Exchange format")
    (description
     "The LibOFX library is an API designed to allow applications to very easily
support OFX command responses, usually provided by financial institutions.  The
following three utilities are included with the library:
@enumerate
@item @code{ofxdump}
@item @code{ofx2qif}
@item @code{ofxconnect}
@end enumerate")
    (license license:gpl2+)))

(define-public opensp
  (package
    (name "opensp")
    (version "1.5.2")
    (source (origin
              (method url-fetch)
              (uri (string-append "mirror://sourceforge/openjade/opensp/"
                                  version "/OpenSP-" version ".tar.gz"))
              (sha256
               (base32
                "1khpasr6l0a8nfz6kcf3s81vgdab8fm2dj291n5r2s53k228kx2p"))))
    (build-system gnu-build-system)
    (native-inputs
     `(("gettext" ,gettext-minimal)))
    (inputs
     `(("docbook-xml" ,docbook-xml-4.1.2)
       ("docbook-xsl" ,docbook-xsl)
       ("xmlto" ,xmlto)))
    (arguments
     `(;; TODO: Fix and enable tests.
       #:tests? #f
       #:phases
       (modify-phases %standard-phases
         (add-after 'unpack 'patch-docbook-paths
           (lambda* (#:key inputs #:allow-other-keys)
             (let ((xmldoc (string-append (assoc-ref inputs "docbook-xml")
                                          "/xml/dtd/docbook"))
                   (xsldoc (string-append (assoc-ref inputs "docbook-xsl")
                                          "/xml/xsl/docbook-xsl-"
                                          ,(package-version docbook-xsl))))
               (substitute* (find-files "docsrc" "\\.xml$")
                 (("/usr/share/sgml/docbook/xml-dtd-4.1.2") xmldoc)
                 (("http://.*/docbookx\\.dtd")
                  (string-append xmldoc "/docbookx.dtd")))
               ;; Directly pass the path to the stylesheet to xmlto.
               (substitute* "docsrc/Makefile.in"
                 (("\\$\\(XMLTO\\)")
                  (string-append "$(XMLTO) -x " xsldoc
                                 "/manpages/docbook.xsl")))
               #t))))))
    (home-page "http://openjade.sourceforge.net/")
    (synopsis "Suite of SGML/XML processing tools")
    (description "OpenSP is an object-oriented toolkit for SGML parsing and
entity management.")
    (license
     ;; expat license with added clause regarding advertising
     (license:non-copyleft
      "file://COPYING"
      "See COPYING in the distribution."))))

(define-public bitcoin-unlimited
  (package
    (name "bitcoin-unlimited")
    (version "1.8.0.0")
    (source
     (origin
       (method git-fetch)
       (uri (git-reference
             (url "https://github.com/BitcoinUnlimited/BitcoinUnlimited.git")
             (commit (string-append "BCHunlimited" version))))
       (file-name (git-file-name name version))
       (sha256
        (base32 "1ivkig6q7i4n389dg1zv06cmfki20bjq0slmshx0p5a1aavkqj7k"))))
    (build-system gnu-build-system)
    (native-inputs
     `(("autoconf" ,autoconf)
       ("automake" ,automake)
       ("libtool" ,libtool)
       ("pkg-config" ,pkg-config)
       ("python" ,python) ; for the tests
       ("util-linux" ,util-linux) ; provides the hexdump command for tests
       ("qttools" ,qttools)))
    (inputs
     `(("bdb" ,bdb-4.8)
       ("boost" ,boost)
       ("libevent" ,libevent)
       ("miniupnpc" ,miniupnpc)
       ("openssl" ,openssl)
       ("protobuf" ,protobuf)
       ("qrencode" ,qrencode)
       ("qtbase" ,qtbase)
       ("zeromq" ,zeromq)
       ("zlib" ,zlib)))
    (arguments
     `(#:configure-flags
       (list
        ;; Boost is not found unless specified manually.
        (string-append "--with-boost="
                       (assoc-ref %build-inputs "boost"))
        ;; XXX: The configure script looks up Qt paths by
        ;; `pkg-config --variable=host_bins Qt5Core`, which fails to pick
        ;; up executables residing in 'qttools', so we specify them here.
        (string-append "ac_cv_path_LRELEASE="
                       (assoc-ref %build-inputs "qttools")
                       "/bin/lrelease")
        (string-append "ac_cv_path_LUPDATE="
                       (assoc-ref %build-inputs "qttools")
                       "/bin/lupdate"))
       #:phases
       (modify-phases %standard-phases
         (add-after 'unpack 'fix-build
           (lambda _
             ;; The 'stack' header was not included in unlimited.cpp, which
             ;; caused the build to fail.
             (substitute* "src/unlimited.cpp"
               (("#include <queue>" all)
                (string-append all "\n#include <stack>")))
             #t))
         (add-after 'unpack 'fix-tests
           (lambda _
             ;; TODO: Find why txvalidationcache_tests fails and
             ;; utilprocess_tests never ends. Disable for now.
             (substitute* "src/Makefile.test.include"
               (("test/txvalidationcache_tests.cpp")
                "")
               (("test/utilprocess_tests.cpp")
                ""))
             #t))
         (add-before 'configure 'make-qt-deterministic
           (lambda _
             ;; Make Qt deterministic.
             (setenv "QT_RCC_SOURCE_DATE_OVERRIDE" "1")
             #t))
         (add-before 'check 'set-home
           (lambda _
             (setenv "HOME" (getenv "TMPDIR")) ; tests write to $HOME
             #t)))))
    (home-page "https://www.bitcoinunlimited.info/")
    (synopsis "Client for the Bitcoin Cash protocol")
    (description
     "Bitcoin Unlimited is a client for the Bitcoin Cash peer-to-peer
electronic cash system.  This package provides a command line client and
a Qt GUI.")
    (license license:expat)))

(define-public fulcrum
  (package
    (name "fulcrum")
    (version "1.1.1")
    (source
     (origin
       (method url-fetch)
       (uri (string-append "https://gitlab.com/FloweeTheHub/fulcrum/-/archive/v"
                           version "/fulcrum-v" version ".tar.gz"))
       (sha256
        (base32 "04w5gw02d39caa8a0l6wkn87kc43zzad2prqsyrcq97vlbkdx6x6"))))
    (build-system gnu-build-system)
    (arguments
     `(#:phases
       (modify-phases %standard-phases
         ;; Call qmake instead of configure to create a Makefile.
         (replace 'configure
           (lambda _
             (invoke
              "qmake"
              (string-append "PREFIX=" %output)
              "features="))))))
    (native-inputs
     `(("qttools" ,qttools)))
    (inputs
     `(("python" ,python)
       ("qtbase" ,qtbase)
       ("rocksdb" ,rocksdb)
       ("zlib" ,zlib)))
    (home-page "https://gitlab.com/FloweeTheHub/fulcrum/")
    (synopsis "Fast and nimble SPV server for Bitcoin Cash")
    (description
     "Flowee Fulcrum is a server that is the back-end for @acronym{SPV,
Simplified Payment Verification} wallets, it provides the full API for those
walets in a fast and small server.  The full data is stored in a full node,
like Flowee the Hub, which Fulcrum connects to over RPC.")
    (license license:gpl3+)))

(define-public flowee
  (package
    (name "flowee")
<<<<<<< HEAD
    (version "2020.03.3")
=======
    (version "2020.04.1")
>>>>>>> e88745a6
    (source
     (origin
       (method url-fetch)
       (uri (string-append "https://gitlab.com/FloweeTheHub/thehub/-/archive/"
                            version "/thehub-" version ".tar.gz"))
       (sha256
<<<<<<< HEAD
         (base32 "0ksyh7ll3v9p8f5y15vcb2vkrpzb4h0ricag9j90ad4b4rfsnpjw"))))
=======
         (base32 "1vwvaxm3b71pfx8l4rrv06wqks6xdf2333w856b36s1bzvj53rhc"))))
>>>>>>> e88745a6
    (build-system cmake-build-system)
    (arguments
     `(#:configure-flags '("-Dbuild_tests=ON" "-Denable_gui=OFF")
       #:phases
        (modify-phases %standard-phases
          (add-before 'configure 'make-qt-deterministic
            (lambda _
              ;; Make Qt deterministic.
              (setenv "QT_RCC_SOURCE_DATE_OVERRIDE" "1")
             #t))
          (add-before 'configure 'disable-black-box
            ;; the black-box testing runs full hubs and lets them interact.
            ;; this is more fragile and a slow machine, or low memory machine, may
            ;; make the tests timeout and fail.  We just disable them here.
            (lambda _
              (substitute* "testing/CMakeLists.txt"
                (("test_api") ""))
              (substitute* "testing/CMakeLists.txt"
                (("add_subdirectory\\(api\\)") ""))
              #t))
          (add-after 'configure 'set-build-info
            ;; Their genbuild.sh to generate a build.h fails in guix (no .git dir) .
            ;; Its purpose is to write the tag name in the build.h file. We do that
            ;; here instead.
            (lambda _
              (with-output-to-file "include/build.h"
                (lambda _
                  (display
                    (string-append "#define BUILD_DESC " "\"", version "\""))))))
          (add-before 'check 'set-home
            (lambda _
              (setenv "HOME" (getenv "TMPDIR")) ; tests write to $HOME
              #t))
          (replace 'check
            (lambda _
              (invoke "make" "check" "-C" "testing"))))))
    (inputs
     `(("boost" ,boost)
       ("gmp" ,gmp)
       ("libevent" ,libevent)
       ("miniupnpc" ,miniupnpc)
       ("openssl" ,openssl)
       ("qtbase" ,qtbase)))
    (native-inputs
     `(("pkg-config" ,pkg-config)
       ("qttools" ,qttools)
       ("util-linux" ,util-linux)))       ; provides the hexdump command for tests
    (home-page "https://flowee.org")
    (synopsis "Flowee infrastructure tools and services")
    (description
     "Flowee packages all tier-1 applications and services from the Flowee group.
This includes components like The Hub and Indexer which and various others
that allows you to run services and through them access the Bitcoin Cash networks.")
    (license license:gpl3+)))


(define-public beancount
  (package
    (name "beancount")
    (version "2.2.3")
    (source
     (origin
       (method url-fetch)
       (uri (pypi-uri "beancount" version))
       (sha256
        (base32
         "0pcfl2rx2ng06i4f9izdpnlnb1k0rdzsckbzzn4cn4ixfzyssm0m"))
       (patches (search-patches "beancount-disable-googleapis-fonts.patch"))))
    (build-system python-build-system)
    (arguments
     `(#:tests? #f  ; Says test is missing, not sure why
       #:phases
       (modify-phases %standard-phases
         ;; Not importing the googleapis package for now
         (add-after 'unpack 'ignore-googleapis
           (lambda _
             (substitute* "setup.py"
               (("'google-api-python-client',") ""))
             #t)))))
    (inputs
     `(("python-beautifulsoup4" ,python-beautifulsoup4)
       ("python-bottle" ,python-bottle)
       ("python-chardet" ,python-chardet)
       ("python-dateutil" ,python-dateutil)
       ("python-lxml" ,python-lxml)
       ("python-magic" ,python-magic)
       ("python-ply" ,python-ply)
       ("python-requests" ,python-requests)))
    (native-inputs
     `(("python-pytest" ,python-pytest)))
    (home-page "http://furius.ca/beancount")
    (synopsis "Command-line double-entry accounting tool")
    (description
     "Beancount is a double-entry bookkeeping computer language that lets you
define financial transaction records in a text file, read them in memory,
generate a variety of reports from them, and provides a web interface.")
    (license license:gpl2)))

;; The beancount source ships with elisp in a subdirectory
(define-public emacs-beancount
  (package
    (inherit beancount)
    (name "emacs-beancount")
    (build-system emacs-build-system)
    (arguments
     `(#:tests? #f ;no tests
       #:phases
       (modify-phases %standard-phases
         (add-before 'install 'chdir-emacs
           (lambda _
             (chdir "editors/emacs")
             #t)))))
    (inputs '())
    (native-inputs '())
    (synopsis "Emacs mode for beancount")
    (description
      "Emacs-beancount is an Emacs mode for the Beancount accounting tool.")))<|MERGE_RESOLUTION|>--- conflicted
+++ resolved
@@ -1521,22 +1521,14 @@
 (define-public flowee
   (package
     (name "flowee")
-<<<<<<< HEAD
-    (version "2020.03.3")
-=======
     (version "2020.04.1")
->>>>>>> e88745a6
     (source
      (origin
        (method url-fetch)
        (uri (string-append "https://gitlab.com/FloweeTheHub/thehub/-/archive/"
                             version "/thehub-" version ".tar.gz"))
        (sha256
-<<<<<<< HEAD
-         (base32 "0ksyh7ll3v9p8f5y15vcb2vkrpzb4h0ricag9j90ad4b4rfsnpjw"))))
-=======
          (base32 "1vwvaxm3b71pfx8l4rrv06wqks6xdf2333w856b36s1bzvj53rhc"))))
->>>>>>> e88745a6
     (build-system cmake-build-system)
     (arguments
      `(#:configure-flags '("-Dbuild_tests=ON" "-Denable_gui=OFF")
