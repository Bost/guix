;;; GNU Guix --- Functional package management for GNU
;;; Copyright © 2014, 2019 Eric Bavier <bavier@member.fsf.org>
;;; Copyright © 2015, 2016, 2017, 2018, 2019, 2020, 2021 Ricardo Wurmus <rekado@elephly.net>
;;; Copyright © 2015 Paul van der Walt <paul@denknerd.org>
;;; Copyright © 2016 Al McElrath <hello@yrns.org>
;;; Copyright © 2016, 2017, 2019, 2021 Efraim Flashner <efraim@flashner.co.il>
;;; Copyright © 2016, 2018 Leo Famulari <leo@famulari.name>
;;; Copyright © 2016, 2017, 2019 Kei Kebreau <kkebreau@posteo.net>
;;; Copyright © 2016 John J. Foerch <jjfoerch@earthlink.net>
;;; Copyright © 2016 Alex Griffin <a@ajgrf.com>
;;; Copyright © 2017 nikita <nikita@n0.is>
;;; Copyright © 2017 Rodger Fox <thylakoid@openmailbox.org>
;;; Copyright © 2017, 2018, 2019, 2020, 2021 Nicolas Goaziou <mail@nicolasgoaziou.fr>
;;; Copyright © 2017, 2018, 2019, 2021 Pierre Langlois <pierre.langlois@gmx.com>
;;; Copyright © 2017 Arun Isaac <arunisaac@systemreboot.net>
;;; Copyright © 2017–2021 Tobias Geerinckx-Rice <me@tobias.gr>
;;; Copyright © 2018 nee <nee.git@hidamari.blue>
;;; Copyright © 2018, 2021 Stefan Reichör <stefan@xsteve.at>
;;; Copyright © 2018 Pierre Neidhardt <mail@ambrevar.xyz>
;;; Copyright © 2018, 2019, 2021 Ludovic Courtès <ludo@gnu.org>
;;; Copyright © 2018 Björn Höfling <bjoern.hoefling@bjoernhoefling.de>
;;; Copyright © 2019 Gabriel Hondet <gabrielhondet@gmail.com>
;;; Copyright © 2019 Timotej Lazar <timotej.lazar@araneo.si>
;;; Copyright © 2019 Jakob L. Kreuze <zerodaysfordays@sdf.org>
;;; Copyright © 2019 raingloom <raingloom@protonmail.com>
;;; Copyright © 2019 David Wilson <david@daviwil.com>
;;; Copyright © 2019, 2020, 2021 Alexandros Theodotou <alex@zrythm.org>
;;; Copyright © 2020 Vincent Legoll <vincent.legoll@gmail.com>
;;; Copyright © 2020 Lars-Dominik Braun <lars@6xq.net>
;;; Copyright © 2020 Giacomo Leidi <goodoldpaul@autistici.org>
;;; Copyright © 2020 Michael Rohleder <mike@rohleder.de>
;;; Copyright © 2020 Tanguy Le Carrour <tanguy@bioneland.org>
;;; Copyright © 2020 Marius Bakke <marius@gnu.org>
;;; Copyright © 2019 Riku Viitanen <riku.viitanen0@gmail.com>
;;; Copyright © 2020 Ryan Prior <rprior@protonmail.com>
;;; Copyright © 2021 Leo Prikler <leo.prikler@student.tugraz.at>
;;; Copyright © 2021 Vinicius Monego <monego@posteo.net>
;;; Copyright © 2021 Brendan Tildesley <mail@brendan.scot>
;;; Copyright © 2021 Bonface Munyoki Kilyungi <me@bonfacemunyoki.com>
;;; Copyright © 2021 Frank Pursel <frank.pursel@gmail.com>
;;; Copyright © 2021 Rovanion Luckey <rovanion.luckey@gmail.com>
;;; Copyright © 2021 Justin Veilleux <terramorpha@cock.li>
;;;
;;; This file is part of GNU Guix.
;;;
;;; GNU Guix is free software; you can redistribute it and/or modify it
;;; under the terms of the GNU General Public License as published by
;;; the Free Software Foundation; either version 3 of the License, or (at
;;; your option) any later version.
;;;
;;; GNU Guix is distributed in the hope that it will be useful, but
;;; WITHOUT ANY WARRANTY; without even the implied warranty of
;;; MERCHANTABILITY or FITNESS FOR A PARTICULAR PURPOSE.  See the
;;; GNU General Public License for more details.
;;;
;;; You should have received a copy of the GNU General Public License
;;; along with GNU Guix.  If not, see <http://www.gnu.org/licenses/>.

(define-module (gnu packages music)
  #:use-module (guix utils)
  #:use-module (guix packages)
  #:use-module (guix download)
  #:use-module (guix git-download)
  #:use-module ((guix licenses) #:prefix license:)
  #:use-module (guix build-system gnu)
  #:use-module (guix build-system ant)
  #:use-module (guix build-system cmake)
  #:use-module (guix build-system meson)
  #:use-module (guix build-system perl)
  #:use-module (guix build-system python)
  #:use-module (guix build-system scons)
  #:use-module (guix build-system glib-or-gtk)
  #:use-module (guix build-system qt)
  #:use-module (guix build-system waf)
  #:use-module (guix build-system trivial)
  #:use-module (guix build-system go)
  #:use-module (guix build-system qt)
  #:use-module (gnu packages)
  #:use-module (gnu packages admin)
  #:use-module (gnu packages algebra)
  #:use-module (gnu packages apr)
  #:use-module (gnu packages audio)
  #:use-module (gnu packages autotools)
  #:use-module (gnu packages backup)
  #:use-module (gnu packages base) ;libbdf
  #:use-module (gnu packages bash)
  #:use-module (gnu packages bison)
  #:use-module (gnu packages boost)
  #:use-module (gnu packages build-tools)
  #:use-module (gnu packages cdrom)
  #:use-module (gnu packages code)
  #:use-module (gnu packages check)
  #:use-module (gnu packages cmake)
  #:use-module (gnu packages compression)
  #:use-module (gnu packages cpp)
  #:use-module (gnu packages crypto)
  #:use-module (gnu packages curl)
  #:use-module (gnu packages cyrus-sasl)
  #:use-module (gnu packages datastructures)
  #:use-module (gnu packages docbook)
  #:use-module (gnu packages documentation)
  #:use-module (gnu packages emacs)
  #:use-module (gnu packages file)
  #:use-module (gnu packages flex)
  #:use-module (gnu packages fltk)
  #:use-module (gnu packages fonts)
  #:use-module (gnu packages fontutils)
  #:use-module (gnu packages freedesktop)
  #:use-module (gnu packages game-development)
  #:use-module (gnu packages gcc)
  #:use-module (gnu packages gnupg)
  #:use-module (gnu packages gettext)
  #:use-module (gnu packages ghostscript)
  #:use-module (gnu packages gl)
  #:use-module (gnu packages glib)
  #:use-module (gnu packages gnome)
  #:use-module (gnu packages gpodder)
  #:use-module (gnu packages graphics)
  #:use-module (gnu packages graphviz)
  #:use-module (gnu packages gstreamer)
  #:use-module (gnu packages gtk)
  #:use-module (gnu packages guile)
  #:use-module (gnu packages haskell)
  #:use-module (gnu packages image)
  #:use-module (gnu packages imagemagick)
  #:use-module (gnu packages java)
  #:use-module (gnu packages libffi)
  #:use-module (gnu packages libusb)
  #:use-module (gnu packages linux) ; for alsa-utils
  #:use-module (gnu packages lirc)
  #:use-module (gnu packages llvm)
  #:use-module (gnu packages man)
  #:use-module (gnu packages mp3)
  #:use-module (gnu packages mpd)
  #:use-module (gnu packages ncurses)
  #:use-module (gnu packages netpbm)
  #:use-module (gnu packages pcre)
  #:use-module (gnu packages pdf)
  #:use-module (gnu packages perl)
  #:use-module (gnu packages perl-web)
  #:use-module (gnu packages pkg-config)
  #:use-module (gnu packages protobuf)
  #:use-module (gnu packages pulseaudio) ;libsndfile
  #:use-module (gnu packages python)
  #:use-module (gnu packages python-check)
  #:use-module (gnu packages python-web)
  #:use-module (gnu packages python-xyz)
  #:use-module (gnu packages qt)
  #:use-module (gnu packages rdf)
  #:use-module (gnu packages readline)
  #:use-module (gnu packages rsync)
  #:use-module (gnu packages sdl)
  #:use-module (gnu packages sphinx)
  #:use-module (gnu packages sqlite)
  #:use-module (gnu packages stb)
  #:use-module (gnu packages tcl)
  #:use-module (gnu packages texinfo)
  #:use-module (gnu packages tex)
  #:use-module (gnu packages time)
  #:use-module (gnu packages tls)
  #:use-module (gnu packages version-control)
  #:use-module (gnu packages video)
  #:use-module (gnu packages vim)       ;for 'xxd'
  #:use-module (gnu packages web)
  #:use-module (gnu packages webkit)
  #:use-module (gnu packages wxwidgets)
  #:use-module (gnu packages xdisorg)
  #:use-module (gnu packages xml)
  #:use-module (gnu packages xorg)
  #:use-module (gnu packages xiph)
  #:use-module (gnu packages golang)
  #:use-module (gnu packages lua)
  #:use-module ((srfi srfi-1) #:select (last)))

(define-public audacious
  (package
    (name "audacious")
    (version "4.0.5")
    (source
     (origin
       (method url-fetch)
       (uri (string-append "https://distfiles.audacious-media-player.org/"
                           "audacious-" version ".tar.bz2"))
       (sha256
        (base32 "028zjgz0p7ys15lk2a30m5zcv9xrx3ga50wjsh4m4zxilgkakbji"))))
    (build-system gnu-build-system)
    (arguments
     `(#:configure-flags
       (list (string-append "LDFLAGS=-Wl,-rpath=" %output "/lib"))
       #:tests? #f                      ; no check target
       #:phases
       (modify-phases %standard-phases
         (add-after 'install 'unpack-plugins
           (lambda* (#:key inputs #:allow-other-keys)
             (let ((plugins (assoc-ref inputs "audacious-plugins")))
               (invoke "tar" "xvf" plugins)
               #t)))
         (add-after 'unpack-plugins 'configure-plugins
           (lambda* (#:key configure-flags outputs #:allow-other-keys)
             (let ((out (assoc-ref outputs "out")))
               (with-directory-excursion
                   (string-append "audacious-plugins-" ,version)
                 (substitute* "configure"
                   (("/bin/sh") (which "sh")))
                 (apply invoke "./configure"
                        (append configure-flags
                                ;; audacious-plugins requires audacious to build.
                                (list (string-append "PKG_CONFIG_PATH="
                                                     out "/lib/pkgconfig:"
                                                     (getenv "PKG_CONFIG_PATH"))
                                      (string-append "--prefix=" out))))))))
         (add-after 'configure-plugins 'build-plugins
           (lambda _
             (with-directory-excursion
                 (string-append "audacious-plugins-" ,version)
               (invoke "make" "-j" (number->string (parallel-job-count))))))
         (add-after 'build-plugins 'install-plugins
           (lambda _
             (with-directory-excursion
                 (string-append "audacious-plugins-" ,version)
               (invoke "make" "install")))))))
    (native-inputs
     `(("audacious-plugins"
        ,(origin
           (method url-fetch)
           (uri (string-append "https://distfiles.audacious-media-player.org/"
                               "audacious-plugins-" version ".tar.bz2"))
           (sha256
            (base32 "0ny5w1agr9jaz5w3wyyxf1ygmzmd1sivaf97lcm4z4w6529520lz"))))
       ("gettext" ,gettext-minimal)
       ("glib:bin" ,glib "bin")         ; for gdbus-codegen
       ("pkg-config" ,pkg-config)))
    (inputs
     `(("dbus" ,dbus)
       ("qtbase" ,qtbase-5)
       ("qtmultimedia" ,qtmultimedia)
       ;; Plugin dependencies
       ("alsa-lib" ,alsa-lib)
       ("curl" ,curl)
       ("faad2" ,faad2)
       ("ffmpeg" ,ffmpeg)
       ("flac" ,flac)
       ("fluidsynth" ,fluidsynth)
       ("lame" ,lame)
       ("libbs2b" ,libbs2b)
       ("libcddb" ,libcddb)
       ("libcdio-paranoia" ,libcdio-paranoia)
       ("libcue" ,libcue)
       ("libmodplug" ,libmodplug)
       ("libnotify" ,libnotify)
       ("libogg" ,libogg)
       ("libsamplerate" ,libsamplerate)
       ("libsndfile" ,libsndfile)
       ("libvorbis" ,libvorbis)
       ("libxcomposite" ,libxcomposite)
       ("libxml2" ,libxml2)
       ("libxrender" ,libxrender)
       ("lirc" ,lirc)
       ("jack" ,jack-1)
       ("mesa" ,mesa)
       ("mpg123" ,mpg123)
       ("neon" ,neon)
       ("pulseaudio" ,pulseaudio)
       ("sdl2" ,sdl2)
       ("soxr" ,soxr)
       ("wavpack" ,wavpack)))
    (home-page "https://audacious-media-player.org")
    (synopsis "Modular and skinnable audio player")
    (description
     "Audacious is an audio player descended from XMMS.  Drag and drop
folders and individual song files, search for artists and albums in
your entire music library, or create and edit your own custom
playlists.  Listen to CD’s or stream music from the Internet.  Tweak
the sound with the graphical equalizer or experiment with LADSPA
effects.  Enjoy the modern GTK-themed interface or change things up
with Winamp Classic skins.  Use the plugins included with Audacious to
fetch lyrics for your music, to set an alarm in the morning, and
more.")
    ;; According to COPYING, Audacious and its plugins are licensed
    ;; under the BSD 2-clause license and libguess is licensed under
    ;; the BSD 3-clause license.
    (license (list license:bsd-2
                   license:bsd-3
                   ;; Plugin licenses that aren't BSD 2- or 3-clause.
                   license:lgpl2.1
                   license:gpl2
                   license:gpl3
                   license:expat
                   license:isc
                   license:lgpl2.0))))

(define-public aria-maestosa
  (package
    (name "aria-maestosa")
    (version "1.4.13")
    (source (origin
              (method url-fetch)
              (uri (string-append "mirror://sourceforge/ariamaestosa/ariamaestosa/"
                                  version "/AriaSrc-" version ".tar.bz2"))
              (sha256
               (base32
                "1cs3z6frx2ch7rm5ammx9p0rxcjrbj1vq14hvcbimpaw39rdsn3d"))))
    (build-system scons-build-system)
    (arguments
     `(#:tests? #f  ;no tests
       #:scons-flags
       (list (string-append "prefix=" (assoc-ref %outputs "out")))
       #:scons ,scons-python2
       #:phases
       (modify-phases %standard-phases
         (delete 'configure)
         (add-after 'unpack 'scons-propagate-environment
           (lambda _
             ;; By design, SCons does not, by default, propagate
             ;; environment variables to subprocesses.  See:
             ;; <http://comments.gmane.org/gmane.linux.distributions.nixos/4969>
             ;; Here, we modify the SConstruct file to arrange for
             ;; environment variables to be propagated.
             (substitute* "SConstruct"
               (("env = Environment\\(\\)")
                "env = Environment(ENV=os.environ)")
               ;; Scons errors out when copying subdirectories from Resources,
               ;; so we move them instead.
               (("Copy") "Move")
               ;; We move the "score" and "Documentation" directories at once,
               ;; so we have to ignore files contained therein.
               (("if \".svn\" in file" line)
                (string-append line
                               " or \"score/\" in file"
                               " or \"Documentation/\" in file")))
             #t))
         (add-after 'install 'fix-directory-permissions
           (lambda* (#:key outputs #:allow-other-keys)
             (let ((out (assoc-ref outputs "out")))
               (chmod (string-append out "/share/Aria/Documentation") #o555)
               (chmod (string-append out "/share/Aria/score") #o555)
               #t))))))
    (inputs
     `(("wxwidgets" ,wxwidgets)
       ("glib" ,glib)
       ("alsa-lib" ,alsa-lib)))
    (native-inputs
     `(("pkg-config" ,pkg-config)))
    (home-page "http://ariamaestosa.sourceforge.net/")
    (synopsis "MIDI sequencer and editor")
    (description
     "Aria Maestosa is a MIDI sequencer and editor.  It lets you compose, edit
and play MIDI files with a few clicks in a user-friendly interface offering
score, keyboard, guitar, drum and controller views.")
    (license license:gpl3+)))

(define-public clementine
  (package
    (name "clementine")
    (version "1.4.0rc1-450-g2725ef99d")
    (source (origin
              (method git-fetch)
              (uri (git-reference
                    (url "https://github.com/clementine-player/Clementine")
                    (commit version)))
              (file-name (git-file-name name version))
              (sha256
               (base32
                "1pcwwi9b2qcfjn748577gqx6d1hgg7cisw2dn43npwafdvvkdb90"))
              (modules '((guix build utils)
                         (ice-9 regex)))
              (snippet
               '(begin
                  (use-modules ((ice-9 regex)))
                  (for-each
                   (lambda (dir)
                     ;; TODO: The following dependencies are still bundled:
                     ;; - "qxt": Appears to be unmaintained upstream.
                     ;; - "qsqlite"
                     ;; - "qtsingleapplication"
                     ;; - "qocoa"
                     ;; - "qtiocompressor"
                     (let ((bundled '("qsqlite"
                                      "qtsingleapplication"
                                      "qxt"
                                      "qocoa"
                                      "qtiocompressor")))
                       (if (not
                            (string-match
                              (string-append ".?*(" (string-join bundled "|") ")")
                              dir))
                           (delete-file-recursively dir))))
                   (find-files "3rdparty"
                               (lambda (file stat)
                                 (string-match "^3rdparty/[^/]*$" file))
                               #:directories? #t))
                  #t))))
    (build-system cmake-build-system)
    (arguments
     '(#:test-target "clementine_test"
       #:configure-flags
       (list ;; Requires unpackaged "projectm"
             "-DENABLE_VISUALISATIONS=OFF"
             ;; Otherwise it may try to download a non-free library at run-time.
             ;; TODO In an origin snippet, remove the code that performs the
             ;; download.
             "-DHAVE_SPOTIFY_DOWNLOADER=FALSE"
             ;; Clementine checks that the taglib version is higher than 1.11,
             ;; because of https://github.com/taglib/taglib/issues/864. Remove
             ;; this flag when 1.12 is released.
             "-DUSE_SYSTEM_TAGLIB=TRUE")
       #:phases
       (modify-phases %standard-phases
         (add-after 'install 'wrap-program
           (lambda* (#:key inputs outputs #:allow-other-keys)
             (let ((out             (assoc-ref outputs "out"))
                   (gst-plugin-path (getenv "GST_PLUGIN_SYSTEM_PATH")))
               (wrap-program (string-append out "/bin/clementine")
                 `("GST_PLUGIN_SYSTEM_PATH" ":" prefix (,gst-plugin-path)))
               #t))))))
    (native-inputs
     `(("gettext" ,gettext-minimal)
       ("googletest" ,googletest)
       ("pkg-config" ,pkg-config)
       ("qtlinguist" ,qttools)))
    (inputs
     `(("boost" ,boost)
       ("chromaprint" ,chromaprint)
       ("fftw" ,fftw)
       ("glib" ,glib)
       ("glu" ,glu)
       ("gstreamer" ,gstreamer)
       ("gst-plugins-base" ,gst-plugins-base)
       ("gst-plugins-good" ,gst-plugins-good)
       ("gst-libav" ,gst-libav)
       ("libcdio" ,libcdio)
       ("libmygpo-qt" ,libmygpo-qt)
       ;; TODO: Package libgpod.
       ("libmtp" ,libmtp)
       ("libxml2" ,libxml2)
       ("protobuf" ,protobuf)
       ("pulseaudio" ,pulseaudio)
       ("qtbase" ,qtbase-5)
       ("qtx11extras" ,qtx11extras)
       ("sqlite" ,sqlite)
       ("sparsehash" ,sparsehash)
       ("taglib" ,taglib)))
    (home-page "https://clementine-player.org")
    (synopsis "Music player and library organizer")
    (description "Clementine is a multiplatform music player.  It is inspired
by Amarok 1.4, focusing on a fast and easy-to-use interface for searching and
playing your music.")
    (license (list
               ;; clementine and qtiocompressor are under GPLv3.
               license:gpl3+
               ;; qxt is under CPL1.0.
               license:cpl1.0
               ;; qsqlite and qtsingleapplication are under LGPL2.1+.
               license:lgpl2.1+
               ;; qocoa is under MIT and CC by-sa for the icons.
               license:cc-by-sa3.0))))

(define-public strawberry
  (package
    (name "strawberry")
    (version "0.9.3")
    (source (origin
              (method git-fetch)
              (uri (git-reference
                    (url "https://github.com/strawberrymusicplayer/strawberry")
                    (commit version)))
              (file-name (git-file-name name version))
              (sha256
               (base32
                "0lby5zi66i08s0mcygja8l3rbd97inhaxqbhahj8lfxs52r4grrq"))
              (modules '((guix build utils)
                         (ice-9 regex)))
              (snippet
               '(begin
                  (use-modules ((ice-9 regex)))
                  (for-each
                   (lambda (dir)
                     ;; TODO: The following dependencies are still bundled:
                     ;; - "singleapplication"
                     (let ((bundled '("singleapplication")))
                       (if (not
                            (string-match
                              (string-append ".?*(" (string-join bundled "|") ")")
                              dir))
                           (delete-file-recursively dir))))
                   (find-files "3rdparty"
                               (lambda (file stat)
                                 (string-match "^3rdparty/[^/]*$" file))
                               #:directories? #t))
                  #t))))
    (build-system cmake-build-system)
    (arguments
     `(#:test-target "run_strawberry_tests"
       #:phases
       (modify-phases %standard-phases
         (add-after 'install 'wrap-program
           (lambda* (#:key inputs outputs #:allow-other-keys)
             (let ((out             (assoc-ref outputs "out"))
                   (gst-plugin-path (getenv "GST_PLUGIN_SYSTEM_PATH")))
               (wrap-program (string-append out "/bin/strawberry")
                 `("GST_PLUGIN_SYSTEM_PATH" ":" prefix (,gst-plugin-path)))
               #t)))
         (add-before 'check 'pre-check
           (lambda* (#:key inputs #:allow-other-keys)
             (let ((xorg-server (assoc-ref inputs "xorg-server")))
               (system (format #f "~a/bin/Xvfb :1 &" xorg-server))
               (setenv "DISPLAY" ":1")
               (setenv "HOME" (getcwd))
               #t))))))
    (native-inputs
     `(("gettext" ,gettext-minimal)
       ("googletest" ,googletest)
       ("pkg-config" ,pkg-config)
       ("qtlinguist" ,qttools)
       ("xorg-server" ,xorg-server-for-tests)))
    (inputs
     `(("alsa-lib" ,alsa-lib)
       ("boost" ,boost)
       ("chromaprint" ,chromaprint)
       ("dbus" ,dbus)
       ("fftw" ,fftw)
       ("glib" ,glib)
       ("gnutls" ,gnutls)
       ("gstreamer" ,gstreamer)
       ("gst-plugins-base" ,gst-plugins-base)
       ("gst-plugins-good" ,gst-plugins-good)
       ("libcdio" ,libcdio)
       ("libmtp" ,libmtp)
       ("protobuf" ,protobuf)
       ("pulseaudio" ,pulseaudio)
       ("qtbase" ,qtbase-5)
       ("qtx11extras" ,qtx11extras)
       ("sqlite" ,sqlite)
       ("taglib" ,taglib)))
    (home-page "https://www.strawberrymusicplayer.org/")
    (synopsis "Music player and library organizer")
    (description "Strawberry is a music player and music collection organizer.
It is a fork of Clementine aimed at music collectors and audiophiles.")
    (license (list
              ;; strawberry.
              license:gpl3+
              ;; singleapplication
              license:expat
              ;; icons.
              license:cc-by-sa3.0))))

(define-public cmus
  (package
    (name "cmus")
    (version "2.8.0")
    (source (origin
              (method git-fetch)
              (uri (git-reference
                    (url "https://github.com/cmus/cmus")
                    (commit (string-append "v" version))))
              (file-name (git-file-name name version))
              (sha256
               (base32
                "1ydnvq13ay8b8mfmmgwi5qsgyf220yi1d01acbnxqn775dghmwar"))))
    (build-system gnu-build-system)
    (arguments
     `(#:tests? #f ; cmus does not include tests
       #:phases
       (modify-phases %standard-phases
         (replace 'configure
           (lambda* (#:key outputs #:allow-other-keys)
             (let ((out (assoc-ref outputs "out")))
               ;; It's an idiosyncratic configure script that doesn't
               ;; understand --prefix=..; it wants prefix=.. instead.
               (invoke "./configure"
                       (string-append "prefix=" out))
               #t))))))
    ;; TODO: cmus optionally supports the following formats, which haven't yet
    ;; been added to Guix:
    ;;
    ;; - Roar, libroar
    ;;
    ;; - DISCID_LIBS, apparently different from cd-discid which is included in
    ;;   Guix.  See <http://sourceforge.net/projects/discid/>
    (native-inputs
     `(("pkg-config" ,pkg-config)))
    (inputs
     `(("alsa-lib" ,alsa-lib)
       ("ao" ,ao)
       ("faad2" ,faad2)
       ("ffmpeg" ,ffmpeg)
       ("flac" ,flac)
       ("jack" ,jack-1)
       ("libcddb" ,libcddb)
       ("libcdio-paranoia" ,libcdio-paranoia)
       ("libcue" ,libcue)
       ("libmad" ,libmad)
       ("libmodplug" ,libmodplug)
       ("libmpcdec" ,libmpcdec)
       ("libsamplerate" ,libsamplerate)
       ("libvorbis" ,libvorbis)
       ("ncurses" ,ncurses)
       ("opusfile" ,opusfile)
       ("pulseaudio" ,pulseaudio)
       ("wavpack" ,wavpack)))
     (home-page "https://cmus.github.io/")
     (synopsis "Small console music player")
     (description "Cmus is a small and fast console music player.  It supports
many input formats and provides a customisable Vi-style user interface.")
     (license license:gpl2+)))

(define-public denemo
  (package
    (name "denemo")
    (version "2.5.0")
    (source
     (origin
       (method url-fetch)
       (uri (string-append "mirror://gnu/denemo/denemo-" version ".tar.gz"))
       (sha256
        (base32 "05kwy8894hsxr6123hc854j2qq2sxyjw721zk4g3vzz8pw29p887"))))
    (build-system gnu-build-system)
    (arguments
     `(#:phases
       (modify-phases %standard-phases
         (replace 'check
           (lambda* (#:key inputs #:allow-other-keys)
             ;; Tests require to write $HOME.
             (setenv "HOME" (getcwd))
             ;; Replace hard-coded diff file name.
             (substitute* "tests/integration.c"
               (("/usr/bin/diff")
                (search-input-file inputs "/bin/diff")))
             ;; Denemo's documentation says to use this command to run its
             ;; test suite.
             (invoke "make" "-C" "tests" "check")))
         (add-before 'build 'set-lilypond
           ;; This phase sets the default path for lilypond to its current
           ;; location in the store.
           (lambda* (#:key inputs #:allow-other-keys)
             (let* ((lilypond (search-input-file inputs "/bin/lilypond")))
               (substitute* "src/core/prefops.c"
                 (("g_string_new \\(\"lilypond\"\\);")
                  (string-append "g_string_new (\""
                                 lilypond
                                 "\");"))))
             #t)))))
    (native-inputs
     `(("diffutils" ,diffutils)
       ("glib:bin" ,glib "bin")         ; for gtester
       ("gtk-doc" ,gtk-doc)
       ("intltool" ,intltool)
       ("libtool" ,libtool)
       ("pkg-config" ,pkg-config)))
    (inputs
     `(("alsa-lib" ,alsa-lib)
       ("aubio" ,aubio)
       ("evince" ,evince)
       ("fftw" ,fftw)
       ("fluidsynth" ,fluidsynth)
       ("glib" ,glib)
       ("gtk+" ,gtk+)
       ("gtksourceview" ,gtksourceview-3)
       ("guile" ,guile-2.0)
       ("librsvg" ,librsvg)
       ("libsndfile" ,libsndfile)
       ("libxml2" ,libxml2)
       ("lilypond" ,lilypond)
       ("portaudio" ,portaudio)
       ("portmidi" ,portmidi)
       ("rubberband" ,rubberband)))
    (synopsis "Graphical music notation, front-end to GNU Lilypond")
    (description
     "GNU Denemo is a music notation editor that provides a convenient
interface to the powerful music engraving program Lilypond.  Music can be
typed in using the computer keyboard, played in using a MIDI keyboard, or
even input via a microphone connected to the sound card.  The final product
is publication-quality music notation that is continuously generated in the
background while you work.")
    (home-page "http://www.denemo.org")
    (license license:gpl3+)))

(define-public dumb
  (package
    (name "dumb")
    (version "2.0.3")
    (source
     (origin
       (method git-fetch)
       (uri (git-reference
             (url "https://github.com/kode54/dumb")
             (commit version)))
       (sha256
        (base32 "1cnq6rb14d4yllr0yi32p9jmcig8avs3f43bvdjrx4r1mpawspi6"))
       (file-name (git-file-name name version))))
    (build-system cmake-build-system)
    (arguments
     '(#:tests? #f ; no check target
       #:configure-flags
       (list "-DBUILD_SHARED_LIBS=ON"
             "-DBUILD_EXAMPLES=OFF")))
    (home-page "https://github.com/kode54/dumb")
    (synopsis "Module audio renderer library")
    (description
     "DUMB is a tracker library with support for IT, XM, S3M and MOD files.  It
targets maximum accuracy to the original formats, with low-pass resonant filters
for the IT files, accurate timing and pitching, and three resampling quality
settings (aliasing, linear interpolation and cubic interpolation).")
    ;; The DUMB license is a bit peculiar.
    ;; Clause 8 states that clauses 4, 5 and 6 are null and void, leaving only
    ;; the first three clauses for genuine consideration.
    ;; Clauses 1, 2 and 3 are analogous to clauses 1, 2 and 3 of the zlib
    ;; license, a known free software license.
    ;; Therefore, the DUMB license may be considered a free software license.
    (license (license:fsf-free "file://LICENSE"))))

(define-public dumb-allegro4
  (package
    (inherit dumb)
    (name "dumb-allegro4")
    (arguments
     (substitute-keyword-arguments (package-arguments dumb)
       ((#:configure-flags flags)
        `(cons "-DBUILD_ALLEGRO4=ON" ,flags))))
    (inputs
     `(("allegro" ,allegro-4)))))

(define-public hydrogen
  (package
    (name "hydrogen")
    (version "1.0.2")
    (source
     (origin
       (method git-fetch)
       (uri (git-reference
             (url "https://github.com/hydrogen-music/hydrogen")
             (commit version)))
       (file-name (git-file-name name version))
       (sha256
        (base32 "0nhn2njs8yyxcijxv5zgymf3211y6anzm0v9kn4vnd8kai7zwxxp"))))
    (build-system cmake-build-system)
    (arguments
     `(#:test-target "tests"
       #:phases
       (modify-phases %standard-phases
         (add-after 'unpack 'fix-data-directory
           (lambda* (#:key outputs #:allow-other-keys)
             (substitute* "CMakeLists.txt"
               (("/usr/share/pixmaps")
                (string-append (assoc-ref outputs "out")
                               "/share/pixmaps")))
             #t)))))
    (native-inputs
     `(("cppunit" ,cppunit)
       ("pkg-config" ,pkg-config)
       ("qtlinguist" ,qttools)))
    (inputs
     `(("alsa-lib" ,alsa-lib)
       ("jack" ,jack-1)
       ;; ("ladspa" ,ladspa) ; require LADSPA_PATH to be set
       ("lash" ,lash)
       ("libarchive" ,libarchive)
       ("liblo" ,liblo)
       ("libsndfile" ,libsndfile)
       ("lrdf" ,lrdf)
       ("pulseaudio" ,pulseaudio)
       ("qtbase" ,qtbase-5)
       ("qtxmlpatterns" ,qtxmlpatterns)
       ("zlib" ,zlib)))
    (home-page "http://www.hydrogen-music.org")
    (synopsis "Drum machine")
    (description
     "Hydrogen is an advanced drum machine for GNU/Linux.  Its main goal is to
enable professional yet simple and intuitive pattern-based drum programming.")
    (license license:gpl2+)))

(define-public easytag
  (package
    (name "easytag")
    (version "2.4.3")
    (source (origin
             (method url-fetch)
              (uri (string-append "mirror://gnome/sources/easytag/2.4/easytag-"
                     version ".tar.xz"))
             (sha256
              (base32
               "1mbxnqrw1fwcgraa1bgik25vdzvf97vma5pzknbwbqq5ly9fwlgw"))))
    (build-system glib-or-gtk-build-system)
    (native-inputs
     `(("desktop-file-utils" ,desktop-file-utils)
       ("glib" ,glib "bin")
       ("intltool" ,intltool)
       ("itstool" ,itstool)
       ("pkg-config" ,pkg-config)
       ("xmllint" ,libxml2)))
    (inputs
     `(("flac" ,flac)
       ("gtk+" ,gtk+)
       ("id3lib" ,id3lib)
       ("libid3tag" ,libid3tag)
       ("libvorbis" ,libvorbis)
       ("opusfile" ,opusfile)
       ("speex" ,speex)
       ("taglib" ,taglib)
       ("wavpack" ,wavpack)
       ("yelp" ,yelp)))
    (arguments
     '(#:phases
       (modify-phases %standard-phases
         (add-before 'configure 'configure-libid3tag
           (lambda* (#:key inputs #:allow-other-keys)
             ;; libid3tag does not provide a .pc file and EasyTAG's configure
             ;; script healivy relies on pkg-config.  Providing a temporary
             ;; local .pc file is easier than patching the configure script.
             (let* ((libid3tag (assoc-ref inputs "libid3tag")))
               (mkdir-p "pkgconfig")
               (with-output-to-file
                 "pkgconfig/id3tag.pc"
                 (lambda _
                   (format #t
                     "prefix=~@*~a~@
                      libdir=${prefix}/lib~@
                      includedir=${prefix}/include~@

                      Name: libid3tag~@
                      Description:~@
                      Version:~@
                      Libs: -L${libdir} -lid3tag -lz~@
                      Cflags: -I${includedir}~%"
                     libid3tag)))
               (setenv "PKG_CONFIG_PATH"
                 (string-append (getenv "PKG_CONFIG_PATH")
                   ":" (getcwd) "/pkgconfig"))
               #t)))
         (add-after 'unpack 'patch-makefile
           (lambda _
             (substitute* "Makefile.in"
               ;; The Makefile generates a test-desktop-file-validate.sh
               ;; script with /bin/sh hard-coded.
               (("/bin/sh") (which "sh"))
               ;; Don't create 'icon-theme.cache'.
               (("gtk-update-icon-cache") "true"))
             #t)))))
    (home-page "https://wiki.gnome.org/Apps/EasyTAG")
    (synopsis "Simple application for viewing and editing tags in audio files")
    (description
      "EasyTAG is an application for viewing and editing tags in audio files.
It supports MP3, MP2, MP4/AAC, FLAC, Ogg Opus, Ogg Speex, Ogg Vorbis,
MusePack, Monkey's Audio, and WavPack files.")
    (license license:gpl2+)))

(define-public extempore
  (package
    (name "extempore")
    (version "0.8.9")
    (source (origin
              (method git-fetch)
              (uri (git-reference
                    (url "https://github.com/digego/extempore")
                    (commit (string-append "v" version))))
              (sha256
               (base32
                "16i12zl3g1zpx6lhg5pg821xirdf9rxx5m11b68inf83wn6hknhb"))
              (file-name (git-file-name name version))
              (patches (search-patches
                        "extempore-unbundle-external-dependencies.patch"))
              (modules '((guix build utils)))
              (snippet
               '(begin
                  ;; Remove bundled sources.
                  (map delete-file-recursively
                       '("src/pcre"))
                  #t))))
    (build-system cmake-build-system)
    (arguments
     `(#:configure-flags (list "-DJACK=ON"
                               "-DPACKAGE=ON"
                               (string-append "-DEXT_SHARE_DIR="
                                              (assoc-ref %outputs "out")
                                              "/share"))
       #:modules ((ice-9 match)
                  (guix build cmake-build-system)
                  (guix build utils))
       #:phases
       (modify-phases %standard-phases
         (add-after 'build 'build-aot-libs
           (lambda _
             (for-each (lambda (target)
                         (invoke "make" target))
                       '("aot_base"
                         "aot_math"
                         "aot_instruments"))
             #t))
         (add-after 'unpack 'patch-install-locations
           (lambda* (#:key outputs #:allow-other-keys)
             (substitute* "CMakeLists.txt"
               (("EXT_SHARE_DIR=\"\\.\"\\)")
                "EXT_SHARE_DIR=\"${EXT_SHARE_DIR}/extempore\")")
               (("DESTINATION \"\\.\"\\)") "DESTINATION bin)")
               (("DESTINATION \"\\.\"\n") "DESTINATION share/extempore\n"))
             #t))
         (add-after 'unpack 'patch-directories
           (lambda* (#:key outputs #:allow-other-keys)
             (substitute* "extras/extempore.el"
               (("\\(runtime-directory \\(concat default-directory \"runtime\"\\)\\)")
                (string-append "(runtime-directory \""
                               (assoc-ref outputs "out")
                               "/share/extempore/runtime"
                               "\")")))
             #t))
         (add-after 'unpack 'link-with-additional-libs
           (lambda _
             ;; The executable must be linked with libffi and zlib.
             (substitute* "CMakeLists.txt"
               (("target_link_libraries\\(extempore PRIVATE dl" line)
                (string-append line " ffi z")))
             #t))
         ;; FIXME: All examples that are used as tests segfault for some
         ;; unknown reason.
         (add-after 'unpack 'disable-broken-tests
           (lambda _
             (substitute* "CMakeLists.txt"
               (("extempore_add_example_as_test\\(.*") ""))
             #t))
         (add-after 'unpack 'hardcode-external-lib-paths
           (lambda* (#:key inputs #:allow-other-keys)
             (use-modules (ice-9 match))
             (for-each
              (match-lambda
                ((file-name lib pkg-name)
                 (substitute* (string-append "libs/external/" file-name ".xtm")
                   ((lib) (string-append (assoc-ref inputs pkg-name)
                                         "/lib/" lib)))))
              '(("assimp"    "libassimp.so"    "assimp")
                ("portmidi"  "libportmidi.so"  "portmidi")
                ("sndfile"   "libsndfile.so"   "libsndfile")
                ("fft"       "libkiss_fft.so"  "kiss-fft")
                ("stb_image" "libstb_image.so" "stb-image")
                ("nanovg"    "libnanovg.so"    "nanovg")
                ("glext"     "libGL.so"        "mesa")
                ("glfw3"     "libglfw.so"      "glfw")
                ("gl/glcore-directbind"   "libGL.so" "mesa")
                ("gl/glcompat-directbind" "libGL.so" "mesa")))
             #t))
         (add-after 'unpack 'use-own-llvm
           (lambda* (#:key inputs #:allow-other-keys)
             (setenv "EXT_LLVM_DIR" (assoc-ref inputs "llvm"))
             ;; Our LLVM builds shared libraries, so Extempore should use
             ;; those.
             (substitute* "CMakeLists.txt"
               (("CMAKE_STATIC_LIBRARY") "CMAKE_SHARED_LIBRARY"))
             #t))
         (add-after 'unpack 'fix-aot-compilation
           (lambda* (#:key outputs #:allow-other-keys)
             (substitute* "CMakeLists.txt"
               ;; Extempore needs to be told where the runtime is to be found.
               ;; While we're at it we disable automatic tuning for a specific
               ;; CPU to make binary substitution possible.
               (("COMMAND extempore" prefix)
                (string-append prefix " --sharedir " (getcwd)
                               " --mcpu=generic --attr=none")))
             #t))
         (add-after 'unpack 'symlink-assets
           (lambda* (#:key inputs #:allow-other-keys)
             (let ((assets (assoc-ref inputs "extempore-assets")))
               (symlink assets "assets")
               #t))))))
    (inputs
     `(("llvm"
        ,(package
           (inherit llvm-3.8)
           (name "llvm-for-extempore")
           (source
            (origin
              (method url-fetch)
              (uri (string-append "http://extempore.moso.com.au/extras/"
                                  "llvm-3.8.0.src-patched-for-extempore.tar.xz"))
              (sha256
               (base32
                "1svdl6fxn8l01ni8mpm0bd5h856ahv3h9sdzgmymr6fayckjvqzs"))))))
       ("extempore-assets"
        ,(let ((commit "0c9f32c18169b3fbc24bc1ad66283125b54a0c85")
               (revision "0")
               (version "0.0.0"))
           (origin
             (method git-fetch)
             (uri (git-reference
                   (url "https://github.com/extemporelang/extempore-assets")
                   (commit commit)))
             (file-name (git-file-name "extempore-assets"
                                       (git-version version revision commit)))
             (sha256
              (base32 "1pxmcbngd9qx8m71d5rfsmf4h31jnsnd3wjh8vb0rwskif22xz8l")))))
       ("libffi" ,libffi)
       ("jack" ,jack-1)
       ("libsndfile" ,libsndfile)
       ("glfw" ,glfw)
       ("apr" ,apr)
       ("stb-image"
        ,(let ((revision "1")
               (commit "152a250a702bf28951bb0220d63bc0c99830c498"))
           (package
             (inherit stb-image)
             (name "stb-image-for-extempore")
             (version (git-version "0" revision commit))
             (source
              (origin (method git-fetch)
                      (uri (git-reference
                            (url "https://github.com/extemporelang/stb")
                            (commit commit)))
                      (sha256
                       (base32
                        "0y0aa20pj9311x2ii06zg8xs34idg14hfgldqc5ymizc6cf1qiqv"))
                      (file-name (git-file-name name version))))
             (build-system cmake-build-system)
             (arguments `(#:tests? #f)) ;no tests included
             (inputs '()))))
       ("kiss-fft" ,kiss-fft-for-extempore)
       ("nanovg" ,nanovg-for-extempore)
       ("portmidi"
        ,(let ((version "217")
               (revision "0")
               (commit "8602f548f71daf5ef638b2f7d224753400cb2158"))
           (package
             (inherit portmidi)
             (name "portmidi-for-extempore")
             (version (git-version version revision commit))
             (source (origin
                       (method git-fetch)
                       (uri (git-reference
                             (url "https://github.com/extemporelang/portmidi")
                             (commit commit)))
                       (file-name (git-file-name name version))
                       (sha256
                        (base32
                         "1qidzl1s3kzhczzm96rcd2ppn27a97k2axgfh1zhvyf0s52d7m4w"))))
             (build-system cmake-build-system)
             (arguments `(#:tests? #f)) ;no tests
             (native-inputs '()))))
       ("assimp" ,assimp)
       ("alsa-lib" ,alsa-lib)
       ("portaudio" ,portaudio)
       ("mesa" ,mesa)
       ("pcre" ,pcre)
       ("zlib" ,zlib)))
    (native-inputs
     `(("perl" ,perl)
       ("emacs" ,emacs-no-x)))
    ;; Extempore refuses to build on architectures other than x86_64
    (supported-systems '("x86_64-linux"))
    (home-page "https://github.com/digego/extempore")
    (synopsis "Programming environment for live coding of multimedia")
    (description
     "Extempore is a programming language and runtime environment designed
with live programming in mind.  It supports interactive programming in a REPL
style, compiling and binding code just-in-time.  Although Extempore has its
roots in 'live coding' of audiovisual media art, it is suitable for any task
domain where dynamic run-time modifiability and good numerical performance are
required.  Extempore also has strong timing and concurrency semantics, which
are helpful when working in problem spaces where timing is important (such as
audio and video).")
    (license license:bsd-2)))

(define-public fluida-lv2
  (package
   (name "fluida-lv2")
   (version "0.6")
   (source
    (origin
      (method git-fetch)
      (uri
       (git-reference
        (url "https://github.com/brummer10/Fluida.lv2")
        (commit (string-append "v" version))
        (recursive? #t))) ; references specific commit of libxputty
      (file-name (git-file-name name version))
      (sha256
       (base32
        "1v0bh4wcx79y832qigc3my8ixq0r4ica6z5fg2rg946pkh20x1a2"))))
   (build-system gnu-build-system)
   (arguments
    `(#:tests? #f  ; no "check" target
      #:make-flags
      (list (string-append "INSTALL_DIR="
                           (assoc-ref %outputs "out") "/lib/lv2")
            "CC=gcc")
      #:phases
      (modify-phases %standard-phases
        (delete 'configure))))
   (inputs
    `(("cairo" ,cairo)
      ("libx11" ,libx11)
      ("lv2" ,lv2)
      ("fluidsynth" ,fluidsynth)))
   (native-inputs
    `(("pkg-config" ,pkg-config)))
   (home-page "https://github.com/brummer10/Fluida.lv2")
   (synopsis "Fluidsynth as an LV2 audio plugin")
   (description "Fluida is an audio plugin in the LV2 format that acts as
a frontend for fluidsynth.")
   (license license:gpl2+)))

(define-public surge-synth
  (package
   (name "surge-synth")
   (version "1.7.1")
   (source
     (origin
       (method git-fetch)
        (uri (git-reference
               (url "https://github.com/surge-synthesizer/surge")
               (commit (string-append "release_" version))
               (recursive? #t))) ; build system expects modules to be there
        (file-name (git-file-name name version))
        (sha256
         (base32
          "1jhk8iaqh89dnci4446b47315v2lc8gclraygk8m9jl20zpjxl0l"))))
   (build-system cmake-build-system)
   (arguments
    `(#:tests? #f ; no tests included
      #:phases
      (modify-phases %standard-phases
        (add-after 'unpack 'replace-python
          (lambda* (#:key inputs outputs #:allow-other-keys)
            (substitute* "CMakeLists.txt"
              ((" python ")
               (string-append " " (assoc-ref inputs "python")
                              "/bin/python3 ")))
            #t))
        (add-after 'unpack 'fix-data-directory-name
          (lambda* (#:key inputs outputs #:allow-other-keys)
            (substitute* "src/common/SurgeStorage.cpp"
              (("/usr") (assoc-ref outputs "out")))
            #t))
        (replace 'install ; no install target
          (lambda* (#:key inputs outputs #:allow-other-keys)
            (let* ((src (assoc-ref inputs "source"))
                   (out (assoc-ref outputs "out"))
                   (share (string-append out "/share"))
                   (lib (string-append out "/lib"))
                   (lv2 (string-append lib "/lv2"))
                   (vst3 (string-append lib "/vst3")))
              (mkdir-p lv2)
              (mkdir-p vst3)
              ;; Install LV2 plugin.
              (copy-recursively "surge_products/Surge.lv2"
                                (string-append lv2 "/Surge.lv2"))
              ;; Install VST3 plugin.
              (copy-recursively "surge_products/Surge.vst3"
                                (string-append vst3 "/Surge.vst3"))
              ;; Install data.
              (copy-recursively (string-append src "/resources/data")
                                (string-append share "/Surge"))
              #t))))))
   (inputs
    `(("cairo" ,cairo)
      ("libxkbcommon" ,libxkbcommon)
      ("python" ,python)
      ("xcb-util" ,xcb-util)
      ("xcb-util-cursor" ,xcb-util-cursor)
      ("xcb-util-keysyms" ,xcb-util-keysyms)))
   (native-inputs
    `(("pkg-config" ,pkg-config)))
   (home-page "https://surge-synthesizer.github.io/")
   (synopsis "Synthesizer plugin")
   (description
    "Surge is a subtractive hybrid digital synthesizer.  Each patch contains
two @dfn{scenes} which are separate instances of the entire synthesis
engine (except effects) that can be used for layering or split patches.")
   (license license:gpl3+)))

(define-public klick
  (package
    (name "klick")
    (version "0.12.2")
    (source (origin
              (method url-fetch)
              (uri (string-append "http://das.nasophon.de/download/klick-"
                                  version ".tar.gz"))
              (sha256
               (base32
                "0hmcaywnwzjci3pp4xpvbijnnwvibz7gf9xzcdjbdca910y5728j"))))
    (build-system scons-build-system)
    (arguments
     `(#:scons-flags (list (string-append "PREFIX=" %output))
       #:scons ,scons-python2
       #:tests? #f ; no "check" target
       #:phases
       (modify-phases %standard-phases
         (add-after 'unpack 'be-permissive
           (lambda _
             (substitute* "SConstruct"
               (("'-Wall'") "'-Wall', '-fpermissive'"))
             #t))
         (add-after 'unpack 'replace-removed-scons-syntax
           (lambda _
             (substitute* "SConstruct"
               (("BoolOption") "BoolVariable")
               (("PathOption") "PathVariable")
               (("Options") "Variables"))
             #t)))))
    (inputs
     `(("boost" ,boost)
       ("jack" ,jack-1)
       ("libsndfile" ,libsndfile)
       ("libsamplerate" ,libsamplerate)
       ("liblo" ,liblo)
       ("rubberband" ,rubberband)))
    (native-inputs
     `(("pkg-config" ,pkg-config)))
    (home-page "http://das.nasophon.de/klick/")
    (synopsis "Metronome for JACK")
    (description
     "klick is an advanced command-line based metronome for JACK.  It allows
you to define complex tempo maps for entire songs or performances.")
    (license license:gpl2+)))

(define-public glyr
  (package
    (name "glyr")
    (version "1.0.10")
    (source (origin
              (method git-fetch)
              (uri (git-reference
                    (url "https://github.com/sahib/glyr")
                    (commit version)))
              (file-name (git-file-name name version))
              (sha256
               (base32
                "1miwbqzkhg0v3zysrwh60pj9sv6ci4lzq2vq2hhc6pc6hdyh8xyr"))))
    (build-system cmake-build-system)
    (arguments
     '(#:configure-flags '("-DTEST=true")
       #:phases
       (modify-phases %standard-phases
         (add-after 'unpack 'patch-tests
           (lambda _
             (substitute* "spec/capi/check_api.c"
               (("fail_unless \\(c != NULL,\"Could not load www.google.de\"\\);")
                ""))
             #t))
         (replace 'check
           (lambda* (#:key tests? #:allow-other-keys)
             (when tests?
               ;; capi tests
               (invoke "bin/check_api")
               ;; (invoke "bin/check_opt") TODO Very dependent on the network
               (invoke "bin/check_dbc"))

             ;; TODO Work out how to run the spec/providers Python tests
             #t)))))
    (inputs
     `(("glib" ,glib)
       ("curl" ,curl)
       ("sqlite" ,sqlite)))
    (native-inputs
     `(("pkg-config" ,pkg-config)
       ("check" ,check)))
    (home-page "https://github.com/sahib/glyr")
    (synopsis "Search engine for music related metadata")
    (description
     "Glyr comes both in a command-line interface tool (@command{glyrc}) and
as a C library (libglyr).

The sort of metadata glyr is searching (and downloading) is usually the data
you see in your musicplayer.  And indeed, originally it was written to serve
as internally library for a musicplayer, but has been extended to work as a
standalone program which is able to download cover art, lyrics, photos,
biographies, reviews and more.")
    (license license:lgpl3+)))

(define-public gtklick
  (package
    (name "gtklick")
    (version "0.6.4")
    (source (origin
              (method url-fetch)
              (uri (string-append "http://das.nasophon.de/download/gtklick-"
                                  version ".tar.gz"))
              (sha256
               (base32
                "0dq1km6njnzsqdqyf6wzir9g733z0mc9vmxfg2383k3c2a2di6bp"))))
    (build-system python-build-system)
    (arguments
     `(#:tests? #f ; no tests
       #:python ,python-2
       #:phases
       (modify-phases %standard-phases
         (add-before 'build 'add-sitedirs
           ;; .pth files are not automatically interpreted unless the
           ;; directories containing them are added as "sites".  The directories
           ;; are then added to those in the PYTHONPATH.  This is required for
           ;; the operation of pygtk.
           (lambda _
             (substitute* "gtklick/gtklick.py"
               (("import pygtk")
                "import pygtk, site, sys
for path in [path for path in sys.path if 'site-packages' in path]: site.addsitedir(path)"))))
         (add-after 'unpack 'inject-store-path-to-klick
           (lambda* (#:key inputs #:allow-other-keys)
             (substitute* "gtklick/klick_backend.py"
               (("KLICK_PATH = 'klick'")
                (string-append "KLICK_PATH = '"
                               (assoc-ref inputs "klick")
                               "/bin/klick'")))
             #t)))))
    (inputs
     `(("klick" ,klick)
       ("python2-pyliblo" ,python2-pyliblo)
       ("python2-pygtk" ,python2-pygtk)))
    (native-inputs
     `(("gettext" ,gettext-minimal)))
    (home-page "http://das.nasophon.de/gtklick/")
    (synopsis "Simple metronome with an easy-to-use graphical interface")
    (description
     "Gtklick is a simple metronome with an easy-to-use graphical user
interface.  It is implemented as a frontend to @code{klick}.")
    (license license:gpl2+)))

(define-public libgme
  (package
    (name "libgme")
    (version "0.6.3")
    (source (origin
              (method url-fetch)
              (uri (string-append "https://bitbucket.org/mpyne/game-music-emu/"
                                  "downloads/game-music-emu-" version
                                  ".tar.xz"))
              (sha256
               (base32
                "07857vdkak306d9s5g6fhmjyxk7vijzjhkmqb15s7ihfxx9lx8xb"))))
    (build-system cmake-build-system)
    (arguments
     '(#:tests? #f))                    ; no check target
    (home-page "https://bitbucket.org/mpyne/game-music-emu")
    (synopsis "Video game music file playback library")
    (description
     "Game-music-emu is a collection of video game music file emulators that
support the following formats and systems:
@table @code
@item AY
ZX Spectrum/Asmtrad CPC
@item GBS
Nintendo Game Boy
@item GYM
Sega Genesis/Mega Drive
@item HES
NEC TurboGrafx-16/PC Engine
@item KSS
MSX Home Computer/other Z80 systems (doesn't support FM sound)
@item NSF/NSFE
Nintendo NES/Famicom (with VRC 6, Namco 106, and FME-7 sound)
@item SAP
Atari systems using POKEY sound chip
@item SPC
Super Nintendo/Super Famicom
@item VGM/VGZ
Sega Master System/Mark III, Sega Genesis/Mega Drive, BBC Micro
@end table")
    (license (list license:lgpl2.1+
                   ;; demo and player directories are under the Expat license
                   license:expat))))

(define-public lingot
  (package
    (name "lingot")
    (version "1.1.1")
    (source
     (origin
       (method git-fetch)
       (uri (git-reference
             (url "https://github.com/ibancg/lingot")
             (commit (string-append "v" version))))
       (file-name (git-file-name name version))
       (sha256
        (base32 "04lcjzfhddbyskxr2068z609y6x0s2gjx1wl78w0dkxdi459zrn9"))))
    (build-system gnu-build-system)
    (native-inputs
     `(("autoconf" ,autoconf)
       ("automake" ,automake)
       ("cunit" ,cunit)
       ("glib" ,glib "bin")             ; for glib-compile-resources
       ("intltool" ,intltool)
       ("libtool" ,libtool)
       ("pkg-config" ,pkg-config)))
    (inputs
     `(("alsa-lib" ,alsa-lib)
       ("fftw" ,fftw)
       ("gtk+" ,gtk+)
       ("jack" ,jack-2)
       ("json-c" ,json-c)
       ("pulseaudio" ,pulseaudio)))
    (home-page "http://lingot.nongnu.org/")
    (synopsis "Accurate & configurable musical instrument tuner")
    (description
     "LINGOT is a musical instrument tuner.  It's accurate, easy to use, and
highly configurable.  Originally conceived to tune electric guitars, it can now
be used to tune other instruments.

It looks like an analogue tuner, with a gauge indicating the relative shift to a
certain note, determined automatically as the closest note to the estimated
frequency.")
    (license license:gpl2+)))

(define-public ninjas2
  (package
    (name "ninjas2")
    (version "0.2.0")
    (source
     (origin
       (method git-fetch)
       (uri
        (git-reference
         (url "https://github.com/clearly-broken-software/ninjas2")
         (commit (string-append "v" version))
         ;; Bundles a specific commit of the DISTRHO plugin framework.
         (recursive? #t)))
       (file-name (git-file-name name version))
       (sha256
        (base32 "1kwp6pmnfar2ip9693gprfbcfscklgri1k1ycimxzlqr61nkd2k9"))))
    (build-system gnu-build-system)
    (arguments
     `(#:tests? #f                      ;no tests
       #:make-flags
       (list (string-append "PREFIX=" (assoc-ref %outputs "out"))
             (string-append "CC=" ,(cc-for-target)))
       #:phases
       (modify-phases %standard-phases
         (delete 'configure)            ;no configure target
         (replace 'install              ;no install target
           (lambda* (#:key outputs #:allow-other-keys)
             (let* ((out (assoc-ref outputs "out"))
                    (bin (string-append out "/bin"))
                    (lv2 (string-append out "/lib/lv2")))
               ;; Install LV2.
               (for-each
                (lambda (file)
                  (copy-recursively file
                                    (string-append lv2 "/" (basename file))))
                (find-files "bin" "\\.lv2$" #:directories? #t))
               ;; Install executables.
               (for-each
                 (lambda (file)
                   (install-file file bin))
                 (find-files "bin"
                             (lambda (name stat)
                               (and
                                 (equal? (dirname name) "bin")
                                 (not (string-suffix? ".so" name))
                                 (not (string-suffix? ".lv2" name))))))
               #t))))))
    (inputs
     `(("fftwf" ,fftwf)
       ("jack" ,jack-1)                 ; for the standalone JACK application
       ("libsamplerate" ,libsamplerate)
       ("mesa" ,mesa)
       ("libsndfile" ,libsndfile)))
    (native-inputs
     `(("ladspa" ,ladspa)
       ("lv2" ,lv2)
       ("pkg-config" ,pkg-config)))
    (synopsis "Sample slicer audio plugin")
    (description
     "Ninjas 2 is a rewrite of the Ninjas sample slicer audio plugin.
Its goal is to be an easy to use sample slicer with quick slicing of samples
and auto-mapping slices to MIDI note numbers.")
    (home-page "https://github.com/clearly-broken-software/ninjas2")
    (license license:gpl3+)))

(define-public lilypond
  (package
    (name "lilypond")
    (version "2.20.0")
    (source
     (origin
       (method url-fetch)
       (uri (string-append "http://lilypond.org/download/sources/"
                           "v" (version-major+minor version) "/"
                           "lilypond-" version ".tar.gz"))
       (sha256
        (base32 "0qd6pd4siss016ffmcyw5qc6pr2wihnvrgd4kh1x725w7wr02nar"))))
    (build-system gnu-build-system)
    (arguments
     `(#:tests? #f                      ;out-test/collated-files.html fails
       #:out-of-source? #t
       #:make-flags '("conf=www")       ;to generate images for info manuals
       #:configure-flags
       (list "CONFIGURATION=www"
             (string-append "--with-texgyre-dir="
                            (assoc-ref %build-inputs "font-tex-gyre")
                            "/share/fonts/opentype/"))
       #:phases
       (modify-phases %standard-phases
         (add-after 'unpack 'fix-path-references
           (lambda _
             (substitute* "scm/backend-library.scm"
               (("\\(search-executable '\\(\"gs\"\\)\\)")
                (string-append "\"" (which "gs") "\""))
               (("\"/bin/sh\"")
                (string-append "\"" (which "sh") "\"")))
             #t))
         (add-before 'configure 'prepare-configuration
           (lambda _
             (substitute* "configure"
               (("SHELL=/bin/sh") "SHELL=sh")
               ;; When checking the fontforge version do not consider the
               ;; version string that's part of the directory.
               (("head -n") "tail -n")
               ;; Also allow for SOURCE_DATE_EPOCH = 0 in fontforge.
               (("20110222") "19700101"))
             (setenv "out" "www")
             (setenv "conf" "www")
             #t))
         (add-after 'install 'install-info
           (lambda _
             (invoke "make"
                     "-j" (number->string (parallel-job-count))
                     "conf=www" "install-info")
             #t)))))
    (inputs
     `(("guile" ,guile-1.8)
       ("font-dejavu" ,font-dejavu)
       ("font-tex-gyre" ,font-tex-gyre)
       ("fontconfig" ,fontconfig)
       ("freetype" ,freetype)
       ("ghostscript" ,ghostscript)
       ("pango" ,pango)
       ("python" ,python-2)))
    (native-inputs
     `(("bison" ,bison)
       ("perl" ,perl)
       ("flex" ,flex)
       ("fontforge" ,fontforge)
       ("dblatex" ,dblatex)
       ("gettext" ,gettext-minimal)
       ("imagemagick" ,imagemagick)
       ("netpbm" ,netpbm)               ;for pngtopnm
       ("texlive" ,(texlive-updmap.cfg (list texlive-metapost
                                        texlive-generic-epsf
                                        texlive-lh
                                        texlive-latex-cyrillic)))
       ("texinfo" ,texinfo)
       ("texi2html" ,texi2html-1.82)
       ("rsync" ,rsync)
       ("pkg-config" ,pkg-config)
       ("zip" ,zip)))
    (home-page "http://www.lilypond.org/")
    (synopsis "Music typesetting")
    (description
     "GNU LilyPond is a music typesetter, which produces high-quality sheet
music.  Music is input in a text file containing control sequences which are
interpreted by LilyPond to produce the final document.  It is extendable with
Guile.")
    (license license:gpl3+)

    ;; On armhf and mips64el, building the documentation sometimes leads to
    ;; more than an hour of silence, so double the max silent time.
    (properties `((max-silent-time . 7200)))))

(define-public abjad
  (package
    (name "abjad")
    (version "3.3")
    (source
     (origin
       (method git-fetch)
       (uri (git-reference
         (url "https://github.com/Abjad/abjad")
         (commit (string-append "v" version))))
       (file-name (git-file-name name version))
       (sha256
        (base32
         "1dzf5v7pawbzkb4qxp4s5z4r3gibkk705pag83yvgzkx6fd6jf2g"))))
    (build-system python-build-system)
    (arguments
     `(#:phases
       (modify-phases %standard-phases
         (replace 'check
           (lambda* (#:key tests? #:allow-other-keys)
             (when tests?
               ;; See: https://stackoverflow.com/a/34140498
               (invoke "python" "-m" "pytest" "tests")
               #t))))))
    (native-inputs
     `(("python-black" ,python-black)
       ("python-flake8" ,python-flake8)
       ("python-iniconfig" ,python-iniconfig)
       ("python-isort" ,python-isort)
       ("python-mypy" ,python-mypy)
<<<<<<< HEAD
       ("python-ply" ,python-ply)
       ("python-pytest" ,python-pytest)
=======
       ("python-pytest" ,python-pytest-6)
>>>>>>> ffb38185
       ("python-pytest-cov" ,python-pytest-cov)
       ("python-sphinx-autodoc-typehints" ,python-sphinx-autodoc-typehints)))
    (inputs
     `(("lilypond" ,lilypond)))
    (propagated-inputs
     `(("python-ply" ,python-ply)
       ("python-quicktions" ,python-quicktions)
       ("python-roman" ,python-roman)
       ("python-six" ,python-six)
       ("python-uqbar" ,python-uqbar)))
    (home-page "https://abjad.github.io")
    (synopsis "Python API for building LilyPond files")
    (description
     "Abjad helps composers build up complex pieces of music notation in iterative
and incremental ways.  Use Abjad to create a symbolic representation of all the notes,
rests, chords, tuplets, beams and slurs in any score.  Because Abjad extends the Python
programming language, you can use Abjad to make systematic changes to music as you work.
Because Abjad wraps the LilyPond music notation package, you can use Abjad to control the
typographic detail of symbols on the page.")
     (license license:expat)))

(define-public python-abjad
  (deprecated-package "python-abjad" abjad))

(define-public abjad-ext-rmakers
  (package
    (name "abjad-ext-rmakers")
    (version "3.3")
    (source
     (origin
       (method git-fetch)
       (uri (git-reference
         (url "https://github.com/Abjad/abjad-ext-rmakers")
         (commit (string-append "v" version))))
       (file-name (git-file-name name version))
       (sha256
        (base32
         "03nry8lzh3s81yq4lw8y6j63m7zdsl20q7rvx9cfmp3rmbvlaycs"))))
    (build-system python-build-system)
    (arguments
     `(#:phases
       (modify-phases %standard-phases
         (replace 'check
           (lambda* (#:key tests? #:allow-other-keys)
             (when tests?
               (invoke "python" "-m" "pytest" ".")
               #t))))))
    (native-inputs
     `(("lilypond" ,lilypond)
       ("python-black" ,python-black)
       ("python-flake8" ,python-flake8)
       ("python-iniconfig" ,python-iniconfig)
       ("python-isort" ,python-isort)
       ("python-mypy" ,python-mypy)
       ("python-pytest" ,python-pytest-6)
       ("python-pytest-cov" ,python-pytest-cov)
       ("python-pytest-helpers-namespace" ,python-pytest-helpers-namespace)))
    (propagated-inputs
     `(("abjad" ,abjad)))
    (home-page "https://abjad.github.io")
    (synopsis "Abjad rhythm-maker exension package")
    (description
     "@code{abjad-ext-rmakers} includes a collection of classes for creating and
and manipulating rhythms such as accelerandi, taleas, and more.")
    (license license:expat)))

(define-public abjad-ext-nauert
  (package
    (name "abjad-ext-nauert")
    (version "3.3")
    (source
     (origin
       (method git-fetch)
       (uri (git-reference
         (url "https://github.com/Abjad/abjad-ext-nauert")
         (commit (string-append "v" version))))
       (file-name (git-file-name name version))
       (sha256
        (base32
         "07vgfjh32vmf652lcl2vrbzr0h6nld00qbgwbf9i1kk3xwhvklc9"))))
    (build-system python-build-system)
    (arguments
     `(#:phases
       (modify-phases %standard-phases
         (replace 'check
           (lambda* (#:key tests? #:allow-other-keys)
             (when tests?
               (invoke "python" "-m" "pytest" "tests")
               #t))))))
    (native-inputs
     `(("lilypond" ,lilypond)
       ("python-black" ,python-black)
       ("python-flake8" ,python-flake8)
       ("python-iniconfig" ,python-iniconfig)
       ("python-isort" ,python-isort)
       ("python-mypy" ,python-mypy)
       ("python-pytest" ,python-pytest-6)
       ("python-pytest-cov" ,python-pytest-cov)
       ("python-pytest-helpers-namespace" ,python-pytest-helpers-namespace)))
    (propagated-inputs
     `(("abjad" ,abjad)))
    (home-page "https://abjad.github.io")
    (synopsis "Abjad quantization extension, based on Paul Nauert's Q-Grids")
    (description
     "@code{abjad-ext-nauert} provides classes for dealing with composer and
music theorist Paul Nauert's quantization grids or Q-Grids, for short.")
    (license license:expat)))

(define-public abjad-ext-ipython
  (package
    (name "abjad-ext-ipython")
    (version "3.3")
    (source
     (origin
       (method git-fetch)
       (uri (git-reference
         (url "https://github.com/Abjad/abjad-ext-ipython")
         (commit (string-append "v" version))))
       (file-name (git-file-name name version))
       (sha256
        (base32
         "1vv0alpiz0gf5lgjfvlh4km72dvrxfqkwzxl3k4amzci3i0jzbs2"))))
    (build-system python-build-system)
    (arguments
     ;; UnboundLocalError: local variable 'output_path' referenced before assignment
     `(#:tests? #f
       #:phases
       (modify-phases %standard-phases
         (replace 'check
           (lambda* (#:key tests? inputs outputs #:allow-other-keys)
             (when tests?
               (setenv "HOME" (getcwd))
               (add-installed-pythonpath inputs outputs)
               ;; From 'make jupyter-test'
               (invoke "jupyter" "nbconvert" "--to=html"
               "--ExecutePreprocessor.enabled=True" "tests/test.ipynb")))))))
    (native-inputs
     `(("lilypond" ,lilypond)
       ("python-black" ,python-black)
       ("python-flake8" ,python-flake8)
       ("python-iniconfig" ,python-iniconfig)
       ("python-isort" ,python-isort)
       ("python-mypy" ,python-mypy)
       ("python-pytest" ,python-pytest-6)
       ("python-pytest-cov" ,python-pytest-cov)
       ("python-pytest-helpers-namespace" ,python-pytest-helpers-namespace)))
    (propagated-inputs
     `(("abjad" ,abjad)
       ("jupyter" ,jupyter)))
    (home-page "https://abjad.github.io")
    (synopsis "Abjad IPython Extension")
    (description
     "@code{abjad-ext-ipython} makes it possible to embed music notation in
@code{jupyter} notebooks.")
    (license license:expat)))

(define-public non-sequencer
  ;; The latest tagged release is three years old and uses a custom build
  ;; system, so we take the last commit.
  (let ((commit "5ae43bb27c42387052a73e5ffc5d33efb9d946a9")
        (revision "4"))
    (package
      (name "non-sequencer")
      (version (string-append "1.9.5-" revision "." (string-take commit 7)))
      (source (origin
                (method git-fetch)
                (uri (git-reference
                      (url "git://git.tuxfamily.org/gitroot/non/non.git")
                      (commit commit)))
                (sha256
                 (base32
                  "1cljkkyi9dxqpqhx8y6l2ja4zjmlya26m26kqxml8gx08vyvddhx"))
                (file-name (string-append name "-" version "-checkout"))))
      (build-system waf-build-system)
      (arguments
       `(#:tests? #f ;no "check" target
         #:configure-flags
         (list "--project=sequencer"
               ;; Disable the use of SSE unless on x86_64.
               ,@(if (not (string-prefix? "x86_64" (or (%current-target-system)
                                                       (%current-system))))
                     '("--disable-sse")
                     '()))
         #:python ,python-2))
      (inputs
       `(("jack" ,jack-1)
         ("libsigc++" ,libsigc++)
         ("liblo" ,liblo)
         ("ntk" ,ntk)))
      (native-inputs
       `(("pkg-config" ,pkg-config)))
      (home-page "https://non.tuxfamily.org/wiki/Non%20Sequencer")
      (synopsis "Pattern-based MIDI sequencer")
      (description
       "The Non Sequencer is a powerful, lightweight, real-time,
pattern-based MIDI sequencer.  It utilizes the JACK Audio Connection Kit for
MIDI I/O and the NTK GUI toolkit for its user interface.  Everything in Non
Sequencer happens on-line, in real-time.  Music can be composed live, while the
transport is rolling.")
      (license license:gpl2+))))

(define-public non-session-manager
  (package (inherit non-sequencer)
    (name "non-session-manager")
    (arguments
     (substitute-keyword-arguments (package-arguments non-sequencer)
       ((#:configure-flags flags)
        `(cons "--project=session-manager"
               (delete "--project=sequencer" ,flags)))))
    (inputs
     `(("jack" ,jack-1)
       ("liblo" ,liblo)
       ("ntk" ,ntk)))
    (native-inputs
     `(("pkg-config" ,pkg-config)))
    (home-page "https://non.tuxfamily.org/nsm/")
    (synopsis "Audio session management")
    (description
     "The Non Session Manager is an API and an implementation for audio
session management.  NSM clients use a well-specified OSC protocol to
communicate with the session management daemon.")
    (license license:gpl2+)))

(define-public non-mixer
  (package (inherit non-sequencer)
    (name "non-mixer")
    (arguments
     (substitute-keyword-arguments (package-arguments non-sequencer)
       ((#:configure-flags flags)
        `(cons "--project=mixer"
               (delete "--project=sequencer" ,flags)))))
    (inputs
     `(("jack" ,jack-1)
       ("liblo" ,liblo)
       ("ladspa" ,ladspa)
       ("lrdf" ,lrdf)
       ("ntk" ,ntk)))
    (native-inputs
     `(("pkg-config" ,pkg-config)))
    (home-page "https://non.tuxfamily.org/wiki/Non%20Mixer")
    (synopsis "Modular digital audio mixer")
    (description
     "The Non Mixer is a powerful, reliable and fast modular digital audio
mixer.  It utilizes JACK for inter-application audio I/O and the NTK GUI
toolkit for a fast and lightweight user interface.  Non Mixer can be used
alone or in concert with Non Timeline and Non Sequencer to form a complete
studio.")
    (license license:gpl2+)))

(define-public non-timeline
  (package (inherit non-sequencer)
    (name "non-timeline")
    (arguments
     (substitute-keyword-arguments (package-arguments non-sequencer)
       ((#:configure-flags flags)
        `(cons "--project=timeline"
               (delete "--project=sequencer" ,flags)))))
    (inputs
     `(("jack" ,jack-1)
       ("liblo" ,liblo)
       ("libsndfile" ,libsndfile)
       ("ntk" ,ntk)))
    (native-inputs
     `(("pkg-config" ,pkg-config)))
    (home-page "https://non.tuxfamily.org/wiki/Non%20Timeline")
    (synopsis "Modular digital audio timeline arranger")
    (description
     "The Non Timeline is a powerful, reliable and fast modular digital audio
timeline arranger.  It utilizes JACK for inter-application audio I/O and the
NTK GUI toolkit for a fast and lightweight user interface.  Non Timeline can
be used alone or in concert with Non Mixer and Non Sequencer to form a
complete studio.")
    (license license:gpl2+)))

(define-public tascam-gtk
  ;; This commit represents the latest version at the time of this writing.
  (let ((commit "17b8575ff88dfd2ede0f7ef9c5c5597ab8a00702")
        (revision "0"))
    (package
      (name "tascam-gtk")
      (version (git-version "0.4" revision commit))
      (source (origin
                (method git-fetch)
                (uri (git-reference
                      (url "https://github.com/onkelDead/tascam-gtk")
                      (commit commit)))
                (file-name (git-file-name name version))
                (sha256
                 (base32
                  "07k7rccqqg7lnygkh97a200l1i6s1rl92n01v0q6n4257sinir6f"))))
      (build-system gnu-build-system)
      (inputs
       `(("liblo" ,liblo)
         ("gtkmm" ,gtkmm)
         ("alsa-lib" ,alsa-lib)
         ("libxmlplusplus" ,libxmlplusplus-2.6)))
      (native-inputs
       `(("glib:bin" ,glib "bin")
         ("pkg-config" ,pkg-config)))
      (home-page "https://github.com/onkelDead/tascam-gtk")
      (synopsis "GTK+ based application to control Tascam US-16x08 DSP mixer")
      (description "This is a mixer application to control the Tascam US-16x08
audio interface.  This device contains about 280 control elements and this
mixer application aims to provide comfortable access to the DSP effects the
device supports.")
      (license license:expat))))

(define-public bsequencer
  (package
    (name "bsequencer")
    (version "1.8.0")
    (source (origin
              (method git-fetch)
              (uri (git-reference
                    (url "https://github.com/sjaehn/BSEQuencer")
                    (commit version)))
              (file-name (git-file-name name version))
              (sha256
               (base32
                "0w7iwzz2r4a699fi24qk71vv2k3jpl9ylzlgmvyc3rlgad0m01k1"))))
    (build-system gnu-build-system)
    (arguments
     `(#:make-flags
       (list (string-append "PREFIX=" (assoc-ref %outputs "out")))
       #:tests? #f ; there are none
       #:phases
       (modify-phases %standard-phases
         (delete 'configure))))
    (inputs
     `(("cairo" ,cairo)
       ("lv2" ,lv2)
       ("libx11" ,libx11)))
    (native-inputs
     `(("pkg-config" ,pkg-config)))
    (home-page "https://github.com/sjaehn/BSEQuencer")
    (synopsis "Multi-channel MIDI step sequencer LV2 plugin")
    (description
     "This package provides a multi-channel MIDI step sequencer LV2 plugin
with a selectable pattern matrix size.")
    (license license:gpl3+)))

(define-public bchoppr
  (package
    (inherit bsequencer)
    (name "bchoppr")
    (version "1.8.0")
    (source
     (origin
       (method git-fetch)
       (uri (git-reference
             (url "https://github.com/sjaehn/BChoppr")
             (commit version)))
       (file-name (git-file-name name version))
       (sha256
        (base32
         "1nd6byy75f0rbz9dm9drhxmpsfhxhg0y7q3v2m3098llynhy9k2j"))))
    (synopsis "Audio stream-chopping LV2 plugin")
    (description "B.Choppr cuts the audio input stream into a repeated
sequence of up to 16 chops.  Each chop can be leveled up or down (gating).
B.Choppr is the successor of B.Slizr.")
    (home-page "https://github.com/sjaehn/BChoppr")
    (license license:gpl3+)))

(define-public bshapr
  (package
    (inherit bsequencer)
    (name "bshapr")
    (version "0.9")
    (source
     (origin
       (method git-fetch)
       (uri (git-reference
             (url "https://github.com/sjaehn/BShapr")
             (commit (string-append "v" version))))
       (file-name (git-file-name name version))
       (sha256
        (base32 "04zd3a178i2nivg5rjailzqvc5mlnilmhj1ziygmbhshbrywplri"))))
    (synopsis "Beat/envelope shaper LV2 plugin")
    (description "B.Shapr is a beat/envelope shaper LV2 plugin.")
    (home-page "https://github.com/sjaehn/BShapr")
    (license license:gpl3+)))

(define-public bjumblr
  (package
    (inherit bsequencer)
    (name "bjumblr")
    (version "1.4.2")
    (source
     (origin
       (method git-fetch)
       (uri (git-reference
             (url "https://github.com/sjaehn/BJumblr")
             (commit version)))
       (file-name (git-file-name name version))
       (sha256
        (base32
         "0kl6hrxmqrdf0195bfnzsa2h1073fgiqrfhg2276fm1954sm994v"))))
    (inputs
     `(("cairo" ,cairo)
       ("libsndfile" ,libsndfile)
       ("lv2" ,lv2)))
    (synopsis "Pattern-controlled audio stream/sample re-sequencer LV2 plugin")
    (description "B.Jumblr is a pattern-controlled audio stream / sample
re-sequencer LV2 plugin.")
    (home-page "https://github.com/sjaehn/BJumblr")
    (license license:gpl3+)))

(define-public bschaffl
  (package
    (inherit bsequencer)
    (name "bschaffl")
    (version "1.2.0")
    (source
     (origin
       (method git-fetch)
       (uri (git-reference
             (url "https://github.com/sjaehn/BSchaffl")
             (commit version)))
       (file-name (git-file-name name version))
       (sha256
        (base32
         "1c09acqrbd387ba41f8ch1qykdap5h6cg9if5pgd16i4dmjnpghj"))))
    (inputs
     `(("cairo" ,cairo)
       ("fontconfig" ,fontconfig)
       ("libsndfile" ,libsndfile)
       ("libx11" ,libx11)
       ("lv2" ,lv2)))
    (home-page "https://github.com/sjaehn/BSchaffl")
    (synopsis "Pattern-controlled MIDI amp & time stretch LV2 plugin")
    (description "This package provides an LV2 plugin that allows for
pattern-controlled MIDI amp & time stretching to produce shuffle / swing
effects.

Key features include:

@enumerate
@item MIDI velocity amplification and timing manipulation plugin
@item Swing and shuffle rhythms
@item Pre-generator dynamics
@item Tempo rubato
@item Pattern (sliders) or shape-controlled
@item MIDI filters
@item Smart quantization
@end itemize
")
    (license license:gpl3+)))

(define-public solfege
  (package
    (name "solfege")
    (version "3.22.2")
    (source (origin
              (method url-fetch)
              (uri (string-append
                    "mirror://gnu/solfege/solfege-"
                    version ".tar.xz"))
              (sha256
               (base32
                "1w25rxdbj907nsx285k9nm480pvy12w3yknfh4n1dfv17cwy072i"))))
    (build-system gnu-build-system)
    (arguments
     `(#:tests? #f ; xmllint attempts to download DTD
       #:test-target "test"
       #:phases
       (modify-phases %standard-phases
         (add-after 'unpack 'fix-configuration
           (lambda* (#:key inputs #:allow-other-keys)
             (substitute* "default.config"
               (("/usr/bin/aplay") "aplay")
               (("/usr/bin/timidity") "timidity")
               (("/usr/bin/mpg123") "mpg123")
               (("/usr/bin/ogg123") "ogg123"))
             #t))
         (add-before 'build 'patch-python-shebangs
           (lambda _
             ;; Two python scripts begin with a Unicode BOM, so patch-shebang
             ;; has no effect.
             (substitute* '("solfege/parsetree.py"
                            "solfege/presetup.py")
               (("#!/usr/bin/python") (string-append "#!" (which "python"))))
             #t))
         (add-before 'build 'add-sitedirs
           ;; .pth files are not automatically interpreted unless the
           ;; directories containing them are added as "sites".  The directories
           ;; are then added to those in the PYTHONPATH.  This is required for
           ;; the operation of pygtk and pygobject.
           (lambda _
             (substitute* "run-solfege.py"
               (("import os")
                "import os, site
for path in [path for path in sys.path if 'site-packages' in path]: site.addsitedir(path)"))
             #t))
         (add-before 'build 'adjust-config-file-prefix
           (lambda* (#:key outputs #:allow-other-keys)
             (substitute* "run-solfege.py"
               (("prefix = os.path.*$")
                (string-append "prefix = " (assoc-ref outputs "out"))))
             #t))
         (add-after 'install 'wrap-program
           (lambda* (#:key inputs outputs #:allow-other-keys)
             ;; Make sure 'solfege' runs with the correct PYTHONPATH.
             (let* ((out (assoc-ref outputs "out"))
                    (path (getenv "GUIX_PYTHONPATH")))
               (wrap-program (string-append out "/bin/solfege")
                 `("GUIX_PYTHONPATH" ":" prefix (,path))))
             #t)))))
    (inputs
     `(("python" ,python-2)
       ("pygtk" ,python2-pygtk)
       ("gettext" ,gettext-minimal)
       ("gtk" ,gtk+)
       ("lilypond" ,lilypond)))
    (native-inputs
     `(("pkg-config" ,pkg-config)
       ("txt2man" ,txt2man)
       ("libxml2" ,libxml2) ; for tests
       ("ghostscript" ,ghostscript)
       ("texinfo" ,texinfo-5)))
    (home-page "https://www.gnu.org/software/solfege/")
    (synopsis "Ear training")
    (description
     "GNU Solfege is a program for practicing musical ear-training.  With it,
you can practice your recognition of various musical intervals and chords.  It
features a statistics overview so you can monitor your progress across several
sessions.  Solfege is also designed to be extensible so you can easily write
your own lessons.")
    (license license:gpl3+)))

(define-public powertabeditor
  (package
    (name "powertabeditor")
    (version "2.0.0-alpha14")
    (source (origin
              (method git-fetch)
              (uri (git-reference
                    (url "https://github.com/powertab/powertabeditor")
                    (commit version)))
              (file-name (git-file-name name version))
              (sha256
               (base32
                "1wsvni2aa9h2bpndlic7ckch4n600ahwm56n521y5vxivwjx3jmj"))))
    (build-system cmake-build-system)
    (arguments
     `(#:phases
       (modify-phases %standard-phases
         (replace 'check (lambda _ (invoke "bin/pte_tests")))
         (add-after 'unpack 'fix-pugixml-detection
           (lambda _
             (substitute* "cmake/third_party/pugixml.cmake"
               (("add_library") "#add_library"))
             #t)))))
    (inputs
     `(("alsa-lib" ,alsa-lib)
       ("boost" ,boost)
       ("minizip" ,minizip)
       ("pugixml" ,pugixml)
       ("qtbase" ,qtbase-5)
       ("rapidjson" ,rapidjson)
       ("rtmidi" ,rtmidi)
       ("timidity" ,timidity++)
       ("zlib" ,zlib)))
    (native-inputs
     `(("doctest" ,doctest)
       ("pkg-config" ,pkg-config)))
    (home-page "https://github.com/powertab/powertabedito")
    (synopsis "Guitar tablature editor")
    (description
     "Power Tab Editor 2.0 is the successor to the famous original Power Tab
Editor.  It is compatible with Power Tab Editor 1.7 and Guitar Pro.")
    (license license:gpl3+)))

(define-public jalv-select
  (package
    (name "jalv-select")
    (version "1.3")
    (source (origin
              (method git-fetch)
              (uri (git-reference
                    (url "https://github.com/brummer10/jalv_select")
                    (commit (string-append "v" version))))
              (file-name (git-file-name name version))
              (sha256
               (base32
                "15yanq1wra0hyh6x72ji7pk562iddg476g3vksj495x91zhnl6vm"))))
    (build-system gnu-build-system)
    (arguments
     `(#:make-flags
       (list (string-append "PREFIX=" (assoc-ref %outputs "out")))
       #:phases
       (modify-phases %standard-phases
         (delete 'configure)
         (add-after 'unpack 'ignore-PATH
           (lambda* (#:key inputs #:allow-other-keys)
             (substitute* "jalv.select.cpp"
               (("echo \\$PATH.*tr ':'.*xargs ls")
                (string-append "ls -1 " (assoc-ref inputs "jalv") "/bin")))
             #t))
         (add-before 'reset-gzip-timestamps 'make-manpages-writable
           (lambda* (#:key outputs #:allow-other-keys)
             (for-each make-file-writable
                       (find-files (string-append (assoc-ref outputs "out")
                                                  "/share/man")
                                   ".*\\.gz$"))
             #t)))))
    (inputs
     `(("lilv" ,lilv)
       ("lv2" ,lv2)
       ("jalv" ,jalv)
       ("gtkmm" ,gtkmm-2)))
    (native-inputs
     `(("pkg-config" ,pkg-config)))
    (home-page "https://github.com/brummer10/jalv_select")
    (synopsis "GUI to select LV2 plugins and run them with jalv")
    (description
     "The jalv.select package provides a graphical user interface allowing
users to select LV2 plugins and run them with jalv.")
    (license license:public-domain)))

(define-public synthv1
  (package
    (name "synthv1")
    (version "0.9.22")
    (source (origin
              (method url-fetch)
              (uri
               (string-append "mirror://sourceforge/synthv1/synthv1/" version
                              "/synthv1-" version ".tar.gz"))
              (sha256
               (base32
                "0cmxbsfhkkyqn97rc47cb7d3bv6bd9r71xp4z85mi2kl3q4k569i"))))
    (build-system gnu-build-system)
    (arguments
     `(#:tests? #f))                    ; there are no tests
    (inputs
     `(("jack" ,jack-1)
       ("lv2" ,lv2)
       ("alsa-lib" ,alsa-lib)
       ("non-session-manager" ,non-session-manager)
       ("liblo" ,liblo)
       ("qtbase" ,qtbase-5)))
    (native-inputs
     `(("pkg-config" ,pkg-config)
       ("qttools" ,qttools)))
    (home-page "https://synthv1.sourceforge.io")
    (synopsis "Polyphonic subtractive synthesizer")
    (description
     "Synthv1 is an old-school subtractive polyphonic synthesizer with four
oscillators and stereo effects.")
    (license license:gpl2+)))

(define-public drumkv1
  (package
    (name "drumkv1")
    (version "0.9.22")
    (source (origin
              (method url-fetch)
              (uri
               (string-append "mirror://sourceforge/drumkv1/drumkv1/" version
                              "/drumkv1-" version ".tar.gz"))
              (sha256
               (base32
                "0c13l814f5rhbmpmd4w0a07j1ki5wc092xcgy6p6zj5s03zvcrzy"))))
    (build-system gnu-build-system)
    (arguments
     `(#:tests? #f))                    ; there are no tests
    (inputs
     `(("jack" ,jack-1)
       ("lv2" ,lv2)
       ("libsndfile" ,libsndfile)
       ("alsa-lib" ,alsa-lib)
       ("non-session-manager" ,non-session-manager)
       ("liblo" ,liblo)
       ("qtbase" ,qtbase-5)))
    (native-inputs
     `(("pkg-config" ,pkg-config)
       ("qttools" ,qttools)))
    (home-page "https://drumkv1.sourceforge.io")
    (synopsis "Drum-kit sampler synthesizer with stereo effects")
    (description
     "Drumkv1 is an old-school drum-kit sampler synthesizer with stereo
effects.")
    (license license:gpl2+)))

(define-public samplv1
  (package
    (name "samplv1")
    (version "0.9.22")
    (source (origin
              (method url-fetch)
              (uri
               (string-append "mirror://sourceforge/samplv1/samplv1/" version
                              "/samplv1-" version ".tar.gz"))
              (sha256
               (base32
                "19ajnwzd5w2jlazflh5r9qm4sflkn2s2zc5zh0vlqywxzvb9dp9g"))))
    (build-system gnu-build-system)
    (arguments
     `(#:tests? #f))                    ; there are no tests
    (inputs
     `(("jack" ,jack-1)
       ("lv2" ,lv2)
       ("libsndfile" ,libsndfile)
       ("alsa-lib" ,alsa-lib)
       ("non-session-manager" ,non-session-manager)
       ("liblo" ,liblo)
       ("qtbase" ,qtbase-5)))
    (native-inputs
     `(("pkg-config" ,pkg-config)
       ("qttools" ,qttools)))
    (home-page "https://samplv1.sourceforge.io")
    (synopsis "Polyphonic sampler synthesizer with stereo effects")
    (description
     "Samplv1 is an old-school polyphonic sampler synthesizer with stereo
effects.")
    (license license:gpl2+)))

(define-public padthv1
  (package
    (name "padthv1")
    (version "0.9.22")
    (source (origin
              (method url-fetch)
              (uri
               (string-append "mirror://sourceforge/padthv1/padthv1/" version
                              "/padthv1-" version ".tar.gz"))
              (sha256
               (base32
                "1wky9v91qc3j866di8mcjz0pf3n8ah888lxg8dpvp6ryh1cm6i6x"))))
    (build-system gnu-build-system)
    (arguments
     `(#:tests? #f))                    ; there are no tests
    (inputs
     `(("jack" ,jack-1)
       ("lv2" ,lv2)
       ("alsa-lib" ,alsa-lib)
       ("non-session-manager" ,non-session-manager)
       ("liblo" ,liblo)
       ("fftwf" ,fftwf)
       ("qtbase" ,qtbase-5)))
    (native-inputs
     `(("pkg-config" ,pkg-config)
       ("qttools" ,qttools)))
    (home-page "https://padthv1.sourceforge.io")
    (synopsis "Polyphonic additive synthesizer")
    (description
     "Padthv1 is an old-school polyphonic additive synthesizer with stereo
effects.  Padthv1 is based on the PADsynth algorithm by Paul Nasca, as a
special variant of additive synthesis.")
    (license license:gpl2+)))

(define-public amsynth
  (package
    (name "amsynth")
    (version "1.7.1")
    (source
     (origin
       (method url-fetch)
       (uri (string-append "https://github.com/amsynth/amsynth/releases/"
                           "download/release-" version
                           "/amsynth-" version ".tar.bz2"))
       (sha256
        (base32
         "1882pfcmf3rqg3vd4qflzkppcv158d748i603spqjbxqi8z7x7w0"))))
    (build-system gnu-build-system)
    (arguments
     `(#:phases
       (modify-phases %standard-phases
         (add-after 'unpack 'patch-file-names
           (lambda _
             (substitute* "src/GUI/editor_pane.c"
               (("/usr/bin/unzip") (which "unzip")))
             (substitute* "src/GUI/GUI.cc"
               (("/usr/bin/which") (which "which")))
             #t)))))
    (inputs
     `(("alsa-lib" ,alsa-lib)
       ("gtk+" ,gtk+-2)
       ("gtkmm" ,gtkmm-2)
       ("jack" ,jack-1)
       ("lash" ,lash)
       ("libsndfile" ,libsndfile)
       ("lv2" ,lv2)
       ;; External commands invoked at run time.
       ("unzip" ,unzip)
       ("which" ,which)))
    (native-inputs
     `(("intltool" ,intltool)
       ("pkg-config" ,pkg-config)))
    (home-page "https://amsynth.github.io")
    (synopsis "Analog modeling synthesizer")
    (description
     "amsynth is an easy-to-use software synthesizer with a classic
subtractive synthesizer topology.  Its features include: dual
oscillators (sine, saw, square, noise) with hard sync; 12 and 24 dB/oct
resonant filters (low-pass, high-pass, band-pass, notch); mono, poly, legato
keyboard modes; dual ADSR envelope generators for filter and amplitude; LFO
which can modulate the oscillators, filter, and amplitude; distortion and
reverb effects.")
    (license license:gpl2+)))

(define-public setbfree
  (package
    (name "setbfree")
    (version "0.8.11")
    (source (origin
              (method git-fetch)
              (uri (git-reference
                    (url "https://github.com/pantherb/setBfree")
                    (commit (string-append "v" version))))
              (file-name (git-file-name name version))
              (sha256
               (base32
                "1s3ps3cjwlm63ml4izb7mizy8ci5pl9a19lvz62xf0br089h3afc"))))
    (build-system gnu-build-system)
    (arguments
     `(#:tests? #f                      ; no "check" target
       #:make-flags
       (list (string-append "PREFIX=" (assoc-ref %outputs "out"))
             (string-append "FONTFILE="
                            (assoc-ref %build-inputs "font-bitstream-vera")
                            "/share/fonts/truetype/VeraBd.ttf")
             ;; Disable unsupported optimization flags on non-x86
             ,@(let ((system (or (%current-target-system)
                                 (%current-system))))
                 (if (or (string-prefix? "x86_64" system)
                         (string-prefix? "i686" system))
                     '()
                     '("OPTIMIZATIONS=-ffast-math -fomit-frame-pointer -O3"))))
       #:phases
       (modify-phases %standard-phases
         (add-before 'build 'set-CC-variable
           (lambda _ (setenv "CC" "gcc") #t))
         (delete 'configure))))
    (inputs
     `(("jack" ,jack-1)
       ("lv2" ,lv2)
       ("zita-convolver" ,zita-convolver)
       ("glu" ,glu)
       ("ftgl" ,ftgl)
       ("font-bitstream-vera" ,font-bitstream-vera)))
    (native-inputs
     `(("help2man" ,help2man)
       ("pkg-config" ,pkg-config)))
    (home-page "http://setbfree.org")
    (synopsis "Tonewheel organ")
    (description
     "setBfree is a MIDI-controlled, software synthesizer designed to imitate
the sound and properties of the electromechanical organs and sound
modification devices that brought world-wide fame to the names and products of
Laurens Hammond and Don Leslie.")
    (license license:gpl2+)))

(define-public beast
  (package
    (name "beast")
    (version "0.10.0")
    (source (origin
              (method url-fetch)
              (uri (string-append "https://testbit.eu/pub/dists/beast/beast-"
                                  version ".tar.xz"))
              (sha256
               (base32
                "1jzzmfwssklzw8fvvil04n8csc0zm99fnd9p2xa7c0xchg37lvhn"))))
    (build-system gnu-build-system)
    (arguments
     '(#:parallel-build? #f)) ; Race conditions cause build failures
    (inputs
     `(("rapicorn" ,rapicorn)
       ("guile" ,guile-1.8)
       ("python" ,python-2)
       ("libgnomecanvas" ,libgnomecanvas)
       ("libogg" ,libogg)
       ("libmad" ,libmad)
       ("flac" ,flac)
       ("alsa-lib" ,alsa-lib)
       ("libvorbis" ,libvorbis)
       ("gettext" ,gettext-minimal)))
    (native-inputs
     `(("pkg-config" ,pkg-config)
       ("glib:bin" ,glib "bin")
       ("cython" ,python2-cython)
       ("perl" ,perl)
       ("perl-xml-parser" ,perl-xml-parser)))
    (home-page "https://testbit.eu/wiki/Beast_Home")
    (synopsis "Music composition and modular synthesis environment")
    (description
     "Beast is a music composition and modular synthesis application.  It
supports a wide range of standards in the field, such as MIDI, various audio
file formats and LADSPA modules.  It allows for multitrack editing, real-time
synthesis, 32bit audio rendering, precise timing down to sample granularity,
on-demand and partial loading of wave files, on the fly decoding, stereo
mixing, FFT scopes, MIDI automation and full scriptability in Scheme.")
    (license license:gpl3+)))

(define-public bristol
  (package
    (name "bristol")
    (version "0.60.11")
    (source (origin
              (method url-fetch)
              (uri (string-append "mirror://sourceforge/bristol/bristol/"
                                  (version-major+minor version)
                                  "/bristol-" version ".tar.gz"))
              (sha256
               (base32
                "1fi2m4gmvxdi260821y09lxsimq82yv4k5bbgk3kyc3x1nyhn7vx"))))
    (build-system gnu-build-system)
    (arguments
     `(#:phases
       (modify-phases %standard-phases
         (add-after 'unpack 'remove-sse-flags
           (lambda* (#:key system #:allow-other-keys)
             (when (not (or (string-prefix? "x86_64" system)
                            (string-prefix? "i686" system)))
               (substitute* "bristol/Makefile.in"
                 (("-msse -mfpmath=sse") "")))
             #t))
         ;; alsa-lib 1.1.x no longer provides iatomic.h.  That's okay because
         ;; bristol actually doesn't use it.
         (add-after 'unpack 'do-not-use-alsa-iatomic
           (lambda _
             (substitute* "libbristolaudio/audioEngineJack.c"
               (("#include <alsa/iatomic.h>") ""))
             #t))
         ;; We know that Bristol has been linked with JACK and we don't have
         ;; ldd, so we can just skip this check.
         (add-after 'unpack 'do-not-grep-for-jack
           (lambda _
             (substitute* "bin/startBristol.in"
               (("ldd `which bristol` | grep jack") "echo guix"))
             #t)))))
    (inputs
     `(("alsa-lib" ,alsa-lib)
       ("jack" ,jack-1)
       ("liblo" ,liblo)
       ("libx11" ,libx11)))
    (native-inputs
     `(("pkg-config" ,pkg-config)))
    (home-page "http://bristol.sourceforge.net/")
    (synopsis "Synthesizer emulator")
    (description
     "Bristol is an emulation package for a number of different @code{classic}
synthesizers including additive and subtractive and a few organs.  The
application consists of the engine, which is called bristol, and its own GUI
library called brighton that represents all the emulations.  There are
currently more than twenty different emulations; each does sound different
although the author maintains that the quality and accuracy of each emulation
is subjective.")
    (license license:gpl3+)))

(define-public tuxguitar
  (package
    (name "tuxguitar")
    (version "1.5.4")
    (source (origin
              (method url-fetch)
              (uri (string-append
                    "mirror://sourceforge/tuxguitar/TuxGuitar/TuxGuitar-"
                    version "/tuxguitar-" version "-src.tar.gz"))
              (sha256
               (base32
                "0fjhf56lhlhm84v08917xp4yw8y6d0qajm4qiy1gfp8dm74whwwg"))))
    (build-system ant-build-system)
    (arguments
     `(#:build-target "build"
       #:jdk ,icedtea-8
       #:tests? #f                      ; no tests
       #:phases
       (modify-phases %standard-phases
         (replace 'build
           (lambda* (#:key inputs outputs #:allow-other-keys)
             (let* ((initial-classpath (getenv "CLASSPATH"))
                    (build-dir (lambda (dir)
                                 (setenv
                                  "CLASSPATH"
                                  (string-join (cons initial-classpath
                                                     (find-files (getcwd) "\\.jar$"))
                                               ":"))
                                 (with-directory-excursion dir
                                   (if (file-exists? "build.xml")
                                       ((assoc-ref %standard-phases 'build)
                                        #:build-target "build")
                                       (begin
                                         ;; Generate default build.xml.
                                         ((@@ (guix build ant-build-system)
                                              default-build.xml)
                                          (string-append (string-downcase dir) ".jar")
                                          (string-append (assoc-ref outputs "out")
                                                         "/share/java"))
                                         ((assoc-ref %standard-phases 'build))))))))
               (map build-dir '("TuxGuitar-lib"
                                "TuxGuitar-editor-utils"
                                "TuxGuitar-ui-toolkit"
                                "TuxGuitar-ui-toolkit-swt"
                                "TuxGuitar-viewer"
                                "TuxGuitar"
                                "TuxGuitar-gm-utils"
                                "TuxGuitar-alsa"
                                "TuxGuitar-midi"
                                "TuxGuitar-midi-ui"))
               #t)))
         (add-after 'build 'build-jni
           (lambda _
             (setenv "CC" "gcc")
             (setenv "CFLAGS" (string-append
                               "-fpic -I"
                               (getcwd)
                               "/build-scripts/native-modules/common-include"))
             (invoke "make" "-C" "./TuxGuitar-alsa/jni" "-f" "GNUmakefile")))
         (replace 'install
           (lambda* (#:key inputs outputs #:allow-other-keys)
             (let* ((out   (assoc-ref outputs "out"))
                    (bin   (string-append out "/bin"))
                    (share (string-append out "/share"))
                    (jni-lib (string-append out "/lib"))
                    (lib   (string-append share "/java"))
                    (swt   (assoc-ref inputs "java-swt"))
                    (mime  (string-append share "/mime/packages"))
                    (app   (string-append share "/applications"))
                    (man   (string-append share "/man/man1")))

               (mkdir-p bin)
               ;; Install all jars.
               (for-each (lambda (file)
                           (install-file file lib))
                         (find-files "." "\\.jar$"))

               ;; Install jni libraries
               (for-each (lambda (file)
                           (install-file file jni-lib))
                         (find-files "." "\\-jni.so$"))

               ;; Install all resources.
               (copy-recursively "./TuxGuitar/share" share)

               ;; Install desktop and mime files
               (install-file "./misc/tuxguitar.xml" mime)
               (install-file "./misc/tuxguitar.desktop" app)

               ;; Install manaual
               (install-file "./misc/tuxguitar.1" man)

               ;; Create wrapper.
               (call-with-output-file (string-append bin "/tuxguitar")
                 (lambda (port)
                   (let ((classpath (string-join (append  (find-files lib "\\.jar$")
                                                          (find-files swt "\\.jar$"))
                                                 ":")))
                     (format
                      port
                      (string-append "#!/bin/sh\n"
                                     (which "java")
                                     " -cp " classpath
                                     " -Dtuxguitar.home.path=" out
                                     " -Dtuxguitar.share.path=" out "/share"
                                     " -Dswt.library.path=" swt "/lib"
                                     " -Djava.library.path=" out "/lib"
                                     " org.herac.tuxguitar.app.TGMainSingleton"
                                     " \"$1\" \"$2\"")))))
               (chmod (string-append bin "/tuxguitar") #o555)
               #t))))))
    (inputs
     `(("alsa-lib" ,alsa-lib)
       ("java-swt" ,java-swt)))
    (home-page "http://tuxguitar.com.ar/")
    (synopsis "Multitrack tablature editor and player")
    (description
     "TuxGuitar is a guitar tablature editor with player support through midi.
It can display scores and multitrack tabs.  TuxGuitar provides various
additional features, including autoscrolling while playing, note duration
management, bend/slide/vibrato/hammer-on/pull-off effects, support for
tuplets, time signature management, tempo management, gp3/gp4/gp5 import and
export.")
    (license license:lgpl2.1+)))

(define-public pd
  (package
    (name "pd")
    (version "0.51-4")
    (source (origin
              (method url-fetch)
              (uri
               (string-append "http://msp.ucsd.edu/Software/pd-"
                              version ".src.tar.gz"))
              (sha256
               (base32
                "1hgw1ciwr59f4f9s0h7c2l36wcsn3jsddhr1r9qj97vf64c1ynaj"))))
    (build-system gnu-build-system)
    (arguments
     (let ((wish (string-append "wish" (version-major+minor
                                        (package-version tk)))))
       `(#:tests? #f                    ; no "check" target
         #:configure-flags
         (list
          "--enable-jack"
          (string-append "--with-wish=" (string-append
                                         (assoc-ref %build-inputs "tk")
                                         "/bin/" ,wish)))
         #:phases
         (modify-phases %standard-phases
           (add-before 'configure 'fix-with-path
             (lambda _
               (substitute* "tcl/pd-gui.tcl"
                 (("exec wish ") (string-append "exec " (which ,wish) " ")))
               #t))))))
    (native-inputs
     `(("autoconf" ,autoconf)
       ("automake" ,automake)
       ("libtool" ,libtool)
       ("gettext" ,gettext-minimal)
       ("pkg-config" ,pkg-config)))
    (inputs
     `(("tk" ,tk)
       ("alsa-lib" ,alsa-lib)
       ("jack" ,jack-1)))
    (home-page "https://puredata.info")
    (synopsis "Visual programming language for artistic performances")
    (description
     "Pure Data (aka Pd) is a visual programming language.  Pd enables
musicians, visual artists, performers, researchers, and developers to create
software graphically, without writing lines of code.  Pd is used to process
and generate sound, video, 2D/3D graphics, and interface sensors, input
devices, and MIDI.  Pd can easily work over local and remote networks to
integrate wearable technology, motor systems, lighting rigs, and other
equipment.  Pd is suitable for learning basic multimedia processing and visual
programming methods as well as for realizing complex systems for large-scale
projects.")
    (license license:bsd-3)))

(define-public libpd
  (package
    (name "libpd")
    (version "0.11.0")
    (source (origin
              (method git-fetch)
              (uri (git-reference
                    (url "https://github.com/libpd/libpd")
                    (commit version)
                    (recursive? #t)))   ; for the 'pure-data' submodule
              (file-name (string-append name "-" version "-checkout"))
              (sha256
               (base32
                "1bcg1d9iyf9n37hwwphmih0c8rd1xcqykil5z1cax6xfs76552nk"))))
    (build-system gnu-build-system)
    (arguments
     '(#:tests? #f                      ; no tests
       #:make-flags '("CC=gcc")
       #:phases
       (modify-phases %standard-phases
         (delete 'configure)            ; no configure script
         (replace 'install
           (lambda* (#:key outputs #:allow-other-keys)
             (let ((out (assoc-ref outputs "out")))
               (invoke "make" "install"
                       (string-append "prefix=" out)
                       ;; XXX: Fix the last 2 lines of 'install' target.
                       "LIBPD_IMPLIB=NO"
                       "LIBPD_DEF=NO")))))))
    (home-page "http://libpd.cc/")
    (synopsis "Pure Data as an embeddable audio synthesis library")
    (description
     "Libpd provides Pure Data as an embeddable audio synthesis library.  Its
main purpose is to liberate raw audio rendering from audio and MIDI drivers.")
    (license license:bsd-3)))

(define-public portmidi
  (package
    (name "portmidi")
    (version "217")
    (source (origin
              (method url-fetch)
              (uri (string-append "mirror://sourceforge/portmedia/portmidi/"
                                  version "/portmidi-src-" version ".zip"))
              (sha256
               (base32
                "03rfsk7z6rdahq2ihy5k13qjzgx757f75yqka88v3gc0pn9ais88"))
              (patches (list (search-patch "portmidi-modular-build.patch")))))
    (build-system cmake-build-system)
    (arguments
     `(#:tests? #f                      ; tests cannot be linked
       #:build-type "Release"           ; needed to have PMALSA set
       #:configure-flags
       (list "-DPORTMIDI_ENABLE_JAVA=Off"
             "-DPORTMIDI_ENABLE_TEST=Off") ; tests fail linking
       #:phases
       (modify-phases %standard-phases
         ;; Some packages, e.g., MuseScore, expect "libporttime.so" instead of
         ;; "libportmidi.so".  Distributions get away with it by creating an
         ;; appropriate symlink.
         (add-after 'install 'add-porttime
           (lambda* (#:key outputs #:allow-other-keys)
             (let* ((out (assoc-ref outputs "out"))
                    (lib (string-append out "/lib")))
               (with-directory-excursion lib
                 (symlink "libportmidi.so" "libporttime.so")))))
         (add-after 'install 'install-pkg-config
           (lambda* (#:key outputs #:allow-other-keys)
             (let* ((out (assoc-ref outputs "out"))
                    (pkg-config-dir (string-append out "/lib/pkgconfig")))
               (mkdir-p pkg-config-dir)
               (with-output-to-file (string-append pkg-config-dir "/portmidi.pc")
                 (lambda _
                   (format #t
                           "prefix=~@*~a~@
                           libdir=${prefix}/lib~@
                           includedir=${prefix}/include~@

                           Name: portmidi~@
                           Description:~@
                           Version: ~a~@
                           Libs: -L${libdir} -lportmidi~@
                           Cflags: -I${includedir}~%"
                           out ,version)))))))))
    (inputs
     `(("alsa-lib" ,alsa-lib)))
    (native-inputs
     `(("unzip" ,unzip)))
    (home-page "http://portmedia.sourceforge.net/portmidi/")
    (synopsis "Library for MIDI I/O")
    (description
     "PortMidi is a library supporting real-time input and output of MIDI data
using a system-independent interface.")
    (license license:expat)))

(define-public python-pyportmidi
  (package
    (name "python-pyportmidi")
    (version (package-version portmidi))
    (source (package-source portmidi))
    (build-system python-build-system)
    (arguments
     `(#:tests? #f ; no tests included
       #:phases
       (modify-phases %standard-phases
         (add-after 'unpack 'enter-dir
           (lambda _ (chdir "pm_python") #t))
         (add-after 'enter-dir 'fix-setup.py
           (lambda _
             (substitute* "setup.py"
               ;; Use Python 3 syntax
               (("print (\".*\")" _ text)
                (string-append "print(" text ")\n"))
               ;; TODO.txt and CHANGES.txt don't exist
               (("CHANGES =.*") "CHANGES = \"\"\n")
               (("TODO =.*") "TODO = \"\"\n"))
             #t)))))
    (inputs
     `(("portmidi" ,portmidi)
       ("alsa-lib" ,alsa-lib)))
    (native-inputs
     `(("python-cython" ,python-cython)
       ("unzip" ,unzip)))
    (home-page "http://portmedia.sourceforge.net/portmidi/")
    (synopsis "Python bindings to PortMidi")
    (description
     "This package provides Python bindings to the PortMidi library.")
    (license license:expat)))

(define-public frescobaldi
  (package
    (name "frescobaldi")
    (version "3.1.3")
    (source
     (origin
       (method url-fetch)
       (uri (string-append
             "https://github.com/wbsoft/frescobaldi/releases/download/v"
             version "/frescobaldi-" version ".tar.gz"))
       (sha256
        (base32 "1hg9yc8kj445fjsby92g3qf50crcl1pb079zfma18sb7ycv50zww"))))
    (build-system python-build-system)
    (arguments
     `(#:tests? #f))                    ;no tests included
    (inputs
     `(("lilypond" ,lilypond)
       ("poppler" ,poppler)
       ("portmidi" ,portmidi)
       ("python-ly" ,python-ly)
       ("python-poppler-qt5" ,python-poppler-qt5)
       ("python-pyportmidi" ,python-pyportmidi)
       ("python-pyqt" ,python-pyqt)
       ("python-sip" ,python-sip)))
    (home-page "https://www.frescobaldi.org/")
    (synopsis "LilyPond sheet music text editor")
    (description
     "Frescobaldi is a LilyPond sheet music text editor with syntax
highlighting and automatic completion.  Among other things, it can render
scores next to the source, can capture input from MIDI or read MusicXML and
ABC files, has a MIDI player for proof-listening, and includes a documentation
browser.")
    (license license:gpl2+)))

(define-public drumstick
  (package
    (name "drumstick")
    (version "2.3.0")
    (source (origin
              (method url-fetch)
              (uri (string-append "mirror://sourceforge/drumstick/"
                                  version "/drumstick-" version ".tar.bz2"))
              (sha256
               (base32
                "12haksnf91ra5w5dwnlc3rcw4js8wj4hsl6kzyqrx4q4fnpvjahk"))))
    (build-system cmake-build-system)
    (arguments
     `(#:tests? #f                      ; no test target
       #:phases
       (modify-phases %standard-phases
         (add-before 'configure 'fix-docbook
           (lambda* (#:key inputs #:allow-other-keys)
             (substitute* "cmake_admin/CreateManpages.cmake"
               (("http://docbook.sourceforge.net/release/xsl/current/manpages/docbook.xsl")
                (string-append (assoc-ref inputs "docbook-xsl")
                               "/xml/xsl/docbook-xsl-"
                               ,(package-version docbook-xsl)
                               "/manpages/docbook.xsl")))
             #t)))))
    (inputs
     `(("qtbase" ,qtbase-5)
       ("qtsvg" ,qtsvg)
       ("qttools" ,qttools)
       ("alsa-lib" ,alsa-lib)))
    (native-inputs
     `(("pkg-config" ,pkg-config)
       ("libxslt" ,libxslt)             ; for xsltproc
       ("docbook-xsl" ,docbook-xsl)
       ("doxygen" ,doxygen)
       ("graphviz" ,graphviz))) ; for dot
    (home-page "https://drumstick.sourceforge.io/")
    (synopsis "C++ MIDI library")
    (description
     "Drumstick is a set of MIDI libraries using C++/Qt5 idioms and style.  It
includes a C++ wrapper around the ALSA library sequencer interface.  A
complementary library provides classes for processing SMF (Standard MIDI
files: .MID/.KAR), Cakewalk (.WRK), and Overture (.OVE) file formats.  A
multiplatform realtime MIDI I/O library is also provided with various output
backends, including ALSA, OSS, Network and FluidSynth.")
    (license license:gpl2+)))

(define-public vmpk
  (package
    (name "vmpk")
    (version "0.8.4")
    (source (origin
              (method url-fetch)
              (uri (string-append "mirror://sourceforge/vmpk/vmpk/"
                                  version "/vmpk-" version ".tar.bz2"))
              (sha256
               (base32
                "0kh8pns9pla9c47y2nwckjpiihczg6rpg96aignsdsd7vkql69s9"))))
    (build-system cmake-build-system)
    (arguments
     `(#:tests? #f  ; no test target
       #:phases
       (modify-phases %standard-phases
         (add-before 'configure 'fix-docbook
           (lambda* (#:key inputs #:allow-other-keys)
             (substitute* "cmake_admin/CreateManpages.cmake"
               (("http://docbook.sourceforge.net/release/xsl/current/manpages/docbook.xsl")
                (string-append (assoc-ref inputs "docbook-xsl")
                               "/xml/xsl/docbook-xsl-"
                               ,(package-version docbook-xsl)
                               "/manpages/docbook.xsl")))
             #t)))))
    (inputs
     `(("drumstick" ,drumstick)
       ("qtbase" ,qtbase-5)
       ("qtsvg" ,qtsvg)
       ("qtx11extras" ,qtx11extras)))
    (native-inputs
     `(("libxslt" ,libxslt) ;for xsltproc
       ("docbook-xsl" ,docbook-xsl)
       ("qttools" ,qttools)
       ("pkg-config" ,pkg-config)))
    (home-page "https://vmpk.sourceforge.io/")
    (synopsis "Virtual MIDI piano keyboard")
    (description
     "Virtual MIDI Piano Keyboard is a MIDI events generator and receiver.  It
doesn't produce any sound by itself, but can be used to drive a MIDI
synthesizer (either hardware or software, internal or external).  You can use
the computer's keyboard to play MIDI notes, and also the mouse.  You can use
the Virtual MIDI Piano Keyboard to display the played MIDI notes from another
instrument or MIDI file player.")
    (license license:gpl3+)))

(define-public zynaddsubfx
  (package
    (name "zynaddsubfx")
    (version "3.0.5")
    (source (origin
              (method url-fetch)
              (uri (string-append
                    "mirror://sourceforge/zynaddsubfx/zynaddsubfx/"
                    version "/zynaddsubfx-" version ".tar.bz2"))
              (sha256
               (base32
                "0qwzg14h043rmyf9jqdylxhyfy4sl0vsr0gjql51wjhid0i34ivl"))))
    (build-system cmake-build-system)
    (arguments
     `(#:phases
       (modify-phases %standard-phases
         ;; Move SSE compiler optimization flags from generic target to
         ;; athlon64 and core2 targets, because otherwise the build would fail
         ;; on non-Intel machines.
         (add-after 'unpack 'remove-sse-flags-from-generic-target
          (lambda _
            (substitute* "src/CMakeLists.txt"
              (("-msse -msse2 -mfpmath=sse") "")
              (("-march=(athlon64|core2)" flag)
               (string-append flag " -msse -msse2 -mfpmath=sse")))
            #t)))))
    (inputs
     `(("liblo" ,liblo)
       ("ntk" ,ntk)
       ("mesa" ,mesa)
       ("alsa-lib" ,alsa-lib)
       ("jack" ,jack-1)
       ("fftw" ,fftw)
       ("minixml" ,minixml)
       ("libxpm" ,libxpm)
       ("zlib" ,zlib)))
    (native-inputs
     `(("pkg-config" ,pkg-config)))
    (home-page "http://zynaddsubfx.sf.net/")
    (synopsis "Software synthesizer")
    (description
     "ZynAddSubFX is a feature heavy realtime software synthesizer.  It offers
three synthesizer engines, multitimbral and polyphonic synths, microtonal
capabilities, custom envelopes, effects, etc.")
    (license license:gpl2)))

(define-public yoshimi
  (package
    (name "yoshimi")
    (version "1.7.4")
    (source
     (origin
       (method url-fetch)
       (uri (string-append "mirror://sourceforge/yoshimi/"
                           (version-major+minor version)
                           "/yoshimi-" version ".tar.bz2"))
       (sha256
        (base32 "0lxfqj4p4njww3n0wa6yfj38zfls16y3wszd47gvc5asmqyg5vjd"))))
    (build-system cmake-build-system)
    (arguments
     `(#:tests? #f                      ; there are no tests
       #:configure-flags
       (list (string-append "-DCMAKE_INSTALL_DATAROOTDIR="
                            (assoc-ref %outputs "out") "/share"))
       #:phases
       (modify-phases %standard-phases
         (add-before 'configure 'enter-dir
           (lambda _ (chdir "src") #t))
         ;; Move SSE compiler optimization flags from generic target to
         ;; athlon64 and core2 targets, because otherwise the build would fail
         ;; on non-Intel machines.
         (add-after 'unpack 'remove-sse-flags-from-generic-target
           (lambda _
             (substitute* "src/CMakeLists.txt"
               (("-msse -msse2 -mfpmath=sse") "")
               (("-march=(athlon64|core2)" flag)
                (string-append flag " -msse -msse2 -mfpmath=sse")))
             #t)))))
    (inputs
     `(("boost" ,boost)
       ("fftwf" ,fftwf)
       ("alsa-lib" ,alsa-lib)
       ("jack" ,jack-1)
       ("fontconfig" ,fontconfig)
       ("minixml" ,minixml)
       ("mesa" ,mesa)
       ("fltk" ,fltk)
       ("lv2" ,lv2)
       ("readline" ,readline)
       ("ncurses" ,ncurses)
       ("cairo" ,cairo)
       ("zlib" ,zlib)))
    (native-inputs
     `(("pkg-config" ,pkg-config)))
    (home-page "http://yoshimi.sourceforge.net/")
    (synopsis "Multi-paradigm software synthesizer")
    (description
     "Yoshimi is a fork of ZynAddSubFX, a feature-heavy real-time software
synthesizer.  It offers three synthesizer engines, multitimbral and polyphonic
synths, microtonal capabilities, custom envelopes, effects, etc.  Yoshimi
improves on support for JACK features, such as JACK MIDI.")
    (license license:gpl2)))

(define-public libgig
  (package
    (name "libgig")
    (version "4.2.0")
    (source (origin
              (method url-fetch)
              (uri (string-append "http://download.linuxsampler.org/packages/"
                                  "libgig-" version ".tar.bz2"))
              (sha256
               (base32
                "1zs5yy124bymfyapsnljr6rv2lnn5inwchm0xnwiw44b2d39l8hn"))))
    (build-system gnu-build-system)
    (inputs
     `(("libuuid" ,util-linux "lib")
       ("libsndfile" ,libsndfile)))
    (native-inputs
     `(("pkg-config" ,pkg-config)))
    (home-page "https://linuxsampler.org/libgig/")
    (synopsis "C++ library for working with Gigasampler (.gig) files")
    (description
     "Libgig is a C++ library for loading, modifying existing and creating new
Gigasampler (.gig) files and DLS (Downloadable Sounds) Level 1/2 files, KORG
sample based instruments (.KSF and .KMP files), SoundFont v2 (.sf2) files and
AKAI sampler data.  The package includes a couple of command line tools based
on the library.")
    ;; The library and tools are released under the GPL, except the AKAI
    ;; classes which are released under the LGPL.
    (license (list license:gpl2+ license:lgpl2.1+))))

(define-public jack-keyboard
  (package
    (name "jack-keyboard")
    (version "2.5")
    (source
     (origin
       (method url-fetch)
       (uri (string-append "mirror://sourceforge/jack-keyboard/jack-keyboard/"
                           version "/jack-keyboard-" version ".tar.gz"))
       (sha256
        (base32
         "0mzmg8aavybcfdlq2yd9d0vscqd6is5p6jzrgfpfm5j3xdcvh2s3"))))
    (build-system gnu-build-system)
    (inputs
     `(("jack" ,jack-1)
       ("lash" ,lash)
       ("gtk+" ,gtk+-2)))
    (native-inputs
     `(("pkg-config" ,pkg-config)))
    (home-page "http://jack-keyboard.sourceforge.net/")
    (synopsis "Virtual MIDI keyboard")
    (description "Jack-keyboard is a virtual MIDI keyboard, a program that
allows you to send JACK MIDI events (i.e. play) using your PC keyboard.")
    (license license:bsd-2)))

(define-public jack-capture
  (package
    (name "jack-capture")
    (version "0.9.73")
    (source (origin
              (method git-fetch)
              (uri (git-reference
                    (url "https://github.com/kmatheussen/jack_capture")
                    (commit version)))
              (file-name (string-append name "-" version "-checkout"))
              (sha256
               (base32
                "0jcqky96q8xgya6wqv1p8pj9fkf2wh7ynl67ah7x5bn3basgfclf"))))
    (build-system gnu-build-system)
    (arguments
     `(#:make-flags
       (list (string-append "PREFIX=" (assoc-ref %outputs "out")))
       #:tests? #f ; there are none
       #:phases
       (modify-phases %standard-phases
         (delete 'configure))))
    (native-inputs
     `(("pkg-config" ,pkg-config)
       ("which" ,which)))
    (inputs
     `(("gtk+" ,gtk+-2)
       ("jack" ,jack-1)
       ("libogg" ,libogg)
       ("liblo" ,liblo)
       ("lame" ,lame)
       ("libsndfile" ,libsndfile)))
    (home-page "https://github.com/kmatheussen/jack_capture")
    (synopsis "Program for recording sound files with JACK")
    (description "This is a program for recording sound files with JACK.  It
can connect to any JACK port and record the output into a stereo WAV file.")
    (license license:gpl2+)))

(define-public jack-select
  (package
    (name "jack-select")
    (version "1.5.0")
    (source (origin
              (method url-fetch)
              (uri (pypi-uri "jack-select" version))
              (sha256
               (base32
                "1zijk9ly2fczxsnnrqr8s0ajmlyx1j1vd8gk0rm5dj5zyhhmia7f"))))
    (build-system gnu-build-system)
    (arguments
     `(#:modules ((guix build gnu-build-system)
                  ((guix build python-build-system) #:prefix python:)
                  (guix build utils))
       #:imported-modules (,@%gnu-build-system-modules
                           (guix build python-build-system))
       #:make-flags
       (list (string-append "PREFIX=" (assoc-ref %outputs "out")))
       #:tests? #f                      ; there are none
       #:phases
       (modify-phases %standard-phases
         (replace 'configure
           (lambda* (#:key inputs #:allow-other-keys)
             ;; python-dbus cannot be found but it's really there.  See
             ;; https://github.com/SpotlightKid/jack-select/issues/2
             (substitute* "setup.py"
               (("'dbus-python',") ""))
             ;; Fix reference to dlopened libraries.
             (substitute* "jackselect/alsainfo.py"
               (("libasound.so.2")
                (search-input-file inputs "/lib/libasound.so.2")))))
         (replace 'build
           (assoc-ref python:%standard-phases 'build))
         (add-after 'install 'wrap
           (assoc-ref python:%standard-phases 'wrap)))))
    (native-inputs
     `(("pkg-config" ,pkg-config)))
    (inputs
     `(("alsa-lib" ,alsa-lib)
       ("python" ,python-wrapper)
       ("python-pyudev" ,python-pyudev)
       ("python-pyxdg" ,python-pyxdg)
       ("python-dbus" ,python-dbus)
       ("python-pygobject" ,python-pygobject)))
    (home-page "https://github.com/SpotlightKid/jack-select")
    (synopsis "Systray application to quickly change the JACK-DBus configuration")
    (description "This application displays an icon in the system tray (also
known as notification area) of your desktop, which shows the status of the
JACK audio server and when you click on it, a menu pops up, which lets you
quickly select from the JACK configuration presets you created with QjackCtl.
When you select a preset, its JACK engine and driver configuration settings
are loaded via DBus into JACK and then the server is restarted.  This allows
you to switch between different audio setups with just two mouse clicks.")
    (license license:expat)))

(define-public cursynth
  (package
    (name "cursynth")
    (version "1.5")
    (source
     (origin
      (method url-fetch)
      (uri (string-append "mirror://gnu/cursynth/cursynth-"
                          version ".tar.gz"))
      (sha256
       (base32 "1dhphsya41rv8z6yqcv9l6fwbslsds4zh1y56zizi39nd996d40v"))
      (patches (search-patches "cursynth-wave-rand.patch"))))
    (build-system gnu-build-system)
    (native-inputs `(("pkg-config" ,pkg-config)))
    ;; TODO: See https://github.com/iyoko/cursynth/issues/4 which currently
    ;; prevents us from using pulseaudio
    (inputs `(("ncurses" ,ncurses)
              ("alsa" ,alsa-lib)))
    (home-page "https://www.gnu.org/software/cursynth/")
    (synopsis "Polyphonic and MIDI subtractive music synthesizer using curses")
    (description "GNU cursynth is a polyphonic synthesizer that runs
graphically in the terminal.  It is built on a full-featured subtractive
synthesis engine.  Notes and parameter changes may be entered via MIDI or the
computer's keyboard.")
    (license license:gpl3+)))

(define-public aj-snapshot
  (package
    (name "aj-snapshot")
    (version "0.9.9")
    (source (origin
              (method url-fetch)
              (uri (string-append "mirror://sourceforge/aj-snapshot/"
                                  "aj-snapshot-" version ".tar.bz2"))
              (sha256
               (base32
                "0z8wd5yvxdmw1h1rj6km9h01xd4xmp4d86gczlix7hsc7zrf0wil"))))
    (build-system gnu-build-system)
    (inputs
     `(("minixml" ,minixml)
       ("jack" ,jack-1)
       ("alsa-lib" ,alsa-lib)))
    (native-inputs
     `(("pkg-config" ,pkg-config)))
    (home-page "http://aj-snapshot.sourceforge.net/")
    (synopsis "Snapshot connections between ALSA and JACK clients")
    (description "Aj-snapshot is a small program that can be used to make
snapshots of the connections made between JACK and/or ALSA clients.  Because
JACK can provide both audio and MIDI support to programs, aj-snapshot can
store both types of connections for JACK.  ALSA, on the other hand, only
provides routing facilities for MIDI clients.  Aj-snapshot is meant to be used
from the command line.")
    (license license:gpl3+)))

(define-public qtractor
  (package
    (name "qtractor")
    (version "0.9.22")
    (source (origin
              (method url-fetch)
              (uri (string-append "https://downloads.sourceforge.net/qtractor/"
                                  "qtractor-" version ".tar.gz"))
              (sha256
               (base32
                "0n73xn3205afi9vsy6ianixq36ddp8qv6iaq03ldc6mkkfvn0nc5"))))
    (build-system gnu-build-system)
    (arguments
     `(#:tests? #f))                    ; no "check" target
    (inputs
     `(("qt" ,qtbase-5)
       ("qtx11extras" ,qtx11extras)
       ("alsa-lib" ,alsa-lib)
       ("jack" ,jack-1)
       ("libsndfile" ,libsndfile)
       ("ladspa" ,ladspa)
       ("lv2" ,lv2)
       ("lilv" ,lilv)
       ("suil" ,suil)
       ("libsamplerate" ,libsamplerate)
       ("libvorbis" ,libvorbis)
       ("libmad" ,libmad)
       ("rubberband" ,rubberband)
       ("liblo" ,liblo)
       ("zlib" ,zlib)))
    (native-inputs
     `(("pkg-config" ,pkg-config)
       ("qttools" ,qttools)))
    (home-page "https://qtractor.org/")
    (synopsis "Audio/MIDI multi-track sequencer")
    (description
     "Qtractor is an Audio/MIDI multi-track sequencer application.  It uses
JACK for audio and ALSA sequencer for MIDI as multimedia infrastructures and
follows a traditional multi-track tape recorder control paradigm.")
    (license license:gpl2+)))

(define-public ams-lv2
  (package
    (name "ams-lv2")
    (version "1.2.2")
    (source
     (origin
       (method git-fetch)
       (uri (git-reference
             (url "https://github.com/blablack/ams-lv2")
             (commit (string-append "v" version))))
       (file-name (git-file-name name version))
       (sha256
        (base32 "1lz2mvk4gqsyf92yxd3aaldx0d0qi28h4rnnvsaz4ls0ccqm80nk"))))
    (build-system waf-build-system)
    (arguments
     `(#:phases
       (modify-phases %standard-phases
         (add-after 'unpack 'remove-sse-flags
           (lambda* (#:key system #:allow-other-keys)
             (unless (or (string-prefix? "x86_64" system)
                         (string-prefix? "i686" system))
               (substitute* "wscript"
                 (("'-msse', '-mfpmath=sse', ") "")))
             #t)))
       #:tests? #f))                    ; no tests
    (inputs
     `(("cairo" ,cairo)
       ("fftw" ,fftw)
       ("gtk" ,gtk+-2)
       ("gtkmm" ,gtkmm-2)
       ("lv2" ,lv2)
       ("lvtk" ,lvtk)))
    (native-inputs
     `(("pkg-config" ,pkg-config)))
    (home-page "https://github.com/blablack/ams-lv2")
    (synopsis "Port of Alsa Modular Synth internal modules into LV2")
    (description "This set of LV2 plugins is a port of the internal modules
found in Alsa Modular Synth.  These plugins are used to create modular
synthesizers and contain: VCO, VCF, VCA, LFO, slew limiter, envelopes, sample
and hold, etc.")
    (license license:gpl2)))

(define-public gxtuner
  (package
    (name "gxtuner")
    (version "2.4")
    (source (origin
              (method git-fetch)
              (uri (git-reference
                    (url "https://github.com/brummer10/gxtuner")
                    (commit (string-append "v" version))))
              (file-name (git-file-name name version))
              (sha256
               (base32
                "1fxd2akan2njlr7fpkh84830783qhh1gg7yakswqk5dd466dcn96"))))
    (build-system gnu-build-system)
    (arguments
     `(#:make-flags
       (list (string-append "PREFIX=" (assoc-ref %outputs "out"))
             (string-append "INCLUDE_L_DIR="
                            (assoc-ref %build-inputs "zita-resampler")
                            "/include/"))
       #:phases
       (modify-phases %standard-phases
         (delete 'configure))))
    (inputs
     `(("gtk+" ,gtk+)
       ("jack" ,jack-1)
       ("fftwf" ,fftwf)
       ("cairo" ,cairo)
       ("zita-resampler" ,zita-resampler)))
    (native-inputs
     `(("pkg-config" ,pkg-config)))
    (home-page "https://github.com/brummer10/gxtuner")
    (synopsis "Guitar tuner")
    (description "GXtuner is a simple guitar tuner for JACK with an
analogue-like user interface.")
    (license license:gpl2+)))

(define-public mod-host
  ;; The last release was in 2014 but since then hundreds of commits have
  ;; been made.
  (let ((commit "1726ad06b11323da7e1aaed690ff8aef91f702b5")
        (revision "3"))
    (package
      (name "mod-host")
      (version (string-append "0.10.6-" revision "." (string-take commit 9)))
      (source (origin
                (method git-fetch)
                (uri (git-reference
                      (url "https://github.com/moddevices/mod-host")
                      (commit commit)))
                (sha256
                 (base32
                  "1nrd37c35w6z6ldczgrwmmd9hx1n3zyvcjcgb3mi4cygqdanvspv"))
                (file-name (string-append name "-" version "-checkout"))))
      (build-system gnu-build-system)
      (arguments
       `(#:tests? #f ; no tests included
         #:make-flags
         (list (string-append "PREFIX=" (assoc-ref %outputs "out"))
               "CC=gcc")
         #:phases
         (modify-phases %standard-phases
           (delete 'configure)
           (add-after 'unpack 'fix-jack-installation-directory
             (lambda _
               ;; Do not attempt to install files to output of "jack" package.
               (substitute* "Makefile"
                 (("\\$\\(shell pkg-config --variable=libdir jack\\)")
                  "lib"))
               #t)))))
      (inputs
       `(("lilv" ,lilv)
         ("fftw" ,fftw)
         ("fftwf" ,fftwf)
         ("lv2" ,lv2)
         ("jack" ,jack-1)
         ("readline" ,readline)))
      (native-inputs
       `(("pkg-config" ,pkg-config)
         ("python" ,python-2)))
      (home-page "https://github.com/moddevices/mod-host")
      (synopsis "LV2 host for Jack controllable via socket or command line")
      (description "mod-host is an LV2 plugin host for JACK, controllable via
socket or command line.")
      (license license:gpl3+))))

(define-public curseradio
  (let ((commit "1bd4bd0faeec675e0647bac9a100b526cba19f8d")
        (revision "1"))
    (package
      (name "curseradio")
      (version (git-version "0" revision commit))
      (source (origin
                (method git-fetch)
                (uri (git-reference
                      (url "https://github.com/chronitis/curseradio")
                      (commit commit)))
                (file-name (git-file-name name version))
                (sha256
                 (base32
                  "11bf0jnj8h2fxhpdp498189r4s6b47vy4wripv0z4nx7lxajl88i"))))
    (build-system python-build-system)
    (arguments
     `(#:phases
       (modify-phases %standard-phases
         (add-after 'unpack 'link-to-mpv
           (lambda* (#:key inputs #:allow-other-keys)
             (substitute* "curseradio/curseradio.py"
               (("/usr/bin/mpv")
                (search-input-file inputs "/bin/mpv"))))))))
    (propagated-inputs
     `(("python-lxml" ,python-lxml)
       ("python-requests" ,python-requests)
       ("python-pyxdg" ,python-pyxdg)))
    (inputs
     `(("mpv" ,mpv)))
    (home-page "https://github.com/chronitis/curseradio")
    (synopsis "Command-line Internet radio player")
    (description "Curseradio is a Curses-based radio player that uses a
tune-in sender list from @url{http://opml.radiotime.com}.")
    (license license:expat))))

(define-public pianobar
  (package
    (name "pianobar")
    (version "2020.11.28")
    (source (origin
              (method git-fetch)
              (uri (git-reference
                    (url "https://github.com/PromyLOPh/pianobar")
                    (commit version)))
              (file-name (git-file-name name version))
              (sha256
               (base32
                "13qx52a1yj2wghf7yd9jf4ar92scbc8zgqdq0kkqf4p9isf1phf3"))))
    (build-system gnu-build-system)
    (arguments
     `(#:tests? #f                      ; no tests
       #:make-flags (list "CC=gcc" (string-append "PREFIX=" %output))
       #:phases (modify-phases %standard-phases
                  (delete 'configure))))
    (inputs
     `(("ao" ,ao)
       ("curl" ,curl)
       ("libgcrypt" ,libgcrypt)
       ("json-c" ,json-c)
       ("ffmpeg" ,ffmpeg)))
    (native-inputs
     `(("pkg-config" ,pkg-config)))
    (home-page "https://6xq.net/pianobar/")
    (synopsis "Console-based pandora.com player")
    (description "pianobar is a console-based music player for the
personalized online radio pandora.com.  It has configurable keys for playing
and managing stations, can be controlled remotely via fifo, and can run
event-based scripts for scrobbling, notifications, etc.")
    (license license:expat)))

(define-public picard
  (package
    (name "picard")
    (version "2.4.4")
    (source (origin
              (method url-fetch)
              (uri (string-append
                    "https://musicbrainz.osuosl.org/pub/musicbrainz/"
                    "picard/picard-" version ".tar.gz"))
              (sha256
               (base32
                "1c5l7i43jaj3s4wklc0cba6nn2x9cmpcggk4q4h9m1bci2xilsiy"))
              (patches (search-patches "picard-fix-id3-rename-test.patch"))))
    (build-system python-build-system)
    (arguments
     '(#:use-setuptools? #f
       #:configure-flags
       (list "--root=/"
             ;; Don't phone home or show ‘Check for Update…’ in the Help menu.
             "--disable-autoupdate")
       #:phases
       (modify-phases %standard-phases
         (add-after 'unpack 'patch-source
           (lambda* (#:key inputs #:allow-other-keys)
             (substitute* "picard/const/__init__.py"
               (("pyfpcalc")
                (string-append
                 "pyfpcalc', '"
                 (assoc-ref inputs "chromaprint") "/bin/fpcalc")))
             #t)))))
    (native-inputs
     `(("gettext" ,gettext-minimal)
       ("python-dateutil" ,python-dateutil)))
    (inputs
     `(("chromaprint" ,chromaprint)
       ("python-discid" ,python-discid)
       ("python-pyqt" ,python-pyqt)
       ("python-mutagen" ,python-mutagen)))
    (home-page "https://picard.musicbrainz.org/")
    (synopsis "Graphical music tagging application")
    (description
     "MusicBrainz Picard is a music tagging application, supporting multiple
formats, looking up tracks through metadata and audio fingerprints.")
    (license license:gpl2+)))

(define-public python-mutagen
  (package
    (name "python-mutagen")
    (version "1.45.1")
    (source (origin
              (method url-fetch)
              (uri (pypi-uri "mutagen" version))
              (sha256
               (base32
                "1qdk6i8gyhbi1c4j5jmbfpac3q8sff2ysri1pnp7nb9wzcp615v3"))))
    (build-system python-build-system)
    (native-inputs
     `(("python-pytest" ,python-pytest)
       ("python-hypothesis" ,python-hypothesis)
       ("python-flake8" ,python-flake8)))
    (home-page "https://bitbucket.org/lazka/mutagen")
    (synopsis "Read and write audio tags")
    (description "Mutagen is a Python module to handle audio metadata.  It
supports ASF, FLAC, M4A, Monkey’s Audio, MP3, Musepack, Ogg FLAC, Ogg Speex, Ogg
Theora, Ogg Vorbis, True Audio, WavPack and OptimFROG audio files.  All versions
of ID3v2 are supported, and all standard ID3v2.4 frames are parsed.  It can read
Xing headers to accurately calculate the bitrate and length of MP3s.  ID3 and
APEv2 tags can be edited regardless of audio format.  It can also manipulate Ogg
streams on an individual packet/page level.")
    (license license:gpl2))) ; "later version" never mentioned

(define-public python-mediafile
  (package
    (name "python-mediafile")
    (version "0.6.0")
    (source
     (origin
       (method url-fetch)
       (uri (pypi-uri "mediafile" version))
       (patches (search-patches "python-mediafile-wavpack.patch"))
       (sha256
        (base32
         "0jmsp3f57xj35ayp8b6didk85nxgl3viw34s5px3l5dwgc055yx3"))))
    (build-system python-build-system)
    (propagated-inputs
     `(("python-mutagen" ,python-mutagen)
       ("python-six" ,python-six)
       ("python-tox" ,python-tox)))
    (home-page "https://github.com/beetbox/mediafile")
    (synopsis "Read and write audio file tags")
    (description
     "MediaFile is a simple interface to the metadata tags for many audio file
formats.  It wraps Mutagen, a high-quality library for low-level tag
manipulation, with a high-level, format-independent interface for a common set
of tags.")
    (license license:expat)))

(define-public python-musicbrainzngs
  (package
    (name "python-musicbrainzngs")
    (version "0.6")
    (source (origin
              (method url-fetch)
              (uri (pypi-uri "musicbrainzngs" version))
              (sha256
               (base32
                "1dddarpjawryll2wss65xq3v9q8ln8dan7984l5dxzqx88d2dvr8"))))
    (build-system python-build-system)
    (arguments
     '(;; The tests fail suffer from race conditions:
       ;; https://github.com/alastair/python-musicbrainzngs/issues/211
       #:tests? #f))
    (home-page "https://python-musicbrainzngs.readthedocs.org/")
    (synopsis "Python bindings for MusicBrainz NGS webservice")
    (description "Musicbrainzngs implements Python bindings of the MusicBrainz
web service.  This library can be used to retrieve music metadata from the
MusicBrainz database.")
    ;; 'musicbrainzngs/compat.py' is ISC licensed.
    (license (list license:bsd-2 license:isc))))

(define-public python2-musicbrainzngs
  (package-with-python2 python-musicbrainzngs))

(define-public python-isrcsubmit
  (package
    (name "python-isrcsubmit")
    (version "2.0.1")
    (source
     (origin
       (method url-fetch)
       (uri (pypi-uri "isrcsubmit" version))
       (sha256
        (base32
         "0jh4cni8qhri6dh83cmp0i0m0384vv0vznlygv49wj9xzh1d99qv"))))
    (build-system python-build-system)
    (propagated-inputs
     `(("python-discid" ,python-discid)
       ("python-musicbrainzngs" ,python-musicbrainzngs)))
    (home-page "https://github.com/JonnyJD/musicbrainz-isrcsubmit")
    (synopsis "Submit ISRCs from CDs to MusicBrainz")
    (description "@code{isrcsubmit} is a tool to extract @dfn{International
Standard Recording Code} (ISRCs) from audio CDs and submit them to
@url{https://musicbrainz.org/, MusicBrainz}.")
    (license license:gpl3+)))

(define-public python2-pyechonest
  (package
    (name "python2-pyechonest")
    (version "9.0.0")
    (source (origin
              (method url-fetch)
              (uri (pypi-uri "pyechonest" version))
              (sha256
               (base32
                "1584nira3rkiman9dm81kdshihmkj21s8navndz2l8spnjwb790x"))))
    (build-system python-build-system)
    (arguments
     `(;; Python 3 is not supported:
       ;; https://github.com/echonest/pyechonest/issues/42
       #:python ,python-2))
    (home-page "https://github.com/echonest/pyechonest")
    (synopsis "Python interface to The Echo Nest APIs")
    (description "Pyechonest is a Python library for the Echo Nest API.  With
Pyechonest you have Python access to the entire set of API methods including:

@enumerate
@item artist - search for artists by name, description, or attribute, and get
back detailed information about any artist including audio, similar artists,
blogs, familiarity, hotttnesss, news, reviews, urls and video.
@item song - search songs by artist, title, description, or attribute (tempo,
duration, etc) and get detailed information back about each song, such as
hotttnesss, audio_summary, or tracks.
@item track - upload a track to the Echo Nest and receive summary information
about the track including key, duration, mode, tempo, time signature along with
detailed track info including timbre, pitch, rhythm and loudness information.
@end enumerate\n")
    (license license:bsd-3)))

(define-public python-pylast
  (package
    (name "python-pylast")
    (version "2.0.0")
    (source (origin
              (method url-fetch)
              (uri (pypi-uri "pylast" version))
              (sha256
               (base32
                "0r9h7g8i8l2mgqjwkda3v6prfbkb2im5kap1az9ppmhjm9i4jkcf"))))
    (build-system python-build-system)
    ;; Tests require network access.  See
    ;; https://github.com/pylast/pylast/issues/105
    (arguments '(#:tests? #f))
    (native-inputs
     `(("python-coverage" ,python-coverage)
       ("python-pycodestyle" ,python-pycodestyle)
       ("python-mock" ,python-mock)
       ("python-pep8" ,python-pep8)
       ("python-pytest" ,python-pytest)
       ("python-flaky" ,python-flaky)
       ("python-pyflakes" ,python-pyflakes)
       ("python-pyyaml" ,python-pyyaml)))
    (propagated-inputs
     `(("python-six" ,python-six)))
    (home-page "https://github.com/pylast/pylast")
    (synopsis "Python interface to Last.fm and Libre.fm")
    (description "A Python interface to Last.fm and other API-compatible
websites such as Libre.fm.")
    (license license:asl2.0)))

(define-public python2-pylast
  (package-with-python2 python-pylast))

(define-public instantmusic
  (let ((commit "300891d09c703525215fa5a116b9294af1c923c8")
        (revision "1"))
    (package
      (name "instantmusic")
      (version (git-version "1.0" revision commit))
      (source (origin
                (method git-fetch)
                (uri (git-reference
                      (url "https://github.com/yask123/Instant-Music-Downloader")
                      (commit commit)))
                (file-name (git-file-name name version))
                (sha256
                 (base32
                  "0j7qivaa04bpdz3anmgci5833dgiyfqqwq9fdrpl9m68b34gl773"))))
    (build-system python-build-system)
    (propagated-inputs
     `(("python-requests" ,python-requests)
       ("eyed3" ,eyed3)
       ("python-beautifulsoup4" ,python-beautifulsoup4)
       ("youtube-dl" ,youtube-dl)))
    (arguments
     '(#:modules ((guix build python-build-system)
                  (guix build utils)
                  (srfi srfi-26))
       #:phases (modify-phases %standard-phases
                  (add-before 'build 'change-directory
                    (lambda _
                      (chdir "instantmusic-0.1") #t))
                  (add-before 'install 'fix-file-permissions
                    (lambda _
                      ;; Fix some read-only files that would cause a build failure
                      (for-each (cut chmod <> #o644)
                                (find-files "instantmusic.egg-info"
                                            "PKG-INFO|.*\\.txt"))
                      #t)))))
    (home-page "https://github.com/yask123/Instant-Music-Downloader")
    (synopsis "Command-line program to download a song from YouTube")
    (description "InstantMusic downloads a song from YouTube in MP3 format.
    Songs can be searched by artist, name or even by a part of the song text.")
    (license license:expat))))

(define-public beets
  (package
    (name "beets")
    (version "1.4.9")
    (source (origin
              (method url-fetch)
              (uri (pypi-uri "beets" version))
              (patches (search-patches "beets-werkzeug-compat.patch"))
              (sha256
               (base32
                "0m40rjimvfgy1dv04p8f8d5dvi2855v4ix99a9xr900cmcn476yj"))))
    (build-system python-build-system)
    (arguments
     `(#:phases
       (modify-phases %standard-phases
         ;; Reported upstream: <https://github.com/beetbox/beets/issues/3771>.
         ;; Disable the faulty test as the fix is unclear.
         (add-after 'unpack 'disable-failing-tests
           (lambda _
             (substitute* "test/test_mediafile.py"
               (("def test_read_audio_properties") "def _test_read_audio_properties"))
             #t))
         (add-after 'unpack 'set-HOME
           (lambda _
             (setenv "HOME" (string-append (getcwd) "/tmp"))
             #t))
         (replace 'check
           (lambda _
             (invoke "nosetests" "-v")))
         ;; Wrap the executable, so it can find python-gi (aka pygobject) and
         ;; gstreamer plugins.
         (add-after 'wrap 'wrap-typelib
           (lambda* (#:key outputs #:allow-other-keys)
             (let ((prog (string-append (assoc-ref outputs "out")
                                        "/bin/beet"))
                   (plugins (getenv "GST_PLUGIN_SYSTEM_PATH"))
                   (types (getenv "GI_TYPELIB_PATH")))
               (wrap-program prog
                 `("GST_PLUGIN_SYSTEM_PATH" ":" prefix (,plugins))
                 `("GI_TYPELIB_PATH" ":" prefix (,types)))
               #t))))))
    (native-inputs
     `(("python-beautifulsoup4" ,python-beautifulsoup4)
       ("python-flask" ,python-flask)
       ("python-mock" ,python-mock)
       ("python-mpd2" ,python-mpd2)
       ("python-nose" ,python-nose)
       ("python-pathlib" ,python-pathlib)
       ("python-pyxdg" ,python-pyxdg)
       ("python-pylast" ,python-pylast)
       ("python-rarfile" ,python-rarfile)
       ("python-responses" ,python-responses)))
    ;; TODO: Install optional plugins and dependencies.
    (inputs
     `(("python-discogs-client" ,python-discogs-client)
       ("python-jellyfish" ,python-jellyfish)
       ("python-munkres" ,python-munkres)
       ("python-musicbrainzngs" ,python-musicbrainzngs)
       ("python-mutagen" ,python-mutagen)
       ("python-pyacoustid" ,python-pyacoustid)
       ("python-pyyaml" ,python-pyyaml)
       ("python-unidecode" ,python-unidecode)
       ;; For plugin replaygain.
       ("python-pygobject" ,python-pygobject)
       ("gobject-introspection" ,gobject-introspection)
       ("gst-plugins-base" ,gst-plugins-base)
       ("gst-plugins-good" ,gst-plugins-good)
       ("gstreamer" ,gstreamer)))
    (home-page "https://beets.io")
    (synopsis "Music organizer")
    (description "The purpose of beets is to get your music collection right
    once and for all.  It catalogs your collection, automatically improving its
    metadata as it goes using the MusicBrainz database.  Then it provides a variety
    of tools for manipulating and accessing your music.")
    (license license:expat)))

(define-public beets-next
  (let ((commit "04ea754d00e2873ae9aa2d9e07c5cefd790eaee2")
        (revision "1"))
    (package
      (inherit beets)
      (name "beets-next")
      (version (git-version (package-version beets) revision commit))
      (source (origin
                (method git-fetch)
                (uri (git-reference
                      (url "https://github.com/beetbox/beets")
                      (commit commit)))
                (file-name (git-file-name "beets" version))
                (sha256
                 (base32
                  "092a9sss2shhcjmpgbwvscv8brpm5970i5hddkhi81xcff3bg1h4"))))
      (arguments
       `(#:phases
         (modify-phases %standard-phases
           ;; XXX: unclear why this fails
           (add-after 'unpack 'disable-failing-tests
             (lambda _
               (substitute* "test/test_zero.py"
                 (("def test_album_art") "def _test_album_art"))
               #t))
           (add-after 'unpack 'set-HOME
             (lambda _
               (setenv "HOME" (string-append (getcwd) "/tmp"))
               #t))
           (replace 'check
             (lambda _
               ;; Resources must be writable.
               (for-each make-file-writable
                         (find-files "test/rsrc" "."))
               (invoke "nosetests" "-v")))
           ;; Wrap the executable, so it can find python-gi (aka pygobject) and
           ;; gstreamer plugins.
           (add-after 'wrap 'wrap-typelib
             (lambda* (#:key outputs #:allow-other-keys)
               (let ((prog (string-append (assoc-ref outputs "out")
                                          "/bin/beet"))
                     (plugins (getenv "GST_PLUGIN_SYSTEM_PATH"))
                     (types (getenv "GI_TYPELIB_PATH")))
                 (wrap-program prog
                   `("GST_PLUGIN_SYSTEM_PATH" ":" prefix (,plugins))
                   `("GI_TYPELIB_PATH" ":" prefix (,types)))
                 #t))))))
      (inputs
       `(("python-confuse" ,python-confuse)
         ("python-mediafile" ,python-mediafile)
         ("python-reflink" ,python-reflink)
         ("python-requests-oauthlib" ,python-requests-oauthlib)
         ("opusfile" ,opusfile)
         ,@(package-inputs beets))))))

(define-public beets-bandcamp
  (package
    (name "beets-bandcamp")
    (version "0.1.3")
    (source (origin
              (method url-fetch)
              (uri (pypi-uri "beets-bandcamp" version))
              (sha256
               (base32
                "04awg0zdhhg5h510fc1p3qkvr2l1qm6nf85hlr9z8im8a7xlka0i"))))
    (build-system python-build-system)
    (arguments '(#:tests? #f))          ; there are no tests
    (propagated-inputs
     `(("beets" ,beets)
       ("python-isodate" ,python-isodate)))
    (inputs
     `(("python-beautifulsoup4" ,python-beautifulsoup4)
       ("python-requests" ,python-requests)
       ("python-six" ,python-six)))
    (home-page "https://github.com/unrblt/beets-bandcamp")
    (synopsis "Bandcamp plugin for beets")
    (description
     "This plugin for beets automatically obtains tag data from @uref{Bandcamp,
https://bandcamp.com/}.  It's also capable of getting song lyrics and album art
using the beets FetchArt plugin.")
    (license license:gpl2)))

(define-public milkytracker
  (package
    (name "milkytracker")
    (version "1.03.00")
    (source (origin
              (method git-fetch)
              (uri (git-reference
                    (url "https://github.com/milkytracker/MilkyTracker")
                    (commit (string-append "v" version))))
              (file-name (git-file-name name version))
              (sha256
               (base32
                "025fj34gq2kmkpwcswcyx7wdxb89vm944dh685zi4bxx0hz16vvk"))
              (modules '((guix build utils)))
              ;; Remove non-FSDG compliant sample songs.
              (snippet
               '(begin
                  (delete-file-recursively "resources/music")
                  (substitute* "CMakeLists.txt"
                    (("add_subdirectory\\(resources/music\\)") ""))
                  #t))))
    (build-system cmake-build-system)
    (arguments
     '(#:tests? #f ; no check target
       ;; This flag ensures that MilkyTracker links with the JACK library.
       #:configure-flags '("-DCMAKE_CXX_FLAGS=-ljack")))
    (inputs
     `(("alsa-lib" ,alsa-lib)
       ("lhasa" ,lhasa)
       ("jack" ,jack-1)
       ("rtmidi" ,rtmidi)
       ("sdl" ,sdl2)
       ("zlib" ,zlib)
       ("zziplib" ,zziplib)))
    (native-inputs
     `(("pkg-config" ,pkg-config)))
    (synopsis "Music tracker for working with .MOD/.XM module files")
    (description "MilkyTracker is a music application for creating .MOD and .XM
    module files.  It attempts to recreate the module replay and user experience of
    the popular DOS program Fasttracker II, with special playback modes available
    for improved Amiga ProTracker 2/3 compatibility.")
    (home-page "https://milkytracker.titandemo.org/")
    ;; 'src/milkyplay' is under Modified BSD, the rest is under GPL3 or later.
    (license (list license:bsd-3 license:gpl3+))))

(define-public schismtracker
  (package
    (name "schismtracker")
    (version "20190805")
    (source (origin
              (method git-fetch)
              (uri (git-reference
                    (url "https://github.com/schismtracker/schismtracker")
                    (commit version)))
              (file-name (git-file-name name version))
              (sha256
               (base32
                "0qqps20vvn3rgpg8174bjrrm38gqcci2z5z4c1r1vhbccclahgsd"))
              (modules '((guix build utils)))
              (snippet
               ;; Remove use of __DATE__ and __TIME__ for reproducibility.
               `(begin
                  (substitute* "schism/version.c"
                    (("Schism Tracker built %s %s.*$")
                     (string-append "Schism Tracker version " ,version "\") ;")))
              #t))))
    (build-system gnu-build-system)
    (arguments
     `(#:phases
       (modify-phases %standard-phases
         (add-before 'configure 'link-libm
           (lambda _ (setenv "LIBS" "-lm") #t)))))
    (native-inputs
     `(("autoconf" ,autoconf)
       ("automake" ,automake)
       ("python" ,python)))
    (inputs
     `(("alsa-lib" ,alsa-lib)           ; for asound dependency
       ("libx11" ,libx11)
       ("libxext" ,libxext)
       ("sdl" ,sdl)))
    (home-page "http://schismtracker.org")
    (synopsis "Oldschool sample-based music composition tool")
    (description
     "Schism Tracker is a reimplementation of Impulse Tracker, a program used to
create high quality music without the requirements of specialized, expensive
equipment, and with a unique \"finger feel\" that is difficult to replicate in
part.  The player is based on a highly modified version of the ModPlug engine,
with a number of bugfixes and changes to improve IT playback.")
    (license license:gpl2+)))

(define-public sooperlooper
  (package
    (name "sooperlooper")
    (version "1.7.6")
    (source
     (origin
       (method url-fetch)
       (uri (string-append "http://essej.net/sooperlooper/sooperlooper-"
                           version ".tar.gz"))
       (sha256
        (base32 "0kbb1pj62rl32c88j6p7dg823kvs0gb5s42qy3bl6yg0wn10dksj"))))
    (build-system gnu-build-system)
    (arguments
     `(#:phases
       (modify-phases %standard-phases
         (add-after 'unpack 'add-sigc++-includes
           (lambda* (#:key inputs #:allow-other-keys)
             (let ((sig (assoc-ref inputs "libsigc++"))
                   (xml (assoc-ref inputs "libxml2"))
                   (cwd (getcwd)))
               (setenv "CPATH"
                       (string-append sig "/include/sigc++-2.0:"
                                      sig "/lib/sigc++-2.0/include:"
                                      xml "/include/libxml2/:"
                                      cwd "/libs/pbd:"
                                      cwd "/libs/midi++:"
                                      (or (getenv "CPATH") ""))))
             (substitute* '("src/control_osc.hpp"
                            "src/gui/app_frame.hpp"
                            "src/gui/config_panel.hpp"
                            "src/gui/keys_panel.hpp"
                            "src/gui/latency_panel.hpp"
                            "src/gui/main_panel.hpp"
                            "src/gui/midi_bind_panel.hpp"
                            "src/gui/prefs_dialog.hpp")
               (("sigc\\+\\+/object.h")
                "sigc++/sigc++.h"))
             (substitute* '("src/engine.cpp"
                            "src/gui/latency_panel.cpp"
                            "src/gui/looper_panel.cpp"
                            "src/gui/main_panel.cpp")
               (("(\\(| )bind " _ pre)
                (string-append pre "sigc::bind ")))
             #t))
         (add-after 'unpack 'fix-xpm-warnings
           (lambda _
             (substitute* (find-files "." "\\.xpm$")
               (("static char") "static const char"))
             #t)))))
    (inputs
     `(("jack" ,jack-1)
       ("alsa-lib" ,alsa-lib)
       ("wxwidgets" ,wxwidgets-gtk2)
       ("libsndfile" ,libsndfile)
       ("libsamplerate" ,libsamplerate)
       ("liblo" ,liblo)
       ("rubberband" ,rubberband)
       ("libxml2" ,libxml2)
       ("libsigc++" ,libsigc++)
       ("ncurses" ,ncurses)))
    (native-inputs
     `(("pkg-config" ,pkg-config)))
    (home-page "http://essej.net/sooperlooper/")
    (synopsis "Live looping sampler")
    (description
     "SooperLooper is a live looping sampler capable of immediate loop
recording, overdubbing, multiplying, reversing and more. It allows for
multiple simultaneous multi-channel loops limited only by your computer's
available memory.")
    (license license:gpl2+)))

(define-public moc
  (package
    (name "moc")
    (version "2.5.2")
    (source (origin
              (method url-fetch)
              (uri (string-append "http://ftp.daper.net/pub/soft/"
                                  name "/stable/"
                                  name "-" version ".tar.bz2"))
              (sha256
               (base32
                "026v977kwb0wbmlmf6mnik328plxg8wykfx9ryvqhirac0aq39pk"))))
    (build-system gnu-build-system)
    (inputs
     `(("alsa-lib" ,alsa-lib)
       ("curl" ,curl)
       ("faad2" ,faad2)
       ("ffmpeg" ,ffmpeg-3.4)
       ("file" ,file)
       ("jack" ,jack-1)
       ("libid3tag" ,libid3tag)
       ("libltdl" ,libltdl)
       ("libmodplug" ,libmodplug)
       ("libmpcdec" ,libmpcdec)
       ("libmad" ,libmad)
       ("libogg" ,libogg)
       ("libvorbis" ,libvorbis)
       ("ncurses" ,ncurses)
       ("openssl" ,openssl)
       ("sasl" ,cyrus-sasl)
       ("speex" ,speex)
       ("taglib" ,taglib)
       ("wavpack" ,wavpack)
       ("zlib" ,zlib)))
    (native-inputs
     `(("pkg-config" ,pkg-config)))
    (synopsis "Console audio player designed to be powerful and easy to use")
    (description
     "Music on Console is a console audio player that supports many file
formats, including most audio formats recognized by FFMpeg.")
    (home-page "http://moc.daper.net")
    (license license:gpl2+)))

(define-public midicsv
  (package
    (name "midicsv")
    (version "1.1")
    (source (origin
              (method url-fetch)
              (uri (string-append "http://www.fourmilab.ch/webtools/midicsv/"
                                  name "-" version ".tar.gz"))
              (sha256
               (base32
                "1vvhk2nf9ilfw0wchmxy8l13hbw9cnpz079nsx5srsy4nnd78nkw"))))
    (build-system gnu-build-system)
    (arguments
     `(#:phases (modify-phases %standard-phases (delete 'configure))
       #:make-flags (list "CC=gcc" (string-append "INSTALL_DEST=" %output))))
    (synopsis "Convert MIDI files to and from CSV")
    (description
     "Midicsv reads a standard MIDI file and decodes it into a comma-separated
value file (CSV), which preserves all the information in the MIDI file.  The
ASCII CSV file may be loaded into a spreadsheet or database application, or
processed by a program to transform the MIDI data (for example, to key
transpose a composition or extract a track from a multi-track sequence).  A
CSV file in the format created by midicsv may be converted back into a
standard MIDI file with the csvmidi program.")
    (home-page "http://www.fourmilab.ch/webtools/midicsv/")
    (license license:public-domain)))

(define-public gx-guvnor-lv2
  (package
    (name "gx-guvnor-lv2")
    (version "0.1")
    (source (origin
              (method git-fetch)
              (uri (git-reference
                    (url "https://github.com/brummer10/GxGuvnor.lv2")
                    (commit (string-append "v" version))))
              (file-name (string-append name "-" version "-checkout"))
              (sha256
               (base32
                "1wa5070j40p7f0b3kr259pzm99xb6cf2badr2capayjvgayd6gnm"))))
    (build-system gnu-build-system)
    (arguments
     `(;; The check target is used only to output a warning.
       #:tests? #f
       #:make-flags
       (list (string-append "DESTDIR=" (assoc-ref %outputs "out")))
       #:phases
       (modify-phases %standard-phases
         (replace 'configure
           (lambda _
             (substitute* "Makefile"
               (("INSTALL_DIR = .*") "INSTALL_DIR=/lib/lv2\n")
               (("install : all") "install :"))
             #t)))))
    (inputs
     `(("lv2" ,lv2)))
    (home-page "https://github.com/brummer10/GxGuvnor.lv2")
    (synopsis "Overdrive/distortion pedal simulation")
    (description "This package provides the LV2 plugin \"GxGuvnor\", a
simulation of an overdrive or distortion pedal for guitars.")
    ;; The LICENSE file says GPLv3 but the license headers in the files say
    ;; GPLv2 or later.  The whole project is released under GPLv3 or later
    ;; according to https://github.com/brummer10/GxGuvnor.lv2/issues/1
    (license license:gpl3+)))

(define-public gx-vbass-preamp-lv2
  (let ((commit "eb999b0ca0ef4da40a59e458a9ab6e7042b96c99")
        (revision "2"))
    (package (inherit gx-guvnor-lv2)
      (name "gx-vbass-preamp-lv2")
      (version (string-append "0-" revision "." (string-take commit 9)))
      (source (origin
                (method git-fetch)
                (uri (git-reference
                      (url "https://github.com/brummer10/GxVBassPreAmp.lv2")
                      (commit commit)))
                (sha256
                 (base32
                  "0firap073ldw4nrykkd7jvyyj0jbl1nslxyzjj4kswazp99x7d9h"))
                (file-name (string-append name "-" version "-checkout"))))
      (inputs
       `(("lv2" ,lv2)
         ("gtk+" ,gtk+-2)))
      (native-inputs
       `(("pkg-config" ,pkg-config)))
      (home-page "https://github.com/brummer10/GxVBassPreAmp.lv2")
      (synopsis "Simulation of the Vox Venue Bass 100 Pre Amp Section")
      (description "This package provides the LV2 plugin \"GxVBassPreAmp\", a
pre-amplifier simulation modelled after the 1984 Vox Venue Bass 100 Pre Amp
Section."))))

(define-public gx-overdriver-lv2
  (let ((commit "ed71801987449414bf3adaa0dbfac68e8775f1ce")
        (revision "1"))
    (package (inherit gx-guvnor-lv2)
      (name "gx-overdriver-lv2")
      (version (string-append "0-" revision "." (string-take commit 9)))
      (source (origin
                (method git-fetch)
                (uri (git-reference
                      (url "https://github.com/brummer10/GxOverDriver.lv2")
                      (commit commit)))
                (sha256
                 (base32
                  "13j614jh525fbkby79nnzwj0z1ac0c9wclyn5pfqvkmx6a7j24r8"))
                (file-name (string-append name "-" version "-checkout"))))
      (home-page "https://github.com/brummer10/GxOverDriver.lv2")
      (synopsis "Overdrive effect with level and tone control")
      (description "This package provides the LV2 plugin \"GxOverDriver\", an
overdrive effect."))))

(define-public gx-tone-mender-lv2
  (let ((commit "b6780b4a3e4782b3ed0e5882d6788f178aed138f")
        (revision "1"))
    (package (inherit gx-guvnor-lv2)
      (name "gx-tone-mender-lv2")
      (version (string-append "0-" revision "." (string-take commit 9)))
      (source (origin
                (method git-fetch)
                (uri (git-reference
                      (url "https://github.com/brummer10/GxToneMender.lv2")
                      (commit commit)))
                (sha256
                 (base32
                  "07qdcfsvv2vdnfnjh91pfgvjdcs5y91nvwfm8c0z8fp6b4bk7a9q"))
                (file-name (string-append name "-" version "-checkout"))))
      (home-page "https://github.com/brummer10/GxToneMender.lv2")
      (synopsis "Clean boost with a 3-knob tonestack")
      (description "This package provides the LV2 plugin \"GxToneMender\", a
clean boost effect with a 3-knob tonestack."))))

(define-public gx-push-pull-lv2
  (let ((commit "7f76ae2068498643ac8671ee0930b13ee3fd8eb5")
        (revision "1"))
    (package (inherit gx-guvnor-lv2)
      (name "gx-push-pull-lv2")
      (version (string-append "0-" revision "." (string-take commit 9)))
      (source (origin
                (method git-fetch)
                (uri (git-reference
                      (url "https://github.com/brummer10/GxPushPull.lv2")
                      (commit commit)))
                (sha256
                 (base32
                  "12f5hwck2irph0gjbj8xy8jqcqdwb8l1hlwf29k0clz52h1jhb5q"))
                (file-name (string-append name "-" version "-checkout"))))
      (home-page "https://github.com/brummer10/GxPushPull.lv2")
      (synopsis "Octave up push pull transistor fuzz simulation")
      (description "This package provides the LV2 plugin \"GxPushPull\", a
simulation of a push pull transistor fuzz effect with added high octave."))))

(define-public gx-suppa-tone-bender-lv2
  (package (inherit gx-guvnor-lv2)
    (name "gx-suppa-tone-bender-lv2")
    (version "0.1")
    (source (origin
              (method git-fetch)
              (uri (git-reference
                    (url "https://github.com/brummer10/GxSuppaToneBender.lv2")
                    (commit (string-append "v" version))))
              (file-name (string-append name "-" version "-checkout"))
              (sha256
               (base32
                "01x6bjmllkmvxfzc5xwdix7w021j26js71awv728cxsmkxgqw0zy"))))
    (home-page "https://github.com/brummer10/GxSuppaToneBender.lv2")
    (synopsis "Simulation of the Vox Suppa Tone Bender pedal")
    (description "This package provides the LV2 plugin
\"GxSuppaToneBender\", a simulation modelled after the Vox Suppa Tone Bender
pedal.")))

(define-public gx-saturator-lv2
  (let ((commit "605330f432c94b6eb3f8203cbe472befae959532")
        (revision "3"))
    (package (inherit gx-vbass-preamp-lv2)
      (name "gx-saturator-lv2")
      (version (string-append "0-" revision "." (string-take commit 9)))
      (source (origin
                (method git-fetch)
                (uri (git-reference
                      (url "https://github.com/brummer10/GxSaturator.lv2")
                      (commit commit)))
                (sha256
                 (base32
                  "1w4nvh0rmxrv3s3hmh4fs74f3hc0jn31v00j769j7v68mqr7kawy"))
                (file-name (string-append name "-" version "-checkout"))))
      (home-page "https://github.com/brummer10/GxSaturator.lv2")
      (synopsis "Saturation effect")
      (description "This package provides the LV2 plugin \"GxSaturator\", a
saturation effect."))))

(define-public gx-hyperion-lv2
  (package (inherit gx-guvnor-lv2)
    (name "gx-hyperion-lv2")
    (version "0.1")
    (source (origin
              (method git-fetch)
              (uri (git-reference
                    (url "https://github.com/brummer10/GxHyperion.lv2")
                    (commit (string-append "v" version))))
              (file-name (string-append name "-" version "-checkout"))
              (sha256
               (base32
                "1vx79s6s9if117y2g0ppdja2sv2wcny6xcfl3j1z4cipahnildxf"))))
    (home-page "https://github.com/brummer10/GxHyperion.lv2")
    (synopsis "Simulation of the Hyperion Fuzz pedal")
    (description "This package provides the LV2 plugin \"GxHyperion\", a
simulation of the Hyperion Fuzz pedal.")))

(define-public gx-voodoo-fuzz-lv2
  (package (inherit gx-guvnor-lv2)
    (name "gx-voodoo-fuzz-lv2")
    (version "0.1")
    (source (origin
              (method git-fetch)
              (uri (git-reference
                    (url "https://github.com/brummer10/GxVoodoFuzz.lv2")
                    (commit (string-append "v" version))))
              (file-name (string-append name "-" version "-checkout"))
              (sha256
               (base32
                "1v0scphivri1fk4hl20j13f92i48mnx1zsil4hgnadsmm4nsfw43"))))
    (home-page "https://github.com/brummer10/GxVoodoFuzz.lv2")
    (synopsis "Fuzz effect modelled after the Voodoo Lab SuperFuzz")
    (description "This package provides the LV2 plugin \"GxVoodooFuzz\", a
simulation modelled after the Voodoo Lab SuperFuzz pedal.  It's basically a
Bosstone circuit, followed by the tone control of the FoxToneMachine in
parallel with a DarkBooster, followed by a volume control.")))

(define-public gx-super-fuzz-lv2
  (package (inherit gx-guvnor-lv2)
    (name "gx-super-fuzz-lv2")
    (version "0.1")
    (source (origin
              (method git-fetch)
              (uri (git-reference
                    (url "https://github.com/brummer10/GxSuperFuzz.lv2")
                    (commit (string-append "v" version))))
              (file-name (string-append name "-" version "-checkout"))
              (sha256
               (base32
                "1jlljd9hlgfflbiizq47lv1xbbgjyx3v835mf24zmh1q5zsw4np4"))))
    (home-page "https://github.com/brummer10/GxSuperFuzz.lv2")
    (synopsis "Fuzz effect modelled after the UniVox SuperFuzz")
    (description "This package provides the LV2 plugin \"GxSuperFuzz\", an
analog simulation of the UniVox SuperFuzz pedal.  In this simulation the trim
pot, which is usually in the housing, is exposed as a control parameter.  It
adjusts the amount of harmonics.")))

(define-public gx-vintage-fuzz-master-lv2
  (package (inherit gx-guvnor-lv2)
    (name "gx-vintage-fuzz-master-lv2")
    (version "0.1")
    (source (origin
              (method git-fetch)
              (uri (git-reference
                    (url "https://github.com/brummer10/GxVintageFuzzMaster.lv2")
                    (commit (string-append "v" version))))
              (file-name (string-append name "-" version "-checkout"))
              (sha256
               (base32
                "02jb211z8rw2qr5r1z5mdxlqgiw6cbc319xpqplvn6k21c59mskv"))))
    (home-page "https://github.com/brummer10/GxVintageFuzzMaster.lv2")
    (synopsis "Fuzz effect simulation of the vintage Fuzz Master")
    (description "This package provides the LV2 plugin
\"GxVintageFuzzMaster\", a simulation of the vintage Fuzz Master pedal.")))

(define-public gx-slow-gear-lv2
  (let ((commit "5d37e775b0feef1d82feee94e2a7a2d7e57efe2d")
        (revision "3"))
    (package (inherit gx-vbass-preamp-lv2)
      (name "gx-slow-gear-lv2")
      (version (string-append "0-" revision "." (string-take commit 9)))
      (source (origin
                (method git-fetch)
                (uri (git-reference
                      (url "https://github.com/brummer10/GxSlowGear.lv2")
                      (commit commit)))
                (sha256
                 (base32
                  "141mz69zkhk3lm54bb6wgpnghb92zm1ig7fv07240cmhydqji1q1"))
                (file-name (string-append name "-" version "-checkout"))))
      (home-page "https://github.com/brummer10/GxSlowGear.lv2")
      (synopsis "Slow gear audio effect")
      (description "This package provides the LV2 plugin \"GxSlowGear\", a
slow gear audio effect to produce volume swells."))))

(define-public gx-switchless-wah-lv2
  (let ((commit "7b08691203314612999f0ce2328cdc1161cd6665")
        (revision "2"))
    (package (inherit gx-guvnor-lv2)
      (name "gx-switchless-wah-lv2")
      (version (string-append "0-" revision "." (string-take commit 9)))
      (source (origin
                (method git-fetch)
                (uri (git-reference
                      (url "https://github.com/brummer10/GxSwitchlessWah.lv2")
                      (commit commit)))
                (sha256
                 (base32
                  "04jqfpncmrrqn34p21w4v9m2x5a5wsqwbm4f3byxvq4vcibwxzk2"))
                (file-name (string-append name "-" version "-checkout"))))
      (home-page "https://github.com/brummer10/GxSwitchlessWah.lv2")
      (synopsis "Wah emulation with switchless activation")
      (description "This package provides the LV2 plugin \"GxSwitchlessWah\",
a simulation of an analog Wah pedal with switchless activation."))))

(define-public rkrlv2
  ;; This commit corresponds to the beta_3 tag
  (let ((commit "7edcb4e29a358623bfd57fa2c27e5da60adfcec3")
        (revision "2"))
    (package
      (name "rkrlv2")
      (version (git-version "0" revision commit))
      (source (origin
                (method git-fetch)
                (uri (git-reference
                      (url "https://github.com/ssj71/rkrlv2")
                      (commit commit)))
                (sha256
                 (base32
                  "16i4ajrib7kb0abdcn4901g8a4lkwkp2fyqyms38dhqq84slyfjs"))
                (file-name (git-file-name name version))))
      (build-system cmake-build-system)
      (arguments '(#:tests? #f)) ; there are no tests
      (inputs
       `(("fftw" ,fftw)
         ("libsamplerate" ,libsamplerate)
         ("lv2" ,lv2)))
      (native-inputs
       `(("pkg-config" ,pkg-config)))
      (home-page "https://github.com/ssj71/rkrlv2")
      (synopsis "Rakarrack effects ported to LV2 plugins")
      (description "This package provides the Rakarrack effects as LV2
plugins.  The ports are done such that hopefully when Rakarrack gets an active
maintainer these will get merged into the original project.")
      (license license:gpl2))))

(define-public mod-utilities
  (let ((commit "80ea3ea9f52fab7f191671f4810bf90fc955a046")
        (revision "2"))
    (package
      (name "mod-utilities")
      (version (string-append "0-" revision "." (string-take commit 9)))
      (source (origin
                (method git-fetch)
                (uri (git-reference
                      (url "https://github.com/moddevices/mod-utilities")
                      (commit commit)))
                (file-name (string-append name "-" version "-checkout"))
                (sha256
                 (base32
                  "1v55zmzmlg0ka7341x5lsvb44amy17vk27s669ps1basd1bk5s5v"))))
      (build-system gnu-build-system)
      (arguments
       `(#:tests? #f ; there are no tests
         #:make-flags
         (list (string-append "INSTALL_PATH="
                              (assoc-ref %outputs "out")
                              "/lib/lv2")
               (string-append "PREFIX=" (assoc-ref %outputs "out"))
               "CC=gcc")
         #:phases
         (modify-phases %standard-phases
           (delete 'configure))))
      (inputs
       `(("lv2" ,lv2)))
      (home-page "https://github.com/moddevices/mod-utilities")
      (synopsis "LV2 utility plugins")
      (description "This package provides LV2 audio utility plugins, such as
filters, crossovers, simple gain plugins without zipper noise, switch box
plugins, a switch trigger, a toggle switch, and a peakmeter.")
      (license license:gpl2+))))

(define-public ingen
  (let ((commit "cc4a4db33f4d126a07a4a498e053c5fb9a883be3")
        (revision "2"))
    (package
      (name "ingen")
      (version (string-append "0.0.0-" revision "."
                              (string-take commit 9)))
      (source
       (origin
         (method git-fetch)
         (uri (git-reference
               (url "https://git.drobilla.net/ingen.git")
               (commit commit)))
         (file-name (string-append name "-" version "-checkout"))
         (sha256
          (base32
           "1wg47vjw9djn99gbnsl2bcwj4xhdid61m4wrbn2nlp797flj91ic"))))
      (build-system waf-build-system)
      (arguments
       `(#:python ,python-2
         #:tests? #f ; no "check" target
         #:configure-flags (list "--no-webkit")
         #:phases
         (modify-phases %standard-phases
           (add-after 'unpack 'patch-wscript
             (lambda* (#:key outputs #:allow-other-keys)
               (let ((out (assoc-ref outputs "out")))
                 (substitute* "wscript"
                   ;; FIXME: Our version of lv2specgen.py does not behave as
                   ;; expected.  Maybe this requires a development version of
                   ;; LV2.
                   (("lv2specgen.py") "touch ingen.lv2/ingen.html; echo")
                   ;; Add libraries to RUNPATH.
                   (("^(.+)target.*= 'src/ingen/ingen'," line prefix)
                    (string-append prefix
                                   "linkflags=[\"-Wl,-rpath="
                                   out "/lib" "\"]," line)))
                 (substitute* '("src/wscript"
                                "src/server/wscript")
                   ;; Add libraries to RUNPATH.
                   (("bld.env.PTHREAD_LINKFLAGS" line)
                    (string-append line
                                   " + [\"-Wl,-rpath=" out "/lib" "\"]")))
                 (substitute* "src/client/wscript"
                   ;; Add libraries to RUNPATH.
                   (("^(.+)target.*= 'ingen_client'," line prefix)
                    (string-append prefix
                                   "linkflags=[\"-Wl,-rpath="
                                   out "/lib" "\"]," line)))
                 (substitute* "src/gui/wscript"
                   ;; Add libraries to RUNPATH.
                   (("^(.+)target.* = 'ingen_gui.*" line prefix)
                    (string-append prefix
                                   "linkflags=[\"-Wl,-rpath="
                                   out "/lib" "\"]," line))))
               #t)))))
      (inputs
       `(("boost" ,boost)
         ("python-rdflib" ,python-rdflib)
         ("python" ,python)
         ("jack" ,jack-1)
         ("lv2" ,lv2)
         ("lilv" ,lilv)
         ("raul" ,raul-devel)
         ("ganv" ,ganv)
         ("suil" ,suil)
         ("serd" ,serd)
         ("sord" ,sord)
         ("sratom" ,sratom)
         ("gtkmm" ,gtkmm-2)))
      (native-inputs
       `(("pkg-config" ,pkg-config)
         ("python-pygments" ,python-pygments)))
      (home-page "https://drobilla.net/software/ingen")
      (synopsis "Modular audio processing system")
      (description "Ingen is a modular audio processing system for JACK and
LV2 based systems.  Ingen is built around LV2 technology and a strict
separation of engine from user interface.  The engine is controlled
exclusively through a protocol, and can execute as a headless process, with an
in-process GUI, or as an LV2 plugin.  The GUI can run as a program which
communicates over a Unix or TCP/IP socket, or as an embeddable LV2 GUI which
communicates via LV2 ports.  Any saved Ingen graph can be loaded as an LV2
plugin on any system where Ingen is installed.  This allows users to visually
develop custom plugins for use in other applications without programming.")
      (license license:agpl3+))))

(define-public qmidiarp
  (package
    (name "qmidiarp")
    (version "0.6.5")
    (source (origin
              (method url-fetch)
              (uri (string-append "mirror://sourceforge/qmidiarp/qmidiarp/"
                                  version "/qmidiarp-" version ".tar.bz2"))
              (sha256
               (base32
                "043yh1p0rrbj1v840y27529m9260g55gvh1km8az4jxy7mns58r2"))))
    (build-system gnu-build-system)
    (arguments
     `(#:configure-flags
       (list "--enable-qt5")))
    (inputs
     `(("qtbase" ,qtbase-5)
       ("alsa-lib" ,alsa-lib)
       ("jack" ,jack-1)
       ("liblo" ,liblo)
       ("lv2" ,lv2)))
    (native-inputs
     `(("pkg-config" ,pkg-config)
       ("qttools" ,qttools)))
    (home-page "http://qmidiarp.sourceforge.net/")
    (synopsis "MIDI arpeggiator")
    (description "QMidiArp is an advanced MIDI arpeggiator, programmable step
sequencer and LFO.  It can hold any number of arpeggiator, sequencer, or LFO
modules running in parallel.")
    (license license:gpl2+)))

(define-public qmidiroute
  (package
    (name "qmidiroute")
    (version "0.4.0")
    (source (origin
              (method url-fetch)
              (uri (string-append "mirror://sourceforge/alsamodular/QMidiRoute/"
                                  version "/qmidiroute-" version ".tar.bz2"))
              (sha256
               (base32
                "19v1ppbglgl3z9v7xdqc0k33w71cqq8a7d6ihvfs7iz77dygrih9"))))
    (build-system gnu-build-system)
    (arguments
     `(#:configure-flags
       (list "--enable-qt5")))
    (inputs
     `(("qtbase" ,qtbase-5)
       ("alsa-lib" ,alsa-lib)))
    (native-inputs
     `(("pkg-config" ,pkg-config)
       ("qttools" ,qttools)))
    (home-page "http://alsamodular.sourceforge.net/")
    (synopsis "MIDI event router and filter")
    (description "QMidiRoute is a MIDI event router and filter.  MIDI note,
control change, program change and pitch bend events are logged, and can be
filtered, redirected and transformed into other events according to MIDI maps
defined as tabs in the main control surface.")
    (license license:gpl2+)))

(define-public seq24
  (package
    (name "seq24")
    (version "0.9.3")
    (source (origin
              (method url-fetch)
              (uri (string-append "https://launchpad.net/seq24/trunk/"
                                  version "/+download/seq24-"
                                  version ".tar.bz2"))
              (sha256
               (base32
                "12dphdhnvfk1k0vmagi1v2lhyxjyj1j3cz6ksjw0ydcvid1x8ap2"))
              (patches (search-patches "seq24-rename-mutex.patch"))))
    (build-system gnu-build-system)
    (inputs
     `(("gtkmm" ,gtkmm-2)
       ("alsa-lib" ,alsa-lib)
       ("jack" ,jack-1)
       ("lash" ,lash)))
    (native-inputs
     `(("pkg-config" ,pkg-config)))
    (home-page "https://edge.launchpad.net/seq24/")
    (synopsis "Real-time MIDI sequencer")
    (description "Seq24 is a real-time MIDI sequencer.  It was created to
provide a very simple interface for editing and playing MIDI loops.")
    (license license:gpl2+)))

(define-public python-discogs-client
  (package
    (name "python-discogs-client")
    (version "2.2.1")
    (source (origin
              (method url-fetch)
              (uri (pypi-uri "discogs-client" version))
              (sha256
               (base32
                "053ld2psh0yj3z0kg6z5bn4y3cr562m727494n0ayhgzbkjbacly"))))
    (build-system python-build-system)
    (propagated-inputs
     `(("python-oauthlib" ,python-oauthlib)
       ("python-requests" ,python-requests)))
    (native-inputs
     `(("python-six" ,python-six)))
    (home-page "https://github.com/discogs/discogs_client")
    (synopsis "Official Python client for the Discogs API")
    (description "This is the official Discogs API client for Python. It enables
you to query the Discogs database for information on artists, releases, labels,
users, Marketplace listings, and more.  It also supports OAuth 1.0a
authorization, which allows you to change user data such as profile information,
collections and wantlists, inventory, and orders.")
    (license license:bsd-2)))

(define-public python2-discogs-client
  (package-with-python2 python-discogs-client))

(define-public libsmf
  (package
    (name "libsmf")
    (version "1.3")
    (source
     (origin
       (method url-fetch)
       ;; SF download page says development moved, but the link it points to
       ;; is gone (https://github.com/nilsgey/libsmf).  Someone else adopted
       ;; it but made no release so far (https://github.com/stump/libsmf).
       (uri (string-append "mirror://sourceforge/libsmf/libsmf/"
                           version "/libsmf-" version ".tar.gz"))
       (sha256
        (base32
         "16c0n40h0r56gzbh5ypxa4dwp296dan3jminml2qkb4lvqarym6k"))))
    (build-system gnu-build-system)
    (outputs '("out"
               "static")) ; 88KiB of .a files
    (arguments
     `(#:phases
       (modify-phases %standard-phases
         (add-after 'install 'move-static-libraries
           (lambda* (#:key outputs #:allow-other-keys)
             ;; Move static libraries to the "static" output.
             (let* ((out    (assoc-ref outputs "out"))
                    (lib    (string-append out "/lib"))
                    (static (assoc-ref outputs "static"))
                    (slib   (string-append static "/lib")))
               (mkdir-p slib)
               (for-each (lambda (file)
                           (install-file file slib)
                           (delete-file file))
                         (find-files lib "\\.a$"))
               #t))))))
    (inputs
     `(("readline" ,readline)
       ("glib" ,glib)))
    (native-inputs
     `(("doxygen" ,doxygen)
       ("pkg-config" ,pkg-config)))
    (home-page "http://libsmf.sourceforge.net/")
    (synopsis "Standard MIDI File format library")
    (description
     "LibSMF is a C library for handling SMF (\"*.mid\") files.  It transparently handles
conversions between time and pulses, tempo map handling and more.  The only dependencies
are a C compiler and glib.  Full API documentation and examples are included.")
    (license license:bsd-2)))

(define-public lmms
  (package
    (name "lmms")
    (version "1.2.2")
    (source
     (origin
       (method git-fetch)
       (uri (git-reference
             (url "https://github.com/LMMS/lmms")
             (commit (string-append "v" version))))
       (file-name (git-file-name name version))
       (sha256
        (base32
         "11xgf461cnmq0jkgdgx5bddi87ammpik4whg1m4fcvd3i0d5i601"))))
    (build-system cmake-build-system)
    (arguments
     `(#:tests? #f ; no tests
       ;; Qt 5 support must be explicitly enabled in the 1.2 stable versions of
       ;; LMMS, so try removing "-DWANT_QT5=ON" in later versions.
       ;; Also, explicitly disabling VST support gets rid of the in-tree
       ;; dependency on qt5-x11embed.
       #:configure-flags '("-DWANT_QT5=ON"
                           "-DWANT_VST=OFF")
       #:phases
       (modify-phases %standard-phases
         (add-after 'unpack 'unpack-rpmalloc
           (lambda* (#:key inputs #:allow-other-keys)
             (copy-recursively (assoc-ref inputs "rpmalloc")
                               "src/3rdparty/rpmalloc/rpmalloc")
             #t))
         (add-before 'configure 'set-ldflags
           (lambda* (#:key outputs #:allow-other-keys)
             (setenv "LDFLAGS"
                     (string-append
                      "-Wl,-rpath=\""
                      (assoc-ref outputs "out") "/lib/lmms"
                      ":"
                      (assoc-ref outputs "out") "/lib/lmms/ladspa"
                      "\""))
             #t))
         (add-before 'reset-gzip-timestamps 'make-manpages-writable
           (lambda* (#:key outputs #:allow-other-keys)
             (map (lambda (file)
                    (make-file-writable file))
                  (find-files (string-append (assoc-ref outputs "out")
                                             "/share/man")
                              ".*\\.gz$"))
             #t)))))
    (native-inputs
     `(("pkg-config" ,pkg-config)
       ("qttools" ,qttools)
       ;; rpmalloc is a public domain memory allocator. This version specified
       ;; below is the version required by LMMS.
       ;; To get the new commit of rpmalloc to use here, run
       ;;   `git submodule--helper list | grep rpmalloc | cut -f2 -d' '`
       ;; in the cloned LMMS repository.
       ("rpmalloc"
        ,(origin
           (method git-fetch)
           (uri (git-reference
                 (url "https://github.com/mjansson/rpmalloc")
                 (commit "b5bdc18051bb74a22f0bde4bcc90b01cf590b496")))
           (sha256
            (base32
             "0g9pls46iggg7rdm65vzfj8nyr3v2n5xkp54c4qbh9hhalpsw4ay"))))))
    (inputs
     `(("sdl" ,sdl)
       ("qtbase" ,qtbase-5)
       ("qtx11extras" ,qtx11extras)
       ("fltk" ,fltk)
       ("libogg" ,libogg)
       ("libsamplerate" ,libsamplerate)
       ("fluidsynth" ,fluidsynth)
       ("libvorbis" ,libvorbis)
       ("alsa-lib" ,alsa-lib)
       ("portaudio" ,portaudio)
       ("ladspa" ,ladspa)
       ("libsndfile1" ,libsndfile)
       ("libxft" ,libxft)
       ("freetype2" ,freetype)
       ("fftw3f" ,fftwf)
       ("jack" ,jack-1)
       ("carla" ,carla)))
    (home-page "https://lmms.io/")
    (synopsis "Music composition tool")
    (description "LMMS is a digital audio workstation.  It includes tools for sequencing
melodies and beats and for mixing and arranging songs.  LMMS includes instruments based on
audio samples and various soft sythesizers.  It can receive input from a MIDI keyboard.")
    (license license:gpl2+)))

(define-public liquidsfz
  (package
    (name "liquidsfz")
    (version "0.2.3")
    (source (origin
              (method url-fetch)
              (uri (string-append "https://space.twc.de/~stefan/liquidsfz/"
                                  "liquidsfz-" version ".tar.bz2"))
              (sha256
               (base32
                "1hb4hc3gkvjfbx0ls6wxzavhv2hf9ix11cz8yvndyb6q9lwkimwl"))))
    (build-system gnu-build-system)
    (arguments
     `(#:configure-flags '("--enable-shared")))
    (native-inputs
     `(("pkg-config" ,pkg-config)
       ;; Fails with default gcc (#include <filesystem> not found).
       ("gcc" ,gcc-9)))
    (inputs
     `(("jack" ,jack-2)
       ("lv2" ,lv2)
       ("readline" ,readline)
       ("libsndfile" ,libsndfile)))
    (home-page "https://github.com/swesterfeld/liquidsfz")
    (synopsis "Sampler library")
    (description "The main goal of liquidsfz is to provide an SFZ sampler
implementation library that is easy to integrate into other projects.  A
standalone JACK client and an LV2 plugin is also available.")
    (license license:lgpl2.1+)))

(define-public musescore
  (package
    (name "musescore")
    (version "3.6.2")
    (source
     (origin
       (method git-fetch)
       (uri (git-reference
             (url "https://github.com/musescore/MuseScore")
             (commit (string-append "v" version))))
       (file-name (git-file-name name version))
       (sha256
        (base32 "0szvb6mlzy9df9lrq546rrpixa480knzij1wgh6ilflxz87q048q"))
       (modules '((guix build utils)))
       (snippet
        ;; Remove unused libraries.
        '(begin
           (for-each delete-file-recursively
                     '("thirdparty/freetype"
                       "thirdparty/openssl"
                       "thirdparty/portmidi"
                       "thirdparty/qt-google-analytics"))
           #t))))
    (build-system qt-build-system)
    (arguments
     `(#:configure-flags
       `("-DBUILD_TELEMETRY_MODULE=OFF" ;don't phone home
         "-DBUILD_WEBENGINE=OFF"
         "-DDOWNLOAD_SOUNDFONT=OFF"
         "-DMUSESCORE_BUILD_CONFIG=release"
         "-DUSE_SYSTEM_FREETYPE=ON")
       ;; There are tests, but no simple target to run.  The command used to
       ;; run them is:
       ;;
       ;;   make debug && sudo make installdebug && cd \
       ;;   build.debug/mtest && make && ctest
       ;;
       ;; Basically, it requires to start a whole new build process.
       ;; So we simply skip them.
       #:tests? #f))
    (inputs
     `(("alsa-lib" ,alsa-lib)
       ("freetype" ,freetype)
       ("gtk+-bin" ,gtk+ "bin")         ;for gtk-update-icon-cache
       ("jack" ,jack-1)
       ("lame" ,lame)
       ("libogg" ,libogg)
       ("libsndfile" ,libsndfile)
       ("libvorbis" ,libvorbis)
       ("portaudio" ,portaudio)
       ("portmidi" ,portmidi)
       ("pulseaudio" ,pulseaudio)
       ("qtbase" ,qtbase-5)
       ("qtdeclarative" ,qtdeclarative)
       ("qtgraphicaleffects" ,qtgraphicaleffects)
       ("qtquickcontrols2" ,qtquickcontrols2)
       ("qtscript" ,qtscript)
       ("qtsvg" ,qtsvg)
       ("qtxmlpatterns" ,qtxmlpatterns)))
    (native-inputs
     `(("pkg-config" ,pkg-config)
       ("qttools" ,qttools)))
    (synopsis "Music composition and notation software")
    (description
     "MuseScore is a music score typesetter.  Its main purpose is the creation
of high-quality engraved musical scores in a WYSIWYG environment.

It supports unlimited staves, linked parts and part extraction, tablature,
MIDI input, percussion notation, cross-staff beaming, automatic transposition,
lyrics (multiple verses), fretboard diagrams, and in general everything
commonly used in sheet music.  Style options and style sheets to change the
appearance and layout are provided.

MuseScore can also play back scores through the built-in sequencer and SoundFont
sample library.")
    (home-page "https://musescore.org")
    (license license:gpl2)))

(define-public muse-sequencer
  (package
    (name "muse-sequencer")
    (version "4.0.0")
    (source (origin
              (method git-fetch)
              (uri (git-reference
                    (url "https://github.com/muse-sequencer/muse")
                    (commit version)))
              (file-name (git-file-name name version))
              (sha256
               (base32
                "1gamr9ln10l26wwyin1a4grrqy6h05qzcgp28wsp85yczkpsh02c"))))
    (build-system qt-build-system)
    (arguments
     `(#:tests? #f ; there is no test target
       #:configure-flags
       (list "-DENABLE_VST_NATIVE=OFF"
             (string-append "-DCMAKE_EXE_LINKER_FLAGS="
                            "-Wl,-rpath="
                            (assoc-ref %outputs "out") "/lib/muse-"
                            ,(version-major+minor version) "/modules")
             (string-append "-DCMAKE_SHARED_LINKER_FLAGS="
                            "-Wl,-rpath="
                            (assoc-ref %outputs "out") "/lib/muse-"
                            ,(version-major+minor version) "/modules"))
       #:phases
       (modify-phases %standard-phases
         (add-after 'unpack 'chdir
           (lambda _ (chdir "src"))))))
    (inputs
     `(("alsa-lib" ,alsa-lib)
       ("dssi" ,dssi)
       ("fluidsynth" ,fluidsynth)
       ("glib" ,glib)
       ("jack" ,jack-1)
       ("ladspa" ,ladspa)
       ("lash" ,lash)
       ("libinstpatch" ,libinstpatch)
       ("liblo" ,liblo)
       ("libsamplerate" ,libsamplerate)
       ("libsndfile" ,libsndfile)
       ("lilv" ,lilv)
       ("lrdf" ,lrdf)
       ("lv2" ,lv2)
       ("pcre" ,pcre)
       ("pulseaudio" ,pulseaudio) ; required by rtaudio
       ("qtbase" ,qtbase-5)
       ("qtsvg" ,qtsvg)
       ("rtaudio" ,rtaudio)
       ("rubberband" ,rubberband)
       ("sord" ,sord)))
    (native-inputs
     `(("perl" ,perl)
       ("pkg-config" ,pkg-config)
       ("python" ,python-wrapper)
       ("qttools" ,qttools)))
    (home-page "https://muse-sequencer.github.io/")
    (synopsis "MIDI/Audio sequencer")
    (description "MusE is a MIDI/Audio sequencer with recording and editing
capabilities.  Its audio sequencer supports the LADSPA, DSSI, and LV2 audio
plugin formats; the MIDI sequencer provides a piano roll, a drum editor, a
list view, and a score editor.  MusE aims to be a complete multitrack virtual
studio.")
    (license license:gpl2+)))

(define-public gsequencer
  (package
    (name "gsequencer")
    (version "3.8.13")
    (source
     (origin
       (method git-fetch)
       (uri (git-reference
             (url "https://git.savannah.gnu.org/git/gsequencer.git/")
             (commit version)))
       (file-name (git-file-name name version))
       (sha256
        (base32 "1gwy7fhbxgrd5n6afq1hnxc6p873wsh4qs63yhkkdfzyl7s412z4"))))
    (build-system glib-or-gtk-build-system)
    (arguments
     `(#:phases
       (modify-phases %standard-phases
         (add-before 'build 'prepare-x-for-test
           (lambda _
             (system "Xvfb &")
             (setenv "DISPLAY" ":0"))))))
    (native-inputs
     `(("autoconf" ,autoconf)
       ("automake" ,automake)
       ("cunit" ,cunit)
       ("gettext" ,gettext-minimal)
       ("gobject-introspection" ,gobject-introspection)
       ("gtk-doc" ,gtk-doc)
       ("libtool" ,libtool)
       ("libxslt" ,libxslt)
       ("pkg-config" ,pkg-config)
       ("xorg-server" ,xorg-server-for-tests)))
    (inputs
     `(("alsa-lib" ,alsa-lib)
       ("dssi" ,dssi)
       ("fftw" ,fftw)
       ("gst-plugins-base" ,gst-plugins-base)
       ("gstreamer" ,gstreamer)
       ("gtk+" ,gtk+)
       ("jack" ,jack-1)
       ("ladspa" ,ladspa)
       ("libinstpatch" ,libinstpatch)
       ("libsamplerate" ,libsamplerate)
       ("libsndfile" ,libsndfile)
       ("libsoup" ,libsoup)
       ("libuuid" ,util-linux "lib")
       ("libxml2" ,libxml2)
       ("lv2" ,lv2)
       ("pulseaudio" ,pulseaudio)
       ("webkitgtk" ,webkitgtk)))
    (home-page "https://nongnu.org/gsequencer/")
    (synopsis "Advanced Gtk+ Sequencer")
    (description
     "GSequencer allows you to play, capture and create music.  There is a piano
roll, automation and wave form editor.  It has machines for playing drum samples,
Soundfont2 sound containers and synthesizers.  They usually can be connected to a
MIDI input source (instrument).  It has support for various audio backends like
ALSA, Pulseaudio, JACK, OSSv4 and CoreAudio.")
    (license license:gpl3+)))

(define-public dssi
  (package
    (name "dssi")
    (version "1.1.1")
    (source (origin
              (method url-fetch)
              (uri (string-append
                    "mirror://sourceforge/dssi/dssi/" version
                    "/dssi-" version ".tar.gz"))
              (sha256
               (base32
                "0kl1hzhb7cykzkrqcqgq1dk4xcgrcxv0jja251aq4z4l783jpj7j"))))
    (build-system gnu-build-system)
    (inputs
     `(("alsa-lib" ,alsa-lib)
       ("jack" ,jack-1)
       ("ladspa" ,ladspa)
       ("libsamplerate" ,libsamplerate)
       ("libsndfile" ,libsndfile)
       ("liblo" ,liblo)))
    (native-inputs
     `(("pkg-config" ,pkg-config)))
    (synopsis "Audio plugin API for soft synths and effects")
    (description "DSSI is a plugin API for software instruments with user
interfaces, permitting them to be hosted in-process by audio applications.
It is intended to be simple, GUI-toolkit-agnostic, and slightly biased
towards familiarity with MIDI.  The DSSI distribution package contains
a JACK/ALSA-sequencer reference host and some plugins as well as the
specification and header.")
    (home-page "http://dssi.sourceforge.net/")
    ;; The DSSI interface is LGPL2.1+, some tests and examples are GPL2+.
    ;; The vast majority of examples are in the public domain.
    (license (list license:lgpl2.1+ license:gpl2+))))

(define-public rosegarden
  (package
    (name "rosegarden")
    (version "21.06.1")
    (source
     (origin
       (method url-fetch)
       (uri (string-append "mirror://sourceforge/rosegarden/rosegarden/"
                           (version-major+minor version) "/"
                           "rosegarden-" version ".tar.bz2"))
       (sha256
        (base32 "0yir279gxc5b298sr0fg9jxgdi75bb1gvvy4mh3pxqjsnp00sxc7"))))
    (build-system cmake-build-system)
    (arguments
     `(#:configure-flags '("-DCMAKE_BUILD_TYPE=Release")
       #:phases
       (modify-phases %standard-phases
         (add-after 'unpack 'patch-tests
           (lambda _
             (substitute* "CMakeLists.txt"
               (("BUILD_TESTING OFF") "BUILD_TESTING ON")
               ;; Make tests work.
               ((" -fvisibility=hidden") ""))))
         (add-after 'unpack 'fix-references
           (lambda* (#:key inputs #:allow-other-keys)
             (substitute* "src/gui/general/ProjectPackager.cpp"
               (("\"flac\\>")
                (string-append "\"" (assoc-ref inputs "flac") "/bin/flac"))
               (("\"wavpack\\>")
                (string-append "\"" (assoc-ref inputs "wavpack") "/bin/wavpack"))
               (("\"wvunpack\\>")
                (string-append "\"" (assoc-ref inputs "wavpack") "/bin/wvunpack"))
               (("\"bash\\>")
                (string-append "\"" (assoc-ref inputs "bash") "/bin/bash"))
               (("\"tar\\>")
                (string-append "\"" (assoc-ref inputs "tar") "/bin/tar")))
             (substitute* "src/gui/general/LilyPondProcessor.cpp"
               (("\"convert-ly\\>")
                (string-append "\"" (assoc-ref inputs "lilypond") "/bin/convert-ly"))
               (("\"lilypond\\>")
                (string-append "\"" (assoc-ref inputs "lilypond") "/bin/lilypond")))))
         (add-after 'unpack 'make-reproducible
           (lambda _
             ;; Prevent Last-Modified from being written.
             ;; The "*.qm" files that are used in locale.qrc would have a new
             ;; mtime otherwise that is written into qrc_locale.cpp in the
             ;; end - except when we disable it.
             (substitute* "src/CMakeLists.txt"
               (("COMMAND [$][{]QT_RCC_EXECUTABLE[}]")
                "COMMAND ${QT_RCC_EXECUTABLE} --format-version 1")
               ;; Extraneous.
               ;;(("qt5_add_resources[(]rg_SOURCES ../data/data.qrc[)]")
               ;; "qt5_add_resources(rg_SOURCES ../data/data.qrc OPTIONS --format-version 1)")
               )
             ;; Make hashtable traversal order predicable.
             (setenv "QT_RCC_TEST" "1"))) ; important
         (add-before 'check 'prepare-check
           (lambda _
             (setenv "QT_QPA_PLATFORM" "offscreen")
             ;; Tests create files in $HOME/.local/share/rosegarden .
             (mkdir-p "/tmp/foo")
             (setenv "HOME" "/tmp/foo")
             (setenv "XDG_RUNTIME_DIR" "/tmp/foo"))))))
    (inputs
     `(("alsa-lib" ,alsa-lib)
       ("bash" ,bash)
       ("dssi" ,dssi)
       ("flac" ,flac)
       ("fftwf" ,fftwf)
       ("jack" ,jack-1)
       ("ladspa" ,ladspa)
       ("liblo" ,liblo)
       ("libsamplerate" ,libsamplerate)
       ("lilypond" ,lilypond)
       ("lrdf" ,lrdf)
       ("qtbase" ,qtbase-5)
       ("tar" ,tar)
       ("lirc" ,lirc)
       ("wavpack" ,wavpack)
       ("zlib" ,zlib)))
    (native-inputs
     `(("pkg-config" ,pkg-config)
       ("qttools" ,qttools)))           ;for qtlinguist
    (synopsis "Music composition and editing environment based around a MIDI
sequencer")
    (description "Rosegarden is a music composition and editing environment
based around a MIDI sequencer that features a rich understanding of music
notation and includes basic support for digital audio.")
    (home-page "https://www.rosegardenmusic.com/")
    (license license:gpl2)))

(define-public patchmatrix
  (package
    (name "patchmatrix")
    (version "0.16.0")
    (source (origin
              (method git-fetch)
              (uri (git-reference
                    (url "https://github.com/OpenMusicKontrollers/patchmatrix")
                    (commit version)))
              (file-name (git-file-name "patchmatrix" version))
              (sha256
               (base32
                "020vp7zzxxzzjfic57vkpg68dm8hi98ilr1bj88xjsv6i47xmjbn"))))
    (build-system meson-build-system)
    (arguments '(#:tests? #f))          ; no test target
    (inputs
     `(("jack" ,jack-1)
       ("lv2" ,lv2)
       ("mesa" ,mesa)))
    (native-inputs
     `(("pkg-config" ,pkg-config)))
    (home-page "https://github.com/OpenMusicKontrollers/patchmatrix")
    (synopsis "Simple JACK patch bay")
    (description "PatchMatrix is a patch bay for the JACK audio connection
kit.  It provides a patch bay in flow matrix style for audio, MIDI, CV, and
OSC connections.")
    (license license:artistic2.0)))

(define-public sorcer
  (package
    (name "sorcer")
    (version "1.1.3")
    (source (origin
              (method url-fetch)
              (uri (string-append "https://github.com/openAVproductions/"
                                  "openAV-Sorcer/archive/release-"
                                  version ".tar.gz"))
              (file-name (string-append name "-" version ".tar.gz"))
              (sha256
               (base32
                "07iyqj28wm0xc4arrq893bm12xjpz65db7ynrlmf6w8krg8wjmd0"))))
    (build-system cmake-build-system)
    (arguments
     `(#:tests? #f                      ; no tests included
       #:phases
       (modify-phases %standard-phases
         (add-after 'unpack 'remove-architecture-specific-flags
           (lambda _
             (substitute* "CMakeLists.txt"
               (("-msse2 -mfpmath=sse") ""))
             #t))
         (add-after 'unpack 'build-faust-sources
           (lambda* (#:key inputs #:allow-other-keys)
             (with-directory-excursion "faust"
               (delete-file "main.cpp")
               (invoke "faust" "-i"
                       "-a" "lv2synth.cpp"
                       "-o" "main.cpp" "main.dsp")))))))
    (inputs
     `(("boost" ,boost)
       ("lv2" ,lv2)
       ("ntk" ,ntk)))
    (native-inputs
     `(("faust" ,faust)
       ("pkg-config" ,pkg-config)))
    (home-page "http://openavproductions.com/sorcer/")
    (synopsis "Wavetable LV2 plugin synth")
    (description "Sorcer is a wavetable LV2 plugin synthesizer, targeted at
the electronic or dubstep genre.")
    (license license:gpl3+)))

(define-public sonivox-eas
  (package
    (name "sonivox-eas")
    (version "1.3.0")
    (source (origin
              (method git-fetch)
              (uri (git-reference
                    (url "https://github.com/pedrolcl/Linux-SonivoxEas")
                    (commit (string-append "v" version))))
              (file-name (string-append name "-" version "-checkout"))
              (sha256
               (base32
                "1ygmlrsdzxii2dvj6id2ai3xv3klw2x67ip5rcp823jzczl0wpjd"))))
    (build-system cmake-build-system)
    (arguments '(#:tests? #f)) ; there are no tests
    (inputs
     `(("alsa-lib" ,alsa-lib)
       ("drumstick" ,drumstick)
       ("pulseaudio" ,pulseaudio)
       ("qtbase" ,qtbase-5)))
    (native-inputs
     `(("pkg-config" ,pkg-config)))
    (home-page "https://github.com/pedrolcl/Linux-SonivoxEas")
    (synopsis "MIDI synthesizer library")
    (description "This project is a real time General MIDI synthesizer based
on the Sonivox EAS Synthesizer by Google.  It does not need external
soundfonts, using embedded samples instead.")
    ;; Sonivox is released under the ASL2.0; the rest of the code is under
    ;; GPLv2+.
    (license (list license:gpl2+ license:asl2.0))))

(define-public whysynth
  (package
    (name "whysynth")
    (version "20170701")
    (source (origin
              (method url-fetch)
              (uri (string-append "http://smbolton.com/whysynth/whysynth-"
                                  version ".tar.bz2"))
              (sha256
               (base32
                "02qbn0hbvn1iym4zxv35b201blg31yjpgh71h8db0j5zls2xc0m6"))))
    (build-system gnu-build-system)
    (inputs
     `(("dssi" ,dssi)
       ("liblo" ,liblo)
       ("fftwf" ,fftwf)
       ("gtk+" ,gtk+-2)
       ("ladspa" ,ladspa)
       ("alsa-lib" ,alsa-lib)))
    (native-inputs
     `(("pkg-config" ,pkg-config)))
    (home-page "http://smbolton.com/whysynth.html")
    (synopsis "DSSI software synthesizer")
    (description "WhySynth is a versatile softsynth which operates as a plugin
for the DSSI Soft Synth Interface.  A brief list of features:

@enumerate
@item 4 oscillators, 2 filters, 3 LFOs, and 5 envelope generators per voice.
@item 11 oscillator modes: minBLEP, wavecycle, chorused wavecycle,
  asynchronous granular, three FM modes, waveshaper, noise, PADsynth, and phase
  distortion.
@item 10 filter modes.
@item flexible modulation and mixdown options, plus effects.
@end enumerate
")
    (license license:gpl2+)))

(define-public libdiscid
  (package
    (name "libdiscid")
    (version "0.6.2")
    (source
     (origin
       (method url-fetch)
       (uri (string-append
             "http://ftp.musicbrainz.org/pub/musicbrainz/libdiscid/libdiscid-"
             version ".tar.gz"))
       (sha256
        (base32
         "1f9irlj3dpb5gyfdnb1m4skbjvx4d4hwiz2152f83m0d9jn47r7r"))))
    (arguments `(#:test-target "check"))
    (build-system cmake-build-system)
    (home-page "https://musicbrainz.org/doc/libdiscid")
    (synopsis "Disc id reader library")
    (description "libdiscid is a C library for creating MusicBrainz and freedb
disc IDs from audio CDs.  It reads a CD's table of contents (TOC) and generates
an identifier which can be used to lookup the CD at MusicBrainz.  Additionally,
it provides a submission URL for adding the disc ID to the database and gathers
ISRCs and the MCN (=UPC/EAN) from disc.")
    (license license:lgpl2.1+)))

(define-public python-discid
  (package
    (name "python-discid")
    (version "1.1.1")
    (source
     (origin
       (method url-fetch)
       (uri (pypi-uri "discid" version))
       (sha256
        (base32
         "1fgp67nhqlbvhhwrcxq5avil7alpzw4s4579hlyvxzbphdnbz8vq"))))
    (build-system python-build-system)
    (inputs
     `(("libdiscid" ,libdiscid)))
    (arguments
     `(#:phases
       (modify-phases %standard-phases
         (add-before 'build 'set-libdiscid
           ;; Set path of libdiscid
           (lambda* (#:key inputs #:allow-other-keys)
             (let ((discid (assoc-ref inputs "libdiscid")))
               (substitute* "discid/libdiscid.py"
                 (("lib_name = (.*)$" all name)
                  (string-append "lib_name = \"" discid
                                 "/lib/libdiscid.so.0\"\n")))
               #t))))))
    (home-page "https://python-discid.readthedocs.io/")
    (synopsis "Python bindings for Libdiscid")
    (description
     "This package provides Python bindings for the Libdiscid library.  The
main purpose is the calculation of @url{https://musicbrainz.org/doc/Disc%20ID,
Disc IDs} for use with the MusicBrainz database.  Additionally the disc
@dfn{Media Catalog Number} (MCN) and track @dfn{International Standard
Recording Code} (ISRC) can be extracted.}")
    (license license:lgpl3+)))

(define-public libmusicbrainz
  (package
    (name "libmusicbrainz")
    (version "5.1.0")
    (source
     (origin
       (method url-fetch)
       (uri (string-append
             "https://github.com/metabrainz/libmusicbrainz/releases/download/release-"
             version "/libmusicbrainz-" version ".tar.gz"))
       (sha256
        (base32
         "0ikb9igyyk28jm34raxfzkw2qyn4nzzwsymdyprp7cmvi6g2ajb7"))))
    (build-system cmake-build-system)
    (arguments
     `(#:phases
       (modify-phases %standard-phases
         (replace 'check
           (lambda _
             ;; requires network connections
             ;; (invoke "tests/mbtest")
             (invoke "tests/ctest")
             #t)))))
    (inputs `(("neon" ,neon)
              ("libxml2" ,libxml2)))
    (native-inputs `(("pkg-config" ,pkg-config)))
    (home-page "https://musicbrainz.org/doc/libmusicbrainz")
    (synopsis "MusicBrainz client library")
    (description "The MusicBrainz Client Library (libmusicbrainz), also known as
mb_client, is a development library geared towards developers who wish to add
MusicBrainz lookup capabilities to their applications.")
    (license license:lgpl2.1+)))

(define-public perl-musicbrainz-discid
  (package
    (name "perl-musicbrainz-discid")
    (version "0.06")
    (source (origin
              (method url-fetch)
              (uri (string-append
                    "mirror://cpan/authors/id/N/NJ/NJH/MusicBrainz-DiscID-"
                    version ".tar.gz"))
              (sha256
               (base32
                "1azc91jnwa3gdmy9pc8mflakgvsvf69ywwlqllxmdzwpk386w2xs"))))
    (build-system perl-build-system)
    (native-inputs `(("pkg-config" ,pkg-config)
                     ("which" ,which)))
    (inputs `(("libdiscid" ,libdiscid)))
    (home-page "https://metacpan.org/release/MusicBrainz-DiscID")
    (synopsis "Perl interface to the MusicBrainz libdiscid library")
    (description
     "The @code{MusicBrainz::DiscID} module is a Perl interface to the
MusicBrainz libdiscid library, allowing you to manipulate digital audio
compact disc (CDDA) identifiers.")
    (license license:gpl2)))

(define-public perl-webservice-musicbrainz
  (package
    (name "perl-webservice-musicbrainz")
    (version "1.0.5")
    (source (origin
              (method url-fetch)
              (uri (string-append
                    "mirror://cpan/authors/id/B/BF/BFAIST/WebService-MusicBrainz-"
                    version ".tar.gz"))
              (sha256
               (base32
                "16chs1l58cf000d5kalkyph3p31ci73p1rlyx98mfv10d2cq6fsj"))))
    (build-system perl-build-system)
    (arguments
     ;; Tests try to connect to http://musicbrainz.org.
     '(#:tests? #f))
    (native-inputs
     `(("perl-module-build" ,perl-module-build)))
    (propagated-inputs
     `(("perl-mojolicious" ,perl-mojolicious)))
    (home-page "https://metacpan.org/release/WebService-MusicBrainz")
    (synopsis "Web service API to the MusicBrainz database")
    (description
     "This module searches the MusicBrainz database through their web service
at @code{musicbrainz.org}.")
    (license license:perl-license)))

(define-public clyrics
  (package
    (name "clyrics")
    (version "0.12")
    (source
     (origin
       (method git-fetch)
       (uri (git-reference
             (url "https://github.com/trizen/clyrics")
             (commit version)))
       (file-name (git-file-name name version))
       (sha256
        (base32 "1l9iqz6vxrrxapv7s110g360bqxksir4dcqd8w0l4lhmnfmz3vnk"))))
    (build-system trivial-build-system)
    (inputs
     `(("bash" ,bash)                   ; for the wrapped program
       ("perl" ,perl)
       ("perl-www-mechanize" ,perl-www-mechanize)
       ("perl-lwp-protocol-https" ,perl-lwp-protocol-https)
       ;; Required or else LWP will fail with "GET https://www.google.com/ ==>
       ;; 500 Can't verify SSL peers without knowing which Certificate
       ;; Authorities to trust".
       ("perl-mozilla-ca" ,perl-mozilla-ca)))
    (arguments
     `(#:modules ((guix build utils))
       #:builder (begin
                   (use-modules (guix build utils)
                                (ice-9 match)
                                (srfi srfi-26))
                   (let* ((source (assoc-ref %build-inputs "source"))
                          (output (assoc-ref %outputs "out")))
                     (setenv "PATH"
                             (string-append
                              (assoc-ref %build-inputs "bash") "/bin" ":"
                              (assoc-ref %build-inputs "perl") "/bin" ":"))
                     (copy-recursively source (getcwd))
                     (patch-shebang "clyrics")
                     (substitute* "clyrics"
                       (("/usr/share") output))
                     (install-file "clyrics" (string-append output "/bin"))
                     (wrap-program (string-append output "/bin/clyrics")
                       `("PERL5LIB" ":" =
                         ,(delete
                           ""
                           (map (match-lambda
                                 (((?  (cut string-prefix? "perl-" <>) name) . dir)
                                  (string-append dir "/lib/perl5/site_perl"))
                                 (_ ""))
                                %build-inputs))))
                     (copy-recursively "plugins" (string-append output "/clyrics"))
                     #t))))
    (home-page "https://github.com/trizen/clyrics")
    (synopsis "Extensible lyrics fetcher")
    (description
     "Clyrics is an extensible command-line tool to fetch the lyrics of songs.
It can be used in daemon mode along with the Music-on-Console (MOC) and cmus
console music players.")
    (license license:gpl3+)))

(define-public demlo
  (let ((commit "fe9ec4c8ac2fa995ec18e6ac86d50d46df06ec01")
        (revision "0"))
    (package
      (name "demlo")
      (version (git-version "3.8" revision commit))
      (source
       (origin
         (method git-fetch)
         (uri (git-reference
               (url
                "https://gitlab.com/ambrevar/demlo")
               (commit commit)))
         (file-name (git-file-name name version))
         (sha256
          (base32
           "1afkbqhzn6da7zaf5ab7dvyqj1izqhzprwfb4hw448fllda9bdvk"))))
      (build-system go-build-system)
      (native-inputs
       `(("lua" ,lua)
         ("go-github-com-mattn-go-isatty" ,go-github-com-mattn-go-isatty)
         ("go-github-com-mattn-go-colorable" ,go-github-com-mattn-go-colorable)
         ("go-github-com-aarzilli-golua" ,go-github-com-aarzilli-golua)
         ("go-gitlab-com-ambrevar-damerau" ,go-gitlab-com-ambrevar-damerau)
         ("go-gitlab-com-ambrevar-golua-unicode" ,go-gitlab-com-ambrevar-golua-unicode)
         ("go-github-com-mgutz-ansi" ,go-github-com-mgutz-ansi)
         ("go-github-com-michiwend-gomusicbrainz" ,go-github-com-michiwend-gomusicbrainz)
         ("go-github-com-stevedonovan-luar" ,go-github-com-stevedonovan-luar)
         ("go-github-com-wtolson-go-taglib" ,go-github-com-wtolson-go-taglib)
         ("go-github-com-yookoala-realpath" ,go-github-com-yookoala-realpath)))
      (inputs
       `(("chromaprint" ,chromaprint)
         ("ffmpeg" ,ffmpeg)))
      (arguments
       `(#:import-path "gitlab.com/ambrevar/demlo"
         #:phases
         (modify-phases %standard-phases
           (add-after 'install 'wrap-program
             (lambda* (#:key inputs outputs #:allow-other-keys)
               (let ((out (assoc-ref outputs "out"))
                     (ffmpeg (assoc-ref inputs "ffmpeg"))
                     (chromaprint (assoc-ref inputs "chromaprint")))
                 (wrap-program (string-append out "/bin/demlo")
                   `("XDG_DATA_DIRS" ":" prefix (,out))
                   `("PATH" ":" prefix
                     ,(map (lambda (dir)
                             (string-append dir "/bin:"
                                            dir "/sbin"))
                           (list ffmpeg chromaprint))))
                 #t)))
           (add-after 'install 'install-scripts
             (lambda* (#:key outputs #:allow-other-keys)
               (let* ((out (assoc-ref outputs "out"))
                      (root (string-append out "/src/gitlab.com/ambrevar/demlo"))
                      (xdg-data-dirs (string-append out "/demlo")))
                 (copy-recursively (string-append root "/actions")
                                   (string-append xdg-data-dirs "/actions"))
                 (copy-recursively (string-append root "/scripts")
                                   (string-append xdg-data-dirs "/scripts"))
                 (install-file (string-append root "/config.lua") xdg-data-dirs)
                 ;; TODO: Test fish completion.
                 (install-file (string-append root "/completion/demlo.fish")
                               (string-append out "/share/fish/vendor_completions.d"))
                 #t))))))
      (home-page "https://gitlab.com/ambrevar/demlo")
      (synopsis "Dynamic and extensible music library organizer")
      (description "Demlo is a music library organizer.  It can encode, fix
case, change folder hierarchy according to tags or file properties, tag from
an online database, copy covers while ignoring duplicates or those below a
quality threshold, and much more.  It makes it possible to manage your
libraries uniformly and dynamically.  You can write your own rules to fit your
needs best.

Demlo can address any of these recurring music library issues (and much more):

@itemize
@item Fix the lack of folder structure.
@item Normalize tags, fix their case, chose which tags to keep and which to
discard.
@item Handle lossy and lossless audio differently.
@item Handle mp3 id3tags hell...
@item Handle multiple covers, whether embedded and/or external, resize covers,
discard bad quality ones.
@end itemize\n")
      (license license:expat))))

(define-public fmit
  (package
    (name "fmit")
    (version "1.2.14")
    (source (origin
	      (method git-fetch)
	      (uri (git-reference
		    (url "https://github.com/gillesdegottex/fmit/")
		    (commit (string-append "v" version))))
              (file-name (git-file-name name version))
	      (sha256
               (base32
                "1q062pfwz2vr9hbfn29fv54ip3jqfd9r99nhpr8w7mn1csy38azx"))))
    (build-system gnu-build-system)
    (arguments
     '(#:phases
       (modify-phases %standard-phases
	 (delete 'configure)
	 (add-before 'build 'qmake
	   (lambda _
	     (let ((out (assoc-ref %outputs "out")))
               (invoke "qmake"
                       "fmit.pro"
                       (string-append "PREFIX=" out)
                       (string-append "PREFIXSHORTCUT=" out)
                       "CONFIG+=acs_qt acs_alsa acs_jack acs_portaudio"))))
         (add-after 'install 'wrap-executable
           (lambda* (#:key inputs outputs #:allow-other-keys)
             (let ((out (assoc-ref outputs "out")))
               (wrap-program (string-append out "/bin/fmit")
                 `("QT_PLUGIN_PATH" ":" prefix
                   ,(map (lambda (label)
                           (string-append (assoc-ref inputs label)
                                          "/lib/qt5/plugins"))
                         '("qtbase" "qtmultimedia" "qtsvg")))
                 `("QML2_IMPORT_PATH" ":" prefix
                   ,(map (lambda (label)
                           (string-append (assoc-ref inputs label)
                                          "/lib/qt5/qml"))
                         '("qtmultimedia"))))
               #t))))))
    (inputs
     `(("alsa-lib" ,alsa-lib)
       ("fftw" ,fftw)
       ("jack" ,jack-1)
       ("portaudio" ,portaudio)
       ("qtbase" ,qtbase-5)
       ("qtmultimedia" ,qtmultimedia)
       ("qtsvg" ,qtsvg)))
    (native-inputs
     `(("gettext" ,gettext-minimal)
       ("hicolor-icon-theme" ,hicolor-icon-theme)
       ("itstool" ,itstool)
       ("qttools" ,qttools)))
    (synopsis "Musical instrument tuner")
    (description "FMIT is a graphical utility for tuning musical instruments,
with error and volume history, and advanced features.")
    (home-page "https://gillesdegottex.github.io/fmit/")
    ;; Most of the code is under GPL2+, but some abstract or helper classes
    ;; are under LGPL2.1.
    (license (list license:gpl2+ license:lgpl2.1))))

(define-public mloop
  (let ((commit "adebff98b0b4dc5872a03acb82e89c77cb29c127")
        (revision "0"))
    (package
      (name "mloop")
      (version (git-version "0.0.1" revision commit))
      (source (origin
                (method git-fetch)
                (uri (git-reference
                      (url "http://git.fuzzle.org/mloop")
                      (commit commit)))
                (file-name (git-file-name name version))
                (sha256
                 (base32
                  "175gxvg5slq0bllcx1c381rjlq3xpxww8c3kpiw5i2kfr4m52myz"))))
      (build-system waf-build-system)
      (arguments
       `(#:python ,python-2
         #:tests? #f))                     ; no "check" target
      (inputs
       `(("jack" ,jack-1)
         ("ncurses" ,ncurses)))
      (native-inputs
       `(("pkg-config" ,pkg-config)))
      (home-page "https://fuzzle.org/~petern/mloop.html")
      (synopsis "Live MIDI looper")
      (description "mloop is a live MIDI looping system, using jack-midi.
Loops are recorded, optionally with beat quantization, and can then be played
back, either once or looping.  A 'note cache' system is implemented to
remember which notes are pressed and their velocities.  This allows for a loop
to start off with the currently pressed notes, making seamless loops much
easier to perform.  Features include:

@itemize
@item Quantisation; end a loop on a beat exactly.
@item Delayed recording; wait for a MIDI event before starting a loop record.
@item Adjust tempo; Playback speed of loops can be adjusted on the fly.
@end itemize\n")
      (license license:gpl2))))

(define-public pragha
  (package
    (name "pragha")
    (version "1.3.4")
    (source (origin
              (method url-fetch)
              (uri (string-append "https://github.com/pragha-music-player/pragha/"
                                  "releases/download/v" version "/pragha-" version
                                  ".tar.bz2"))
              (sha256
               (base32
                "19kbhq99bkimx3aqrdzln0vlr4slkpx6kq66j731jvqyq76nlkp5"))))
    (build-system glib-or-gtk-build-system)
    (native-inputs
     `(("intltool" ,intltool)
       ("pkg-config" ,pkg-config)))
    (inputs
     `(("glib" ,glib)
       ("grilo" ,grilo)
       ("gstreamer" ,gstreamer)
       ("gst-plugins-base" ,gst-plugins-base)
       ("gst-plugins-good" ,gst-plugins-good)
       ("gtk+" ,gtk+)
       ("libcddb" ,libcddb)
       ("libcdio" ,libcdio)
       ("libcdio-paranoia" ,libcdio-paranoia)
       ("libgudev" ,libgudev)
       ("libnotify" ,libnotify)
       ("libpeas" ,libpeas)
       ("libsoup" ,libsoup)
       ("sqlite" ,sqlite)
       ("taglib" ,taglib)))
    (arguments
     `(#:phases
       (modify-phases %standard-phases
         (add-after 'install 'wrap-program
           (lambda* (#:key inputs outputs #:allow-other-keys)
             (let ((out (assoc-ref outputs "out"))
                   (gst-plugin-path (getenv "GST_PLUGIN_SYSTEM_PATH")))
               (wrap-program (string-append out "/bin/pragha")
                 `("GST_PLUGIN_SYSTEM_PATH" ":" prefix (,gst-plugin-path)))
               #t))))))
    (home-page "https://pragha-music-player.github.io")
    (synopsis "Music player")
    (description "Pragha is a lightweight music player based on Gtk and
sqlite.  It is constructed to be fast, light, and simultaneously tries to be
complete without obstructing your daily work.")
    (license license:gpl3+)))

(define-public playerctl
  (package
    (name "playerctl")
    (version "2.2.1")
    (source (origin
              (method git-fetch)
              (uri (git-reference
                    (url "https://github.com/altdesktop/playerctl")
                    (commit (string-append "v" version))))
              (file-name (git-file-name name version))
              (sha256
               (base32
                "17hi33sw3663qz5v54bqqil31sgkrlxkb2l5bgqk87pac6x2wnbz"))))
    (build-system meson-build-system)
    (arguments
     `(#:configure-flags '("-Dintrospection=false" "-Dgtk-doc=false")))
    (inputs `(("python-pygobject" ,python-pygobject)))
    (native-inputs
     `(("glib:bin" ,glib "bin")
       ("pkg-config" ,pkg-config)))
    (synopsis "Control MPRIS-supporting media player applications")
    (description
     "Playerctl is a command-line utility and library for controlling media
players that implement the MPRIS D-Bus Interface Specification.  Playerctl
makes it easy to bind player actions, such as play and pause, to media keys.
You can also get metadata about the playing track such as the artist and title
for integration into status line generators or other command-line tools.")
    (home-page "https://github.com/altdesktop/playerctl")
    (license license:lgpl3+)))

(define-public artyfx
  (package
    (name "artyfx")
    (version "1.3.1")
    (source (origin
              (method git-fetch)
              (uri (git-reference
                    (url
                     "https://github.com/openAVproductions/openAV-ArtyFX")
                    (commit (string-append "release-" version))))
              (file-name (git-file-name name version))
              (sha256
               (base32
                "0cxikdnxgjk5gp6kmml4dx2jy2cy4x0c837h7bwraj2pfz0nfgqq"))))
    (build-system cmake-build-system)
    (arguments
     `(#:tests? #f                                ; no tests included
       #:phases
       (modify-phases %standard-phases
         (add-after 'unpack 'remove-architecture-specific-flags
           (lambda _
             (substitute* "CMakeLists.txt"
               (("-msse2 -mfpmath=sse") ""))
             #t)))))
    (inputs
     `(("cairo" ,cairo)
       ("libsndfile" ,libsndfile)))
    (native-inputs
     `(("pkg-config" ,pkg-config)
       ("lv2" ,lv2)))
    (home-page "http://openavproductions.com/artyfx/")
    (synopsis "Audio effect LV2 plugin bundle")
    (description "ArtyFX is an LV2 plugin bundle of artistic real-time audio
effects.  It contains a bitcrusher, delay, distortion, equalizer, compressor,
and reverb.")
    (license license:gpl2+)))

(define-public lsp-plugins
  (package
    (name "lsp-plugins")
    (version "1.1.26")
    (source
      (origin
        (method git-fetch)
        (uri (git-reference
               (url "https://github.com/sadko4u/lsp-plugins")
               (commit (string-append "lsp-plugins-" version))))
        (file-name (git-file-name name version))
        (sha256
         (base32 "1apw8zh3a3il4smkjji6bih4vbsymj0hjs10fgkrd4nazqkjvgyd"))))
    (build-system gnu-build-system)
    (arguments
     `(#:make-flags
       (list
         (string-append "CC=" ,(cc-for-target))
         "BUILD_MODULES=\"lv2 ladspa jack\"" "VST_UI=0"
         (string-append "PREFIX=" (assoc-ref %outputs "out"))
         (string-append "ETC_PATH=" (assoc-ref %outputs "out") "/etc"))
       #:phases
       (modify-phases %standard-phases
         (delete 'configure))           ; no configure script
       #:test-target "test"))
    (inputs
     `(("cairo" ,cairo)
       ("hicolor-icon-theme" ,hicolor-icon-theme)
       ("jack" ,jack-1)
       ("ladspa" ,ladspa)
       ("libsndfile" ,libsndfile)
       ("lv2" ,lv2)
       ("mesa" ,mesa)))
    (native-inputs
     `(("pkg-config" ,pkg-config)))
    (synopsis "Audio plugin collection")
    (description "LSP (Linux Studio Plugins) is a collection of audio
plugins available as LADSPA/LV2 plugins and as standalone JACK
applications.")
    (home-page "https://lsp-plug.in/")
    (license license:lgpl3)))

(define-public sherlock-lv2
  (package
    (name "sherlock-lv2")
    (version "0.24.0")
    (source
     (origin
       (method url-fetch)
       (uri (string-append
             "https://git.open-music-kontrollers.ch/lv2/"
             "sherlock.lv2/snapshot/sherlock.lv2-"
             version ".tar.xz"))
       (sha256
        (base32
         "08gjfx7vrsx9zvj04j8cr3vscxmq6jr2hbdi6dfgp1l1dnnpxsgq"))))
    (build-system meson-build-system)
    (inputs
     `(("glu" ,glu)
       ("libx11" ,libx11)
       ("mesa" ,mesa)
       ("sratom" ,sratom)))
    (native-inputs
     `(("flex" ,flex)
       ("pkg-config" ,pkg-config)))
    (synopsis "Investigative LV2 plugin bundle")
    (description "The Sherlock plugin bundle contains LV2 plugins for
visualizing LV2 atom, MIDI and OSC events.  They can be used for monitoring
and debugging of event signal flows inside plugin graphs.")
    (home-page "https://open-music-kontrollers.ch/lv2/sherlock/")
    (license license:artistic2.0)))

(define-public foo-yc20
  (package
    (name "foo-yc20")
    (version "1.3.0")
    (source
     (origin
       (method url-fetch)
       (uri (string-append "https://github.com/sampov2/foo-yc20/releases/download/"
                           version "/foo-yc20-" version ".tar.bz2"))
       (sha256
        (base32
         "1drzfyr7mzb58pdv0gsqkg6ds6kbgp6g25rrv1yya1611cljgvjh"))))
    (build-system gnu-build-system)
    (arguments
     `(#:make-flags
       (list (string-append "PREFIX=" (assoc-ref %outputs "out")))
       #:tests? #f  ; no automated test
       #:phases
       (modify-phases %standard-phases
         (replace 'configure
           (lambda _
             (substitute* "Makefile"
               (("-mtune=native") "")
               (("-march=native") ""))
             #t)))))
    (inputs
     `(("jack" ,jack-1)
       ("lv2" ,lv2)
       ("cairo" ,cairo)
       ("gtk" ,gtk+-2)))
    (native-inputs
     `(("faust" ,faust)
       ("pkg-config" ,pkg-config)))
    (home-page "https://foo-yc20.codeforcode.com/")
    (synopsis "Implementation of Yamaha YC-20 combo organ from 1969")
    (description "This is a Faust implementation of a 1969 designed Yamaha
combo organ, the YC-20.  This package provides an LV2 plugin and a standalone
version.  Processing for the organ is based on original schematics and
measurements from a working specimen.  This instrument simulates the circutry
as a whole to realisticly reproduce the features and flaws of the real deal.")
    ;; Note that after 1.3.0 the license was changed.
    (license license:gpl3+)))

(define-public spectacle-analyzer
  (package
    (name "spectacle-analyzer")
    (version "1.0")
    (source
     (origin
       (method git-fetch)
       (uri (git-reference
             (url "https://github.com/jpcima/spectacle")
             (commit (string-append "v" version))
             ;; Bundles a specific commit of the DISTRHO plugin framework.
             (recursive? #t)))
       (file-name (git-file-name name version))
       (sha256
        (base32
         "0xiqa6z8g68lcvnwhws4j7c4py35r9d20cirrili7ycyp3a6149a"))))
    (build-system gnu-build-system)
    (arguments
     `(#:tests? #f                      ; no check target
       #:make-flags
       (list "CC=gcc"
             (string-append "PREFIX=" (assoc-ref %outputs "out")))
       #:phases
       (modify-phases %standard-phases
         (delete 'configure))))
    (native-inputs
     `(("pkg-config" ,pkg-config)
       ("xxd" ,xxd)))
    (inputs
     `(("cairo" ,cairo)
       ("fftw" ,fftw)
       ("fftwf" ,fftwf)
       ("jack" ,jack-1)
       ("lv2" ,lv2)
       ("mesa" ,mesa)))
    (synopsis "Realtime graphical spectrum analyzer")
    (description "Spectacle is a real-time spectral analyzer using the
short-time Fourier transform, available as LV2 audio plugin and JACK client.")
    (home-page "https://github.com/jpcima/spectacle")
    ;; The project is licensed under the ISC license, and files in
    ;; sources/plugin carry the Expat license.
    (license (list license:isc license:expat))))

(define-public x42-plugins
  (package
    (name "x42-plugins")
    (version "20200714")
    (source
     (origin
       (method url-fetch)
       (uri
        (string-append "https://gareus.org/misc/x42-plugins/x42-plugins-"
                       version ".tar.xz"))
       (sha256
        (base32 "1av05ykph8x67018hm9zfgh1vk0zi39mvrsxkj6bm4hkarxf0vvl"))))
    (build-system gnu-build-system)
    (arguments
     `(#:tests? #f                      ; no "check" target
       #:make-flags
       (list (string-append "PREFIX=" (assoc-ref %outputs "out"))
             "LIBZITACONVOLVER=-lzita-convolver"
             (string-append "FONTFILE="
                            (assoc-ref %build-inputs "font-dejavu")
                            "/share/fonts/truetype/DejaVuSans-Bold.ttf"))
       #:phases
       (modify-phases %standard-phases
         (add-before 'build 'set-CC-variable
           (lambda _
             (setenv "CC" "gcc")
             #t))
         (delete 'configure))))
    (inputs
     `(("cairo" ,cairo)
       ("fftwf" ,fftwf)
       ("ftgl" ,ftgl)
       ("glib" ,glib)
       ("glu" ,glu)
       ("hicolor-icon-theme" ,hicolor-icon-theme)
       ("jack" ,jack-1)
       ("libltc" ,libltc)
       ("libsamplerate" ,libsamplerate)
       ("libx11" ,libx11)
       ("pango" ,pango)
       ("zita-convolver" ,zita-convolver)))
    (native-inputs
     `(("help2man" ,help2man)
       ("liblo" ,liblo)
       ("lv2" ,lv2)
       ("font-dejavu" ,font-dejavu)
       ("pkg-config" ,pkg-config)))
    (synopsis "Collection of LV2/JACK audio/MIDI processing plugins")
    (description "x42-plugins is a collection of over 80 cross-platform LV2
audio and MIDI plugins that can also run as standalone JACK applications.")
    (home-page "https://x42-plugins.com/x42/")
    (license license:gpl2+)))

(define-public zam-plugins
  (package
    (name "zam-plugins")
    (version "3.13")
    (source
     (origin
       (method git-fetch)
       (uri
        (git-reference
         (url "https://github.com/zamaudio/zam-plugins")
         (commit version)
         ;; Recursive to fetch the DISTRHO plugin framework. This
         ;; framework is intended to be included in the sources
         ;; and not to be used as a library.
         (recursive? #t)))
       (file-name (git-file-name name version))
       (sha256
        (base32 "02blg0iqich4vx5z1ahj6avkh83yqszdiq83p9jd5qwm0i4llqjq"))))
    (build-system gnu-build-system)
    (arguments
     `(#:tests? #f                      ;no "check" target
       #:make-flags
       (list (string-append "PREFIX=" (assoc-ref %outputs "out"))
             "HAVE_ZITA_CONVOLVER=true")
       #:phases
       (modify-phases %standard-phases
         (add-before 'build 'set-CC-variable
           (lambda _
             (setenv "CC" "gcc") #t))
         (delete 'configure))))
    (inputs
     `(("fftwf" ,fftwf)
       ("jack" ,jack-1)                 ;for the standalone JACK application
       ("liblo" ,liblo)
       ("libsamplerate" ,libsamplerate)
       ("mesa" ,mesa)
       ("zita-convolver" ,zita-convolver)))
    (native-inputs
     `(("ladspa" ,ladspa)
       ("lv2" ,lv2)
       ("pkg-config" ,pkg-config)))
    (synopsis "Collection of audio processing plugins")
    (description
     "Zam plugins is a collection of audio processing plugins in the LADSPA,
LV2 and VST2 formats, as well as standalone JACK versions.  The collection
includes ZaMaximX2, ZamAutoSat, ZamComp, ZamCompX2, ZamEQ2, ZamGEQ31,
ZamHeadX2, ZamPhono, ZamGate, ZamGateX2, ZamTube, ZamDelay, ZamDynamicEQ,
ZaMultiComp, ZaMultiCompX2 and ZamSynth.")
    (home-page "http://www.zamaudio.com/?p=976")
    (license license:gpl2+)))

(define-public geonkick
  (package
    (name "geonkick")
    (version "2.7.0")
    (source
     (origin
       (method git-fetch)
       (uri (git-reference
             (url "https://gitlab.com/iurie-sw/geonkick")
             (commit (string-append "v" version))))
       (file-name (git-file-name name version))
       (sha256
        (base32 "0w1mvqm46qdwldcl81svaykwii4wvx7mcr57kwvnj0iv2qrc891i"))))
    (build-system cmake-build-system)
    (arguments
     `(#:tests? #f                      ;no tests included
       #:configure-flags
       (list (string-append "-DGKICK_REDKITE_SDK_PATH="
                            (assoc-ref %build-inputs "redkite"))
             (string-append "-DCMAKE_INSTALL_PREFIX="
                            (assoc-ref %outputs "out")))))
    (inputs
     `(("hicolor-icon-theme" ,hicolor-icon-theme)
       ("jack" ,jack-1)                 ;for the standalone JACK application
       ("libsndfile" ,libsndfile)
       ("libx11" ,libx11)
       ("redkite" ,redkite)
       ("rapidjson" ,rapidjson)))
    (native-inputs
     `(("lv2" ,lv2)
       ;; Fails with default gcc (#include <filesystem> not found).
       ("gcc" ,gcc-9)
       ("pkg-config" ,pkg-config)
       ("sord" ,sord)))
    (synopsis "Percussion synthesizer")
    (description "Geonkick is a synthesizer that can synthesize elements
of percussion such as kicks, snares, hit-hats, shakers, claps and sticks.
It can also play and mix samples.")
    (home-page "https://gitlab.com/iurie-sw/geonkick")
    (license license:gpl3+)))

(define-public mamba
  (package
   (name "mamba")
   (version "2.1")
   (source
    (origin
      (method git-fetch)
      (uri
       (git-reference
        (url "https://github.com/brummer10/Mamba")
        (commit (string-append "v" version))
        (recursive? #t))) ; references specific commit of libxputty
      (file-name (git-file-name name version))
      (sha256
       (base32
        "1bq6sqsij3cdwcsj3wpsnivi4c7jl4l5gwfywhqnib70v60smdja"))))
   (build-system gnu-build-system)
   (arguments
    `(#:tests? #f  ; no "check" target
      #:make-flags
      (list (string-append "PREFIX="
                           (assoc-ref %outputs "out"))
            (string-append "CC=" ,(cc-for-target)))
      #:phases
      (modify-phases %standard-phases
        (delete 'configure))))
   (inputs
    `(("alsa-lib" ,alsa-lib)
      ("cairo" ,cairo)
      ("fluidsynth" ,fluidsynth)
      ("jack" ,jack-1)
      ("liblo" ,liblo)
      ("libsigc++" ,libsigc++)
      ("libsmf" ,libsmf)
      ("libx11" ,libx11)))
   (native-inputs
    `(("pkg-config" ,pkg-config)))
   (home-page "https://github.com/brummer10/Mamba")
   (synopsis "Virtual MIDI keyboard and MIDI file player/recorder for JACK")
   (description "Mamba is a virtual MIDI keyboard and MIDI file
player/recorder for the JACK Audio Connection Kit.  It comes with predefined
keymaps for QWERTZ, QWERTY and AZERTY keyboards and also allows custom
ones.")
   (license license:bsd-0)))

(define-public dpf-plugins
  (package
    (name "dpf-plugins")
    (version "1.3")
    (source
     (origin
       (method git-fetch)
       (uri
        (git-reference
         (url "https://github.com/DISTRHO/DPF-Plugins")
         (commit (string-append "v" version))))
       (file-name (git-file-name name version))
       (sha256
        (base32
         "1hsfmpv3kvpiwk8nfw9xpaipzy0n27i83y2v1yr93lznwm5rqrbs"))))
    (build-system gnu-build-system)
    (arguments
     `(#:tests? #f                      ; no "check" target
       #:make-flags
       (list (string-append "PREFIX=" (assoc-ref %outputs "out")))
       #:phases
       (modify-phases %standard-phases
         (add-before 'build 'set-CC-variable
           (lambda _ (setenv "CC" "gcc") #t))
         (delete 'configure))))
    (inputs
     `(("cairo" ,cairo)
       ("liblo" ,liblo)                 ; for dssi plugins
       ("jack" ,jack-1)                 ; for standalone applications
       ("mesa" ,mesa)))
    (native-inputs
     `(("pkg-config" ,pkg-config)
       ("dssi" ,dssi)
       ("lv2" ,lv2)))
    (home-page "https://github.com/DISTRHO/DPF-Plugins")
    (synopsis "Audio plugin collection")
    (description "Collection of audio plugins built with the DISTRHO Plugin
Framework (DPF) available in LADSPA, DSSI, LV2 and VST2 formats.  This
package includes the following plugins: glBars, Kars, Max-Gen examples
(MaBitcrush, MaFreeverb, MaGigaverb, MaPitchshift), Mini-Series (3BandEQ,
3BandSplitter, PingPongPan), ndc-Plugs (Amplitude Imposer, Cycle Shifter,
Soul Force), MVerb, Nekobi, and ProM.")
    ;; This package consists of several plugins refactored to use the
    ;; DISTHRO Plugin Framework (DPF). Different copyrights and licenses
    ;; apply to different plugins. The root LICENSE file has a table with
    ;; license information for each plugin and paths to each license
    (license (list license:isc license:gpl3 license:lgpl3 license:expat license:gpl2))))

(define-public avldrums-lv2
  (package
    (name "avldrums-lv2")
    (version "0.4.1")
    (source
     (origin
       (method git-fetch)
       (uri (git-reference
             (url "https://github.com/x42/avldrums.lv2")
             (commit (string-append "v" version))
             ;; This plugin expects the robtk submodule's source files to be
             ;; there in order to build.
             (recursive? #t)))
       (file-name (git-file-name name version))
       (sha256
        (base32 "1vwdp3d8qzd493qa99ddya7iql67bbfxmbcl8hk96lxif2lhmyws"))))
    (build-system gnu-build-system)
    (arguments
     `(#:tests? #f                      ; no "check" target
       #:make-flags
       (list (string-append "PREFIX=" (assoc-ref %outputs "out")))
       #:phases
       (modify-phases %standard-phases
         (add-before 'build 'set-CC-variable
           (lambda _
             (setenv "CC" "gcc") #t))
         (delete 'configure))))
    (inputs
     `(("cairo" ,cairo)
       ("dssi" ,dssi)
       ("glu" ,glu)
       ("mesa" ,mesa)
       ("pango" ,pango)))
    (native-inputs
     `(("pkg-config" ,pkg-config)
       ("lv2" ,lv2)))
    (home-page "https://x42-plugins.com/x42/x42-avldrums")
    (synopsis "Drum sample player LV2 plugin dedicated to the AVLinux Drumkits")
    (description "AVLdrums is a drum sample player LV2 plugin dedicated to Glen
MacArthur's AVLdrums.  This plugin provides a convenient way to sequence and mix
MIDI drums and comes as two separate drumkits: Black Pearl and Red Zeppelin.")
    (license license:gpl2+)))

(define-public helm
  (package
    (name "helm")
    (version "0.9.0")
    (source
      (origin
        (method git-fetch)
        (uri
          (git-reference
            (url "https://github.com/mtytel/helm")
            (commit (string-append "v" version))))
        (file-name (git-file-name name version))
        (sha256
          (base32
            "17ys2vvhncx9i3ydg3xwgz1d3gqv4yr5mqi7vr0i0ca6nad6x3d4"))))
    (build-system gnu-build-system)
    (arguments
     `(#:tests? #f  ; no "check" target
       #:make-flags
       (list (string-append "DESTDIR=" (assoc-ref %outputs "out"))
             "lv2" "standalone")
       #:phases
       (modify-phases %standard-phases
         (add-after 'unpack 'include-pnglib-code-and-remove-usr-from-paths
           (lambda _
             (substitute* "standalone/builds/linux/Makefile"
               (("JUCE_INCLUDE_PNGLIB_CODE=0")
                "JUCE_INCLUDE_PNGLIB_CODE=1"))
             (substitute* "builds/linux/LV2/Makefile"
               (("JUCE_INCLUDE_PNGLIB_CODE=0")
                "JUCE_INCLUDE_PNGLIB_CODE=1"))
             (substitute* "Makefile"
               (("/usr") ""))
             #t))
         (add-before 'reset-gzip-timestamps 'make-gz-files-writable
           (lambda* (#:key outputs #:allow-other-keys)
             (for-each make-file-writable
                       (find-files (string-append (assoc-ref outputs "out"))
                                   ".*\\.gz$"))
             #t))
         (delete 'configure))))
    (inputs
     `(("alsa-lib" ,alsa-lib)
       ("curl" ,curl)
       ("freetype2" ,freetype)
       ("hicolor-icon-theme" ,hicolor-icon-theme)
       ("libxcursor" ,libxcursor)
       ("libxinerama" ,libxinerama)
       ("jack" ,jack-1)
       ("mesa" ,mesa)))
    (native-inputs
     `(("pkg-config" ,pkg-config)
       ("lv2" ,lv2)))
    (home-page "https://tytel.org/helm/")
    (synopsis "Polyphonic synth with lots of modulation")
    (description "Helm is a cross-platform polyphonic synthesizer available standalone
and as an LV2 plugin.")
    (license license:gpl3+)))

(define-public zrythm
  (package
    ;; Zrythm contains trademarks and comes with a trademark policy found in
    ;; TRADMARKS.md inside the release distribution.  The trademark policy
    ;; allows verbatim re-distribution, and it also allows FSF-approved
    ;; distros to make necessary changes to integrate the software into the
    ;; distribution.
    (name "zrythm")
    (version "1.0.0-alpha.12.0.1")
    (source
      (origin
        (method url-fetch)
        (uri (string-append "https://www.zrythm.org/releases/zrythm-"
                            version ".tar.xz"))
        (sha256
          (base32
           "1si4n8rdg0a3frlbj6yqpyzr4f20v3cpl4m6kv0yf7r25psyl5pk"))))
   (build-system meson-build-system)
   (arguments
    `(#:glib-or-gtk? #t
      #:configure-flags
      `("-Dtests=true"
        "-Dmanpage=true"
        "-Ddseg_font=false"
        "-Dgraphviz=enabled" ; for exporting routing graphs
        "-Dguile=enabled" ; for Guile scripting
        "-Djack=enabled" ; for JACK audio/MIDI backend
        "-Drtmidi=enabled" ; for RtMidi backend (ALSA sequencer)
        "-Dsdl=enabled"))) ; for SDL audio backend (which uses ALSA)
   (inputs
    `(("alsa-lib" ,alsa-lib)
      ("jack" ,jack-1)
      ("font-dseg" ,font-dseg)
      ("fftw" ,fftw)
      ("fftwf" ,fftwf)
      ("gettext" ,gettext-minimal)
      ("glibc" ,glibc)
      ("graphviz" ,graphviz)
      ("gtk+" ,gtk+)
      ("gtksourceview" ,gtksourceview)
      ("guile" ,guile-2.2)
      ("libaudec" ,libaudec)
      ("libcyaml" ,libcyaml)
      ("libsamplerate" ,libsamplerate)
      ("libsndfile" ,libsndfile)
      ("libyaml" ,libyaml)
      ("lilv" ,lilv)
      ("lv2" ,lv2)
      ("pulseaudio" ,pulseaudio)
      ("reproc" ,reproc)
      ("rubberband" ,rubberband)
      ("rtmidi" ,rtmidi)
      ("sdl2" ,sdl2)
      ("xdg-utils" ,xdg-utils)
      ("zstd" ,zstd "lib")))
   (native-inputs
     `(("pkg-config" ,pkg-config)
       ("help2man" ,help2man)
       ("glib" ,glib "bin"))) ; for 'glib-compile-resources'
   (synopsis "Digital audio workstation focusing on usability")
   (description "Zrythm is a digital audio workstation designed to be
featureful and easy to use.  It offers unlimited automation options, LV2
plugin support, JACK support and chord assistance.")
   (home-page "https://www.zrythm.org")
   (license license:agpl3+)))

(define-public dragonfly-reverb
  (package
    (name "dragonfly-reverb")
    (version "3.2.1")
    (source
     (origin
       (method git-fetch)
       (uri
        (git-reference
         (url "https://github.com/michaelwillis/dragonfly-reverb")
         (commit version)
         ;; Bundles a specific commit of the DISTRHO plugin framework.
         (recursive? #t)))
       (file-name (git-file-name name version))
       (sha256
        (base32 "0vfm2510shah67k87mdyar4wr4vqwii59y9lqfhwm6blxparkrqa"))))
    (build-system gnu-build-system)
    (arguments
     `(#:tests? #f                      ; no check target
       #:make-flags (list "CC=gcc")
       #:phases
       (modify-phases %standard-phases
         (delete 'configure)            ;no configure target
         (replace 'install              ;no install target
           (lambda* (#:key outputs #:allow-other-keys)
             (let* ((out (assoc-ref outputs "out"))
                    (bin (string-append out "/bin"))
                    (lv2 (string-append out "/lib/lv2")))
               ;; Install LV2.
               (for-each
                (lambda (file)
                  (copy-recursively file
                                    (string-append lv2 "/" (basename file))))
                (find-files "bin" "\\.lv2$" #:directories? #t))
               ;; Install executables.
               (for-each
                 (lambda (file)
                   (install-file file bin))
                 (find-files "bin"
                             (lambda (name stat)
                               (and
                                 (equal? (dirname name) "bin")
                                 (not (string-suffix? ".so" name))
                                 (not (string-suffix? ".lv2" name))))))
               #t))))))
    (native-inputs
     `(("pkg-config" ,pkg-config)))
    (inputs
     `(("jack" ,jack-1)
       ("libx11" ,libx11)
       ("mesa" ,mesa)))
    (home-page "https://michaelwillis.github.io/dragonfly-reverb/")
    (synopsis "Concert hall reverb and room reverb effects")
    (description
     "Dragonfly Reverb is a bundle of two free audio effects: a concert
hall reverb and a room reverb.  Both are available as LV2 plugins as well
as JACK standalone applications.")
    (license license:gpl3+)))

(define-public zplugins
  (package
    (name "zplugins")
    (version "0.1.7")
    (source
     (origin
       (method git-fetch)
       (uri
        (git-reference
         (url "https://git.zrythm.org/zrythm/zplugins")
         (commit (string-append "v" version))))
       (file-name (git-file-name name version))
       (sha256
        (base32
         "1rkm2xajmyik6289b20rp5a5br9f3sh1xk8nb1bs6qpmcrfirgbs"))))
    (build-system meson-build-system)
    (inputs
      `(("guile" ,guile-2.2)
        ("libsndfile" ,libsndfile)
        ("lv2" ,lv2)
        ("ztoolkit-rsvg" ,ztoolkit-rsvg)))
    (native-inputs
      `(("pkg-config" ,pkg-config)))
    (synopsis "Audio plugin collection")
    (description "ZPlugins is a collection of audio DSP plugins intended
to be bundled with the Zrythm @dfn{digital audio workstation} (DAW).")
    (home-page "https://www.zrythm.org/en/plugins.html")
    (license license:agpl3+)))

(define-public zlfo
  ;; The "zlfo" package is now included in zplugins
  (deprecated-package "zlfo" zplugins))

(define-public remid-lv2
  (package
    (name "remid-lv2")
    (version "0.3")
    (source
     (origin
       (method git-fetch)
       (uri (git-reference
             (url "https://github.com/ssj71/reMID.lv2")
             (commit (string-append "v" version))))
       (file-name (git-file-name name version))
       (sha256
        (base32
         "062kriniidsrhzwrf89kfxm9wb0cmgrl07asnlmgil8vcl7gl9y5"))))
    (build-system cmake-build-system)
    (arguments
     `(#:tests? #f))                    ; no tests included
    (inputs
     `(("alsa-lib" ,alsa-lib)
       ("glib" ,glib)
       ("jack" ,jack-1)
       ("lv2" ,lv2)))
    (native-inputs
     `(("pkg-config" ,pkg-config)))
    (home-page "https://github.com/ssj71/reMID.lv2")
    (synopsis
     "MIDI-controlled implementation of the SID 6581 chip used in the
Commodore 64")
    (description
     "The 6581 SID chip is the sound chip used in the Commodore 64 computer.
reMID is a MIDI implementation of the 6581 SID chip using the reSID library
to provide a virtual SID-based synthesizer, controllable in real-time via
MIDI.  It includes support for scripted instruments that allow complex sonic
control of the chip.")
    (license license:gpl2+)))

(define-public vl1-emulator
  (package
    (name "vl1-emulator")
    (version "1.1.0.0")
    (source
     (origin
       (method git-fetch)
       (uri (git-reference
             (url "https://github.com/linuxmao-org/VL1-emulator")
             (commit (string-append "v" version))
             ;; bundles a specific commit of the DISTRHO plugin framework
             (recursive? #t)))
       (file-name (git-file-name name version))
       (sha256
        (base32
         "1npc86vqma8gk1hawa0lii0r2xmnv846plyl1ci3bdswyrdk5chm"))))
    (build-system gnu-build-system)
    (arguments
     `(#:tests? #f                      ;no check target
       #:make-flags
       (list (string-append "PREFIX=" (assoc-ref %outputs "out"))
             "CC=gcc")
       #:phases
       (modify-phases %standard-phases
         (delete 'configure))))         ;no configure target
    (inputs
     `(("cairo" ,cairo)
       ("jack" ,jack-1)
       ("mesa" ,mesa)))
    (native-inputs
     `(("pkg-config" ,pkg-config)))
    (home-page "https://github.com/linuxmao-org/VL1-emulator")
    (synopsis "Emulator of Casio VL-Tone VL1")
    (description "The VL1-Emulator is an emulator of Casio VL-Tone VL1,
based on source code by PolyValens, offered as an LV2 plugin and a
standalone JACK application.")
    ;; Expat or CC0
    (license (list license:expat license:cc0))))

(define-public regrader
  (package
    (inherit vl1-emulator)
    (name "regrader")
    (version "1.0.0")
    (source
     (origin
       (method git-fetch)
       (uri (git-reference
             (url "https://github.com/linuxmao-org/regrader")
             (commit (string-append "v" version))
             ;; bundles a specific commit of the DISTRHO plugin framework
             (recursive? #t)))
       (file-name (git-file-name name version))
       (sha256
        (base32
         "0gl4d5lf2afqknz22jz7hh7029sc9v1xrz6nbz9dlv42bwc0cvl0"))))
    (home-page "https://github.com/linuxmao-org/regrader")
    (synopsis "Delay effect plugin")
    (description
     "Regrader is a delay effect where the repeats degrade in resolution.
This is an unofficial port of the Regrader plugin created by Igorski.  It
is available as an LV2 plugin and a standalone JACK application.")
    (license license:expat)))

(define-public fogpad
  (package
    (inherit vl1-emulator)
    (name "fogpad")
    (version "1.0.0")
    (source
     (origin
       (method git-fetch)
       (uri (git-reference
             (url "https://github.com/linuxmao-org/fogpad")
             (commit (string-append "v" version))
             ;; bundles a specific commit of the DISTRHO plugin framework
             (recursive? #t)))
       (file-name (git-file-name name version))
       (sha256
        (base32
         "1j1hbya2dsqpf22zkpi4kwz3dram9g1ndxzmgfwpmf3i4jd3csgb"))))
    (home-page "https://github.com/linuxmao-org/fogpad")
    (synopsis "Reverb effect plugin")
    (description
     "Fogpad is a reverb effect in which the reflections can be frozen,
filtered, pitch shifted and ultimately disintegrated.  This is an unofficial
port of the Regrader plugin created by Igorski.  It is available as an LV2
plugin and a standalone JACK application.")
    (license license:expat)))

(define-public tap-lv2
  (let ((commit "cab6e0dfb2ce20e4ad34b067d1281ec0b193598a")
        (revision "1"))
    (package
      (name "tap-lv2")
      (version (git-version "0.0" revision commit))
      (source
        (origin
          (method git-fetch)
          (uri (git-reference
                 (url "https://github.com/moddevices/tap-lv2")
                 (commit commit)))
          (file-name (git-file-name name version))
          (sha256
            (base32
              "0q480djfqd9g8mzrggc4vl7yclrhdjqx563ghs8mvi2qq8liycw3"))))
      (build-system gnu-build-system)
      (arguments
       `(#:tests? #f                      ; no check target
         #:make-flags
         (list "CC=gcc")
         #:phases
         (modify-phases %standard-phases
           (delete 'configure) ; no configure
           (replace 'install
             (lambda _
               (invoke "make"
               (string-append "INSTALL_PATH="
                              (assoc-ref %outputs "out")
                              "/lib/lv2")
                       "install"))))))
      (inputs
        `(("lv2" ,lv2)))
      (native-inputs
        `(("pkg-config" ,pkg-config)))
      (synopsis "Audio plugin collection")
      (description "TAP (Tom's Audio Processing) plugins is a collection of
  audio effect plugins originally released as LADSPA plugins.  This package
  offers an LV2 version ported by moddevices.")
      (home-page "http://tap-plugins.sourceforge.net/")
      (license license:gpl2))))

(define-public wolf-shaper
  (package
    (name "wolf-shaper")
    (version "0.1.8")
    (source
      (origin
        (method git-fetch)
        (uri (git-reference
               (url "https://github.com/pdesaulniers/wolf-shaper")
               (commit (string-append "v" version))
               ;; Bundles a specific commit of the DISTRHO plugin framework.
               (recursive? #t)))
        (file-name (git-file-name name version))
        (sha256
          (base32
            "1j9xmh1nkf45ay1c5dz2g165qvrwlanzcq6mvb3nfxar265drd9q"))))
    (build-system gnu-build-system)
    (arguments
     `(#:tests? #f                      ; no check target
       #:make-flags (list "CC=gcc")
       #:phases
       (modify-phases %standard-phases
         (delete 'configure)            ;no configure target
         (replace 'install              ;no install target
           (lambda* (#:key outputs #:allow-other-keys)
             (let* ((out (assoc-ref outputs "out"))
                    (bin (string-append out "/bin"))
                    (lv2 (string-append out "/lib/lv2")))
               ;; Install LV2.
               (for-each
                (lambda (file)
                  (copy-recursively file
                                    (string-append lv2 "/" (basename file))))
                (find-files "bin" "\\.lv2$" #:directories? #t))
               ;; Install executables.
               (for-each
                 (lambda (file)
                   (install-file file bin))
                 (find-files "bin"
                             (lambda (name stat)
                               (and
                                 (equal? (dirname name) "bin")
                                 (not (string-suffix? ".so" name))
                                 (not (string-suffix? ".lv2" name))))))
               #t))))))
    (native-inputs
     `(("pkg-config" ,pkg-config)))
    (inputs
      `(("jack" ,jack-1)
        ("lv2" ,lv2)
        ("mesa" ,mesa)))
    (synopsis "Waveshaper plugin")
    (description "Wolf Shaper is a waveshaper plugin with a graph editor.
It is provided as an LV2 plugin and as a standalone Jack application.")
    (home-page "https://pdesaulniers.github.io/wolf-shaper/")
    (license license:gpl3)))

(define-public wolf-spectrum
  (package
    (inherit wolf-shaper)
    (name "wolf-spectrum")
    (version "1.0.0")
    (source
      (origin
        (method git-fetch)
        (uri (git-reference
               (url "https://github.com/pdesaulniers/wolf-spectrum")
               (commit (string-append "v" version))
               ;; Bundles a specific commit of the DISTRHO plugin framework.
               (recursive? #t)))
        (file-name (git-file-name name version))
        (sha256
          (base32
            "17db1jlj7vb1xyvkdhhrsvdbwb7jqw6i4168cdvlj3yvn2ra8gpm"))))
    (synopsis "2D spectrogram plugin")
    (description "Wolf Spectrum is a real-time 2D spectrogram plugin.
It is provided as an LV2 plugin and as a standalone Jack application.")
    (home-page "https://github.com/pdesaulniers/wolf-spectrum")
    (license license:gpl3)))

(define-public shiru-lv2
  (let ((commit "08853f99140012234649e67e5647906fda74f6cc")
        (revision "1"))
    (package
      (name "shiru-lv2")
      (version (git-version "0.0" revision commit))
      (source
        (origin
          (method git-fetch)
          (uri (git-reference
                 (url "https://github.com/linuxmao-org/shiru-plugins")
                 (commit commit)
                 ;; Bundles a specific commit of the DISTRHO plugin framework.
                 (recursive? #t)))
          (file-name (git-file-name name version))
          (sha256
            (base32
              "00rf6im3rhg98h60sgl1r2s37za5vr5h14pybwi07h8zbc8mi6fm"))))
      (build-system gnu-build-system)
      (arguments
       `(#:tests? #f                      ; no check target
         #:make-flags (list "CC=gcc")
         #:phases
         (modify-phases %standard-phases
           (delete 'configure)            ;no configure target
           (replace 'install              ;no install target
             (lambda* (#:key outputs #:allow-other-keys)
               (let* ((out (assoc-ref outputs "out"))
                      (bin (string-append out "/bin"))
                      (lv2 (string-append out "/lib/lv2")))
                 ;; Install LV2.
                 (for-each
                  (lambda (file)
                    (copy-recursively file
                                      (string-append lv2 "/" (basename file))))
                  (find-files "bin" "\\.lv2$" #:directories? #t))
                 ;; Install executables.
                 (for-each
                   (lambda (file)
                     (install-file file bin))
                   (find-files "bin"
                               (lambda (name stat)
                                 (and
                                   (equal? (dirname name) "bin")
                                   (not (string-suffix? ".so" name))
                                   (not (string-suffix? ".lv2" name))))))
                 #t))))))
      (native-inputs
       `(("pkg-config" ,pkg-config)))
      (inputs
        `(("cairo" ,cairo)
          ("glu" ,glu)
          ("jack" ,jack-1)
          ("lv2" ,lv2)
          ("mesa" ,mesa)
          ("pango" ,pango)))
      (synopsis "Audio plugin collection")
      (description "Shiru plugins is a collection of audio plugins created
  by Shiru, ported to LV2 by the Linux MAO project using the DISTRHO plugin
  framework.")
      (home-page "http://shiru.untergrund.net/software.shtml")
      (license license:wtfpl2))))

(define-public a2jmidid
  (package
    (name "a2jmidid")
    (version "9")
    (source (origin
              (method git-fetch)
              (uri (git-reference
                    (url "https://github.com/jackaudio/a2jmidid")
                    (commit version)))
              (sha256
               (base32 "1x6rcl3f4nklnx4p5jln9a7fpj9y7agjxs9rw7cccmwnski7pnsq"))
              (file-name (git-file-name name version))))
    (arguments
     `(#:tests? #f      ; No tests.
       #:phases
       (modify-phases %standard-phases
         (add-after 'install 'wrap-programs
           (lambda* (#:key inputs outputs #:allow-other-keys)
             (let* ((out (assoc-ref outputs "out"))
                    (bin (string-append out "/bin/")))
               (substitute* (string-append bin "a2j")
                 (("a2j_control") (string-append bin "a2j_control")))
               (wrap-program (string-append bin "a2j_control")
                `("PYTHONPATH" prefix (,(getenv "PYTHONPATH"))))
               #t))))))
    (build-system meson-build-system)
    (inputs
     `(("alsa-lib" ,alsa-lib)
       ("bash-minimal" ,bash-minimal)   ; for wrap-program
       ("dbus" ,dbus)
       ("jack" ,jack-1)
       ("python" ,python)
       ("python-dbus" ,python-dbus)))
    (native-inputs
     `(("pkg-config" ,pkg-config)))
    (synopsis "ALSA sequencer to JACK MIDI bridging")
    (description
     "@code{a2jmidid} is a daemon that implements automatic bridging of ALSA
midi devices to JACK midi devices.")
    (home-page "https://github.com/jackaudio/a2jmidid")
    (license license:gpl2)))<|MERGE_RESOLUTION|>--- conflicted
+++ resolved
@@ -1582,12 +1582,7 @@
        ("python-iniconfig" ,python-iniconfig)
        ("python-isort" ,python-isort)
        ("python-mypy" ,python-mypy)
-<<<<<<< HEAD
-       ("python-ply" ,python-ply)
        ("python-pytest" ,python-pytest)
-=======
-       ("python-pytest" ,python-pytest-6)
->>>>>>> ffb38185
        ("python-pytest-cov" ,python-pytest-cov)
        ("python-sphinx-autodoc-typehints" ,python-sphinx-autodoc-typehints)))
     (inputs
@@ -1642,7 +1637,7 @@
        ("python-iniconfig" ,python-iniconfig)
        ("python-isort" ,python-isort)
        ("python-mypy" ,python-mypy)
-       ("python-pytest" ,python-pytest-6)
+       ("python-pytest" ,python-pytest)
        ("python-pytest-cov" ,python-pytest-cov)
        ("python-pytest-helpers-namespace" ,python-pytest-helpers-namespace)))
     (propagated-inputs
@@ -1684,7 +1679,7 @@
        ("python-iniconfig" ,python-iniconfig)
        ("python-isort" ,python-isort)
        ("python-mypy" ,python-mypy)
-       ("python-pytest" ,python-pytest-6)
+       ("python-pytest" ,python-pytest)
        ("python-pytest-cov" ,python-pytest-cov)
        ("python-pytest-helpers-namespace" ,python-pytest-helpers-namespace)))
     (propagated-inputs
@@ -1731,7 +1726,7 @@
        ("python-iniconfig" ,python-iniconfig)
        ("python-isort" ,python-isort)
        ("python-mypy" ,python-mypy)
-       ("python-pytest" ,python-pytest-6)
+       ("python-pytest" ,python-pytest)
        ("python-pytest-cov" ,python-pytest-cov)
        ("python-pytest-helpers-namespace" ,python-pytest-helpers-namespace)))
     (propagated-inputs
