;;; GNU Guix --- Functional package management for GNU
;;; Copyright © 2012, 2013, 2014 Ludovic Courtès <ludo@gnu.org>
;;; Copyright © 2014 Andreas Enge <andreas@enge.fr>
;;; Copyright © 2012 Nikita Karetnikov <nikita@karetnikov.org>
;;; Copyright © 2014 Mark H Weaver <mhw@netris.org>
;;;
;;; This file is part of GNU Guix.
;;;
;;; GNU Guix is free software; you can redistribute it and/or modify it
;;; under the terms of the GNU General Public License as published by
;;; the Free Software Foundation; either version 3 of the License, or (at
;;; your option) any later version.
;;;
;;; GNU Guix is distributed in the hope that it will be useful, but
;;; WITHOUT ANY WARRANTY; without even the implied warranty of
;;; MERCHANTABILITY or FITNESS FOR A PARTICULAR PURPOSE.  See the
;;; GNU General Public License for more details.
;;;
;;; You should have received a copy of the GNU General Public License
;;; along with GNU Guix.  If not, see <http://www.gnu.org/licenses/>.

(define-module (gnu packages base)
  #:use-module ((guix licenses)
                #:select (gpl3+ lgpl2.0+ public-domain))
  #:use-module (gnu packages)
  #:use-module (gnu packages acl)
  #:use-module (gnu packages bash)
<<<<<<< HEAD
  #:use-module (gnu packages bootstrap)
  #:use-module (gnu packages compression)
  #:use-module (gnu packages gcc)
  #:use-module (gnu packages ed)
  #:use-module (gnu packages file)
  #:use-module (gnu packages gawk)
=======
>>>>>>> dd164244
  #:use-module (gnu packages guile)
  #:use-module (gnu packages multiprecision)
  #:use-module (gnu packages perl)
  #:use-module (gnu packages linux)
  #:use-module (gnu packages texinfo)
  #:use-module (gnu packages pkg-config)
  #:use-module (guix packages)
  #:use-module (guix download)
  #:use-module (guix build-system gnu))

;;; Commentary:
;;;
;;; Base packages of the Guix-based GNU user-land software distribution.
;;;
;;; Code:

(define-public hello
  (package
   (name "hello")
   (version "2.9")
   (source (origin
            (method url-fetch)
            (uri (string-append "mirror://gnu/hello/hello-" version
                                ".tar.gz"))
            (sha256
             (base32 "19qy37gkasc4csb1d3bdiz9snn8mir2p3aj0jgzmfv0r2hi7mfzc"))))
   (build-system gnu-build-system)
   (synopsis "Hello, GNU world: An example GNU package")
   (description
    "GNU Hello prints the message \"Hello, world!\" and then exits.  It
serves as an example of standard GNU coding practices.  As such, it supports
command-line arguments, multiple languages, and so on.")
   (home-page "http://www.gnu.org/software/hello/")
   (license gpl3+)))

(define-public grep
  (package
   (name "grep")
   (version "2.20")
   (source (origin
            (method url-fetch)
            (uri (string-append "mirror://gnu/grep/grep-"
                                version ".tar.xz"))
            (sha256
             (base32
              "0rcs0spsxdmh6yz8y4frkqp6f5iw19mdbdl9s2v6956hq0mlbbzh"))))
   (build-system gnu-build-system)
   (synopsis "Print lines matching a pattern")
   (description
    "grep is a tool for finding text inside files.  Text is found by
matching a pattern provided by the user in one or many files.  The pattern
may be provided as a basic or extended regular expression, or as fixed
strings.  By default, the matching text is simply printed to the screen,
however the output can be greatly customized to include, for example, line
numbers.  GNU grep offers many extensions over the standard utility,
including, for example, recursive directory searching.")
   (license gpl3+)
   (home-page "http://www.gnu.org/software/grep/")))

(define-public sed
  (package
   (name "sed")
   (version "4.2.2")
   (source (origin
            (method url-fetch)
            (uri (string-append "mirror://gnu/sed/sed-" version
                                ".tar.bz2"))
            (sha256
             (base32
              "1myvrmh99jsvk7v3d7crm0gcrq51hmmm1r2kjyyci152in1x2j7h"))))
   (build-system gnu-build-system)
   (synopsis "Stream editor")
   (arguments
    (if (%current-target-system)
        '()
        `(#:phases (alist-cons-before
                    'patch-source-shebangs 'patch-test-suite
                    (lambda* (#:key inputs #:allow-other-keys)
                      (let ((bash (assoc-ref inputs "bash")))
                        (patch-makefile-SHELL "testsuite/Makefile.tests")
                        (substitute* '("testsuite/bsd.sh"
                                       "testsuite/bug-regex9.c")
                          (("/bin/sh")
                           (string-append bash "/bin/bash")))))
                    %standard-phases))))
   (description
    "Sed is a non-interactive, text stream editor.  It receives a text
input from a file or from standard input and it then applies a series of text
editing commands to the stream and prints its output to standard output.  It
is often used for substituting text patterns in a stream.  The GNU
implementation offers several extensions over the standard utility.")
   (license gpl3+)
   (home-page "http://www.gnu.org/software/sed/")))

(define-public tar
  (package
   (name "tar")
   (version "1.28")
   (source (origin
            (method url-fetch)
            (uri (string-append "mirror://gnu/tar/tar-"
                                version ".tar.xz"))
            (sha256
             (base32
              "1wi2zwm4c9r3h3b8y4w0nm0qq897kn8kyj9k22ba0iqvxj48vvk4"))))
   (build-system gnu-build-system)
   (synopsis "Managing tar archives")
   (description
    "Tar provides the ability to create tar archives, as well as the
ability to extract, update or list files in an existing archive.  It is
useful for combining many files into one larger file, while maintaining
directory structure and file information such as permissions and
creation/modification dates.  GNU tar offers many extensions over the
standard utility.")
   (license gpl3+)
   (home-page "http://www.gnu.org/software/tar/")))

(define-public patch
  (package
   (name "patch")
   (version "2.7.1")
   (source (origin
            (method url-fetch)
            (uri (string-append "mirror://gnu/patch/patch-"
                                version ".tar.xz"))
            (sha256
             (base32
              "1sqckf560pzwgniy00vcpdv2c9c11s4cmhlm14yqgg8avd3bl94i"))))
   (build-system gnu-build-system)
   (native-inputs `(("ed", ed)))
    ;; TODO: When cross-compiling, add this:
    ;;  '(#:configure-flags '("ac_cv_func_strnlen_working=yes"))
   (synopsis "Apply differences to originals, with optional backups")
   (description
    "Patch is a program that applies changes to files based on differences
laid out as by the program \"diff\".  The changes may be applied to one or more
files depending on the contents of the diff file.  It accepts several
different diff formats.  It may also be used to revert previously applied
differences.")
   (license gpl3+)
   (home-page "http://savannah.gnu.org/projects/patch/")))

(define-public diffutils
  (package
   (name "diffutils")
   (version "3.3")
   (source (origin
            (method url-fetch)
            (uri (string-append "mirror://gnu/diffutils/diffutils-"
                                version ".tar.xz"))
            (sha256
             (base32
              "1761vymxbp4wb5rzjvabhdkskk95pghnn67464byvzb5mfl8jpm2"))))
   (build-system gnu-build-system)
   (synopsis "Comparing and merging files")
   (description
    "GNU Diffutils is a package containing tools for finding the
differences between files.  The \"diff\" command is used to show how two files
differ, while \"cmp\" shows the offsets and line numbers where they differ. 
\"diff3\" allows you to compare three files.  Finally, \"sdiff\" offers an
interactive means to merge two files.")
   (license gpl3+)
   (home-page "http://www.gnu.org/software/diffutils/")))

(define-public findutils
  (package
   (name "findutils")
   (version "4.4.2")
   (source (origin
            (method url-fetch)
            (uri (string-append "mirror://gnu/findutils/findutils-"
                                version ".tar.gz"))
            (sha256
             (base32
              "0amn0bbwqvsvvsh6drfwz20ydc2czk374lzw5kksbh6bf78k4ks3"))
            (patches (list (search-patch "findutils-absolute-paths.patch")))))
   (build-system gnu-build-system)
   (arguments
    ;; Work around cross-compilation failure.
    ;; See <http://savannah.gnu.org/bugs/?27299#comment1>.
    (if (%current-target-system)
        '(#:configure-flags '("gl_cv_func_wcwidth_works=yes"))
        '()))
   (synopsis "Operating on files matching given criteria")
   (description
    "Findutils supplies the basic file directory searching utilities of the
GNU system.  It consists of two primary searching utilities: \"find\"
recursively searches for files in a directory according to given criteria and
\"locate\" lists files in a database that match a query.  Two auxiliary tools
are included: \"updatedb\" updates the file name database and \"xargs\" may be
used to apply commands with arbitrarily long arguments.")
   (license gpl3+)
   (home-page "http://www.gnu.org/software/findutils/")))

(define-public coreutils
  (package
   (name "coreutils")
   (version "8.23")
   (source (origin
            (method url-fetch)
            (uri (string-append "mirror://gnu/coreutils/coreutils-"
                                version ".tar.xz"))
            (sha256
             (base32
              "0bdq6yggyl7nkc2pbl6pxhhyx15nyqhz3ds6rfn448n6rxdwlhzc"))
            (patches (list (search-patch "coreutils-dummy-man.patch")))))
   (build-system gnu-build-system)
   (inputs `(("acl"  ,acl)                        ; TODO: add SELinux
             ("gmp"  ,gmp)))
   (native-inputs
    ;; Perl is needed to run tests in native builds, and to run the bundled
    ;; copy of help2man.  However, don't pass it when cross-compiling since
    ;; that would lead it to try to run programs to get their '--help' output
    ;; for help2man.
    (if (%current-target-system)
        '()
        `(("perl" ,perl))))
   (outputs '("out" "debug"))
   (arguments
    `(#:parallel-build? #f            ; help2man may be called too early
      #:phases (alist-cons-before
                'build 'patch-shell-references
                (lambda* (#:key inputs #:allow-other-keys)
                  (let ((bash (assoc-ref inputs "bash")))
                    ;; 'split' uses either $SHELL or /bin/sh.  Set $SHELL so
                    ;; that tests pass, since /bin/sh isn't in the chroot.
                    (setenv "SHELL" (which "sh"))

                    (substitute* (find-files "gnulib-tests" "\\.c$")
                      (("/bin/sh")
                       (format #f "~a/bin/sh" bash)))
                    (substitute* (find-files "tests" "\\.sh$")
                      (("#!/bin/sh")
                       (format #f "#!~a/bin/sh" bash)))))
                %standard-phases)))
   (synopsis "Core GNU utilities (file, text, shell)")
   (description
    "GNU Coreutils includes all of the basic command-line tools that are
expected in a POSIX system.  These provide the basic file, shell and text
manipulation functions of the GNU system.  Most of these tools offer extended
functionality beyond that which is outlined in the POSIX standard.")
   (license gpl3+)
   (home-page "http://www.gnu.org/software/coreutils/")))

(define-public gnu-make
  (package
   (name "make")
   (version "4.0")
   (source (origin
            (method url-fetch)
            (uri (string-append "mirror://gnu/make/make-" version
                                ".tar.bz2"))
            (sha256
             (base32
              "1nyvn8mknw0mf7727lprva3lisl1y0n03lvar342rrpdmz3qc1p6"))
            (patches (list (search-patch "make-impure-dirs.patch")))))
   (build-system gnu-build-system)
   (native-inputs `(("pkg-config", pkg-config)))  ; to detect Guile
   (inputs `(("guile" ,guile-2.0)))
   (outputs '("out" "debug"))
   (arguments
    '(#:phases (alist-cons-before
                'build 'set-default-shell
                (lambda* (#:key inputs #:allow-other-keys)
                  ;; Change the default shell from /bin/sh.
                  (let ((bash (assoc-ref inputs "bash")))
                    (substitute* "job.c"
                      (("default_shell\\[\\] =.*$")
                       (format #f "default_shell[] = \"~a/bin/bash\";\n"
                               bash)))))
                %standard-phases)))
   (synopsis "Remake files automatically")
   (description
    "Make is a program that is used to control the production of
executables or other files from their source files.  The process is
controlled from a Makefile, in which the developer specifies how each file is
generated from its source.  It has powerful dependency resolution and the
ability to determine when files have to be regenerated after their sources
change.  GNU make offers many powerful extensions over the standard utility.")
   (license gpl3+)
   (home-page "http://www.gnu.org/software/make/")))

(define-public binutils
  (package
   (name "binutils")
   (version "2.24")
   (source (origin
            (method url-fetch)
            (uri (string-append "mirror://gnu/binutils/binutils-"
                                version ".tar.bz2"))
            (sha256
             (base32
              "0ds1y7qa0xqihw4ihnsgg6bxanmb228r228ddvwzgrv4jszcbs75"))
            (patches (list (search-patch "binutils-ld-new-dtags.patch")
                           (search-patch "binutils-loongson-workaround.patch")))))
   (build-system gnu-build-system)

   ;; TODO: Add dependency on zlib + those for Gold.
   (arguments
    `(#:configure-flags '(;; Add `-static-libgcc' to not retain a dependency
                          ;; on GCC when bootstrapping.
                          "LDFLAGS=-static-libgcc"

                          ;; Don't search under /usr/lib & co.
                          "--with-lib-path=/no-ld-lib-path"

                          ;; Glibc 2.17 has a "comparison of unsigned
                          ;; expression >= 0 is always true" in wchar.h.
                          "--disable-werror"

                          ;; Install BFD.  It ends up in a hidden directory,
                          ;; but it's here.
                          "--enable-install-libbfd"

                          ;; Make sure 'ar' and 'ranlib' produce archives in a
                          ;; deterministic fashion.
                          "--enable-deterministic-archives")))

   (synopsis "Binary utilities: bfd gas gprof ld")
   (description
    "GNU Binutils is a collection of tools for working with binary files.
Perhaps the most notable are \"ld\", a linker, and \"as\", an assembler. Other
tools include programs to display binary profiling information, list the
strings in a binary file, and utilities for working with archives.  The \"bfd\"
library for working with executable and object formats is also included.")
   (license gpl3+)
   (home-page "http://www.gnu.org/software/binutils/")))

(define-public glibc
  (package
   (name "glibc")
   (version "2.19")
   (source (origin
            (method url-fetch)
            (uri (string-append "mirror://gnu/glibc/glibc-"
                                version ".tar.xz"))
            (sha256
             (base32
              "18m2dssd6ja5arxmdxinc90xvpqcsnqjfwmjl2as07j0i3srff9d"))
            (snippet
             ;; Disable 'ldconfig' and /etc/ld.so.cache.  The latter is
             ;; required on LFS distros to avoid loading the distro's libc.so
             ;; instead of ours.
             '(substitute* "sysdeps/unix/sysv/linux/configure"
                (("use_ldconfig=yes")
                 "use_ldconfig=no")))
            (modules '((guix build utils)))
            (patches (list (search-patch "glibc-CVE-2014-5119.patch")
                           (search-patch "glibc-ldd-x86_64.patch")))))
   (build-system gnu-build-system)

   ;; Glibc's <limits.h> refers to <linux/limit.h>, for instance, so glibc
   ;; users should automatically pull Linux headers as well.
   (propagated-inputs `(("linux-headers" ,linux-libre-headers)))

   ;; Store the locales separately (~100 MiB).  Note that "out" retains a
   ;; reference to them anyway, so there's no space savings here.
   ;; TODO: Eventually we may want to add a $LOCALE_ARCHIVE search path like
   ;; Nixpkgs does.
   (outputs '("out" "locales" "debug"))

   (arguments
    `(#:out-of-source? #t
      #:configure-flags
      (list "--enable-add-ons"
            "--sysconfdir=/etc"
            (string-append "--localedir=" (assoc-ref %outputs "locales")
                           "/share/locale")

            ;; `--localedir' is not honored, so work around it.
            ;; See <http://sourceware.org/ml/libc-alpha/2013-03/msg00093.html>.
            (string-append "libc_cv_localedir="
                           (assoc-ref %outputs "locales")
                           "/share/locale")

            (string-append "--with-headers="
                           (assoc-ref %build-inputs "linux-headers")
                           "/include")

            ;; The default is to assume a 2.4 Linux interface, but we'll
            ;; always use something newer.  See "kernel-features.h" in the
            ;; GNU libc for details.
            "--enable-kernel=2.6.30"

            ;; Use our Bash instead of /bin/sh.
            (string-append "BASH_SHELL="
                           (assoc-ref %build-inputs "bash")
                           "/bin/bash")

            ;; XXX: Work around "undefined reference to `__stack_chk_guard'".
            "libc_cv_ssp=no")

      #:tests? #f                                 ; XXX
      #:phases (alist-cons-before
                'configure 'pre-configure
                (lambda* (#:key inputs outputs #:allow-other-keys)
                  (let* ((out  (assoc-ref outputs "out"))
                         (bin  (string-append out "/bin")))
                    ;; Use `pwd', not `/bin/pwd'.
                    (substitute* "configure"
                      (("/bin/pwd") "pwd"))

                    ;; Install the rpc data base file under `$out/etc/rpc'.
                    ;; FIXME: Use installFlags = [ "sysconfdir=$(out)/etc" ];
                    (substitute* "sunrpc/Makefile"
                      (("^\\$\\(inst_sysconfdir\\)/rpc(.*)$" _ suffix)
                       (string-append out "/etc/rpc" suffix "\n"))
                      (("^install-others =.*$")
                       (string-append "install-others = " out "/etc/rpc\n")))

                    (substitute* "Makeconfig"
                      ;; According to
                      ;; <http://www.linuxfromscratch.org/lfs/view/stable/chapter05/glibc.html>,
                      ;; linking against libgcc_s is not needed with GCC
                      ;; 4.7.1.
                      ((" -lgcc_s") ""))

                    ;; Copy a statically-linked Bash in the output, with
                    ;; no references to other store paths.
                    (mkdir-p bin)
                    (copy-file (string-append (assoc-ref inputs "static-bash")
                                              "/bin/bash")
                               (string-append bin "/bash"))
                    (remove-store-references (string-append bin "/bash"))
                    (chmod (string-append bin "/bash") #o555)

                    ;; Keep a symlink, for `patch-shebang' resolution.
                    (with-directory-excursion bin
                      (symlink "bash" "sh"))

                    ;; Have `system' use that Bash.
                    (substitute* "sysdeps/posix/system.c"
                      (("#define[[:blank:]]+SHELL_PATH.*$")
                       (format #f "#define SHELL_PATH \"~a/bin/bash\"\n"
                               out)))

                    ;; Same for `popen'.
                    (substitute* "libio/iopopen.c"
                      (("/bin/sh")
                       (string-append out "/bin/bash")))

                    ;; Make sure we don't retain a reference to the
                    ;; bootstrap Perl.
                    (substitute* "malloc/mtrace.pl"
                      (("^#!.*")
                       ;; The shebang can be omitted, because there's the
                       ;; "bilingual" eval/exec magic at the top of the file.
                       "")
                      (("exec @PERL@")
                       "exec perl"))))
                (alist-cons-after
                 'install 'install-locales
                 (lambda _
                   (zero? (system* "make" "localedata/install-locales")))
                 %standard-phases))))

   (inputs `(("static-bash" ,(static-package bash-light))))

   ;; To build the manual, we need Texinfo and Perl.
   (native-inputs `(("texinfo" ,texinfo)
                    ("perl" ,perl)))

   (synopsis "The GNU C Library")
   (description
    "Any Unix-like operating system needs a C library: the library which
defines the \"system calls\" and other basic facilities such as open, malloc,
printf, exit...

The GNU C library is used as the C library in the GNU system and most systems
with the Linux kernel.")
   (license lgpl2.0+)
   (home-page "http://www.gnu.org/software/libc/")))

(define-public tzdata
  (package
    (name "tzdata")
    (version "2014a")
    (source (origin
             (method url-fetch)
             (uri (string-append
                   "http://www.iana.org/time-zones/repository/releases/tzdata"
                   version ".tar.gz"))
             (sha256
              (base32
               "1cg843ajz4g16axpz56zvalwsbp1s764na2bk4fb44ayx162bzvw"))))
    (build-system gnu-build-system)
    (arguments
     '(#:tests? #f
       #:make-flags (let ((out (assoc-ref %outputs "out"))
                          (tmp (getenv "TMPDIR")))
                      (list (string-append "TOPDIR=" out)
                            (string-append "TZDIR=" out "/share/zoneinfo")

                            ;; Discard zic, dump, and tzselect, already
                            ;; provided by glibc.
                            (string-append "ETCDIR=" tmp "/etc")

                            ;; Likewise for the C library routines.
                            (string-append "LIBDIR=" tmp "/lib")
                            (string-append "MANDIR=" tmp "/man")

                            "AWK=awk"
                            "CC=gcc"))
       #:modules ((guix build utils)
                  (guix build gnu-build-system)
                  (srfi srfi-1))
       #:phases
       (alist-replace
        'unpack
        (lambda* (#:key source inputs #:allow-other-keys)
          (and (zero? (system* "tar" "xvf" source))
               (zero? (system* "tar" "xvf" (assoc-ref inputs "tzcode")))))
        (alist-cons-after
         'install 'post-install
         (lambda* (#:key outputs #:allow-other-keys)
           ;; Move data in the right place.
           (let ((out (assoc-ref outputs "out")))
             (copy-recursively (string-append out "/share/zoneinfo-posix")
                               (string-append out "/share/zoneinfo/posix"))
             (copy-recursively (string-append out "/share/zoneinfo-leaps")
                               (string-append out "/share/zoneinfo/right"))
             (delete-file-recursively (string-append out "/share/zoneinfo-posix"))
             (delete-file-recursively (string-append out "/share/zoneinfo-leaps"))))
         (alist-delete 'configure %standard-phases)))))
    (inputs `(("tzcode" ,(origin
                          (method url-fetch)
                          (uri (string-append
                                "http://www.iana.org/time-zones/repository/releases/tzcode"
                                version ".tar.gz"))
                          (sha256
                           (base32
                            "1xfkqi1q8cnxqbv8azdj5pqlzhkjz6xag09f1z0s8rxi86jkpf85"))))))
    (home-page "http://www.iana.org/time-zones")
    (synopsis "Database of current and historical time zones")
    (description "The Time Zone Database (often called tz or zoneinfo)
contains code and data that represent the history of local time for many
representative locations around the globe. It is updated periodically to
reflect changes made by political bodies to time zone boundaries, UTC offsets,
and daylight-saving rules.")
    (license public-domain)))

<<<<<<< HEAD

;;;
;;; Bootstrap packages.
;;;

(define gnu-make-boot0
  (package-with-bootstrap-guile
   (package (inherit gnu-make)
     (name "make-boot0")
     (location (source-properties->location (current-source-location)))
     (arguments
      `(#:guile ,%bootstrap-guile
        #:implicit-inputs? #f
        #:tests? #f                  ; cannot run "make check"
        ,@(substitute-keyword-arguments (package-arguments gnu-make)
            ((#:phases phases)
             `(alist-replace
               'build (lambda _
                        ;; Don't attempt to build 'guile.c' since we don't
                        ;; have Guile here.
                        (substitute* "build.sh"
                          (("guile\\.\\$\\{OBJEXT\\}") ""))
                        (zero? (system* "./build.sh")))
               (alist-replace
                'install (lambda* (#:key outputs #:allow-other-keys)
                           (let* ((out (assoc-ref outputs "out"))
                                  (bin (string-append out "/bin")))
                             (mkdir-p bin)
                             (copy-file "make"
                                        (string-append bin "/make"))))
                ,phases))))))
     (native-inputs '())                          ; no need for 'pkg-config'
     (inputs %bootstrap-inputs))))

(define diffutils-boot0
  (package-with-bootstrap-guile
   (let ((p (package-with-explicit-inputs diffutils
                                          `(("make" ,gnu-make-boot0)
                                            ,@%bootstrap-inputs)
                                          #:guile %bootstrap-guile)))
     (package (inherit p)
       (location (source-properties->location (current-source-location)))
       (arguments `(#:tests? #f         ; the test suite needs diffutils
                    ,@(package-arguments p)))))))

(define findutils-boot0
  (package-with-bootstrap-guile
   (package-with-explicit-inputs findutils
                                 `(("make" ,gnu-make-boot0)
                                   ("diffutils" ,diffutils-boot0) ; for tests
                                   ,@%bootstrap-inputs)
                                 (current-source-location)
                                 #:guile %bootstrap-guile)))

(define file-boot0
  (package-with-bootstrap-guile
   (package-with-explicit-inputs file
                                 `(("make" ,gnu-make-boot0)
                                   ,@%bootstrap-inputs)
                                 (current-source-location)
                                 #:guile %bootstrap-guile)))


(define %boot0-inputs
  `(("make" ,gnu-make-boot0)
    ("diffutils" ,diffutils-boot0)
    ("findutils" ,findutils-boot0)
    ("file" ,file-boot0)
    ,@%bootstrap-inputs))

(define* (nix-system->gnu-triplet
          #:optional (system (%current-system)) (vendor "unknown"))
  "Return an a guess of the GNU triplet corresponding to Nix system
identifier SYSTEM."
  (let* ((dash (string-index system #\-))
         (arch (substring system 0 dash))
         (os   (substring system (+ 1 dash))))
    (string-append arch
                   "-" vendor "-"
                   (if (string=? os "linux")
                       "linux-gnu"
                       os))))

(define* (boot-triplet #:optional (system (%current-system)))
  ;; Return the triplet used to create the cross toolchain needed in the
  ;; first bootstrapping stage.
  (nix-system->gnu-triplet system "guix"))

;; Following Linux From Scratch, build a cross-toolchain in stage 0.  That
;; toolchain actually targets the same OS and arch, but it has the advantage
;; of being independent of the libc and tools in %BOOTSTRAP-INPUTS, since
;; GCC-BOOT0 (below) is built without any reference to the target libc.

(define binutils-boot0
  (package-with-bootstrap-guile
   (package (inherit binutils)
     (name "binutils-cross-boot0")
     (arguments
      `(#:guile ,%bootstrap-guile
        #:implicit-inputs? #f
        ,@(substitute-keyword-arguments (package-arguments binutils)
            ((#:configure-flags cf)
             `(cons ,(string-append "--target=" (boot-triplet))
                    ,cf)))))
     (inputs %boot0-inputs))))

(define gcc-boot0
  (package-with-bootstrap-guile
   (package (inherit gcc-4.8)
     (name "gcc-cross-boot0")
     (arguments
      `(#:guile ,%bootstrap-guile
        #:implicit-inputs? #f
        #:modules ((guix build gnu-build-system)
                   (guix build utils)
                   (ice-9 regex)
                   (srfi srfi-1)
                   (srfi srfi-26))
        ,@(substitute-keyword-arguments (package-arguments gcc-4.8)
            ((#:configure-flags flags)
             `(append (list ,(string-append "--target=" (boot-triplet))

                            ;; No libc yet.
                            "--without-headers"

                            ;; Disable features not needed at this stage.
                            "--disable-shared"
                            "--enable-languages=c,c++"

                            ;; libstdc++ cannot be built at this stage
                            ;; ("Link tests are not allowed after
                            ;; GCC_NO_EXECUTABLES.").
                            "--disable-libstdc++-v3"

                            "--disable-threads"
                            "--disable-libmudflap"
                            "--disable-libatomic"
                            "--disable-libsanitizer"
                            "--disable-libitm"
                            "--disable-libgomp"
                            "--disable-libssp"
                            "--disable-libquadmath"
                            "--disable-decimal-float")
                      (remove (cut string-match "--enable-languages.*" <>)
                              ,flags)))
            ((#:phases phases)
             `(alist-cons-after
               'unpack 'unpack-gmp&co
               (lambda* (#:key inputs #:allow-other-keys)
                 (let ((gmp  (assoc-ref %build-inputs "gmp-source"))
                       (mpfr (assoc-ref %build-inputs "mpfr-source"))
                       (mpc  (assoc-ref %build-inputs "mpc-source")))

                   ;; To reduce the set of pre-built bootstrap inputs, build
                   ;; GMP & co. from GCC.
                   (for-each (lambda (source)
                               (or (zero? (system* "tar" "xvf" source))
                                   (error "failed to unpack tarball"
                                          source)))
                             (list gmp mpfr mpc))

                   ;; Create symlinks like `gmp' -> `gmp-x.y.z'.
                   ,@(map (lambda (lib)
                            ;; Drop trailing letters, as gmp-6.0.0a unpacks
                            ;; into gmp-6.0.0.
                            `(symlink ,(string-trim-right
                                        (package-full-name lib)
                                        char-set:letter)
                                      ,(package-name lib)))
                          (list gmp mpfr mpc))))
               (alist-cons-after
                'install 'symlink-libgcc_eh
                (lambda* (#:key outputs #:allow-other-keys)
                  (let ((out (assoc-ref outputs "lib")))
                    ;; Glibc wants to link against libgcc_eh, so provide
                    ;; it.
                    (with-directory-excursion
                        (string-append out "/lib/gcc/"
                                       ,(boot-triplet)
                                       "/" ,(package-version gcc-4.8))
                      (symlink "libgcc.a" "libgcc_eh.a"))))
                ,phases))))))

     (inputs `(("gmp-source" ,(package-source gmp))
               ("mpfr-source" ,(package-source mpfr))
               ("mpc-source" ,(package-source mpc))
               ("binutils-cross" ,binutils-boot0)

               ;; Call it differently so that the builder can check whether
               ;; the "libc" input is #f.
               ("libc-native" ,@(assoc-ref %boot0-inputs "libc"))
               ,@(alist-delete "libc" %boot0-inputs)))

     ;; No need for Texinfo at this stage.
     (native-inputs (alist-delete "texinfo"
                                  (package-native-inputs gcc-4.8))))))

(define perl-boot0
  (package-with-bootstrap-guile
   (package-with-explicit-inputs perl
                                 %boot0-inputs
                                 (current-source-location)
                                 #:guile %bootstrap-guile)))

(define (linux-libre-headers-boot0)
  "Return Linux-Libre header files for the bootstrap environment."
  ;; Note: this is wrapped in a thunk to nicely handle circular dependencies
  ;; between (gnu packages linux) and this module.
  (package-with-bootstrap-guile
   (package (inherit linux-libre-headers)
     (arguments `(#:guile ,%bootstrap-guile
                  #:implicit-inputs? #f
                  ,@(package-arguments linux-libre-headers)))
     (native-inputs
      `(("perl" ,perl-boot0)
        ,@%boot0-inputs)))))

(define texinfo-boot0
  ;; Texinfo used to build libc's manual.
  ;; We build without ncurses because it fails to build at this stage, and
  ;; because we don't need the stand-alone Info reader.
  ;; Also, use %BOOT0-INPUTS to avoid building Perl once more.
  (let ((texinfo (package (inherit texinfo)
                   (inputs (alist-delete "ncurses" (package-inputs texinfo))))))
    (package-with-bootstrap-guile
     (package-with-explicit-inputs texinfo %boot0-inputs
                                   (current-source-location)
                                   #:guile %bootstrap-guile))))

(define %boot1-inputs
  ;; 2nd stage inputs.
  `(("gcc" ,gcc-boot0)
    ("binutils-cross" ,binutils-boot0)

    ;; Keep "binutils" here because the cross-gcc invokes `as', not the
    ;; cross-`as'.
    ,@%boot0-inputs))

(define glibc-final-with-bootstrap-bash
  ;; The final libc, "cross-built".  If everything went well, the resulting
  ;; store path has no dependencies.  Actually, the really-final libc is
  ;; built just below; the only difference is that this one uses the
  ;; bootstrap Bash.
  (package-with-bootstrap-guile
   (package (inherit glibc)
     (name "glibc-intermediate")
     (arguments
      `(#:guile ,%bootstrap-guile
        #:implicit-inputs? #f

        ,@(substitute-keyword-arguments (package-arguments glibc)
            ((#:configure-flags flags)
             `(append (list ,(string-append "--host=" (boot-triplet))
                            ,(string-append "--build="
                                            (nix-system->gnu-triplet))

                            ;; Build Sun/ONC RPC support.  In particular,
                            ;; install rpc/*.h.
                            "--enable-obsolete-rpc")
                      ,flags))
            ((#:phases phases)
             `(alist-cons-before
               'configure 'pre-configure
               (lambda* (#:key inputs #:allow-other-keys)
                 ;; Don't clobber CPATH with the bootstrap libc.
                 (setenv "NATIVE_CPATH" (getenv "CPATH"))
                 (unsetenv "CPATH")

                 ;; 'rpcgen' needs native libc headers to be built.
                 (substitute* "sunrpc/Makefile"
                   (("sunrpc-CPPFLAGS =.*" all)
                    (string-append "CPATH = $(NATIVE_CPATH)\n"
                                   "export CPATH\n"
                                   all "\n"))))
               ,phases)))))
     (propagated-inputs `(("linux-headers" ,(linux-libre-headers-boot0))))
     (native-inputs
      `(("texinfo" ,texinfo-boot0)
        ("perl" ,perl-boot0)))
     (inputs
      `(;; The boot inputs.  That includes the bootstrap libc.  We don't want
        ;; it in $CPATH, hence the 'pre-configure' phase above.
        ,@%boot1-inputs

        ;; A native GCC is needed to build `cross-rpcgen'.
        ("native-gcc" ,@(assoc-ref %boot0-inputs "gcc"))

        ;; Here, we use the bootstrap Bash, which is not satisfactory
        ;; because we don't want to depend on bootstrap tools.
        ("static-bash" ,@(assoc-ref %boot0-inputs "bash")))))))

(define (cross-gcc-wrapper gcc binutils glibc bash)
  "Return a wrapper for the pseudo-cross toolchain GCC/BINUTILS/GLIBC
that makes it available under the native tool names."
  (package (inherit gcc-4.8)
    (name (string-append (package-name gcc) "-wrapped"))
    (source #f)
    (build-system trivial-build-system)
    (outputs '("out"))
    (arguments
     `(#:guile ,%bootstrap-guile
       #:modules ((guix build utils))
       #:builder (begin
                   (use-modules (guix build utils))

                   (let* ((binutils (assoc-ref %build-inputs "binutils"))
                          (gcc      (assoc-ref %build-inputs "gcc"))
                          (libc     (assoc-ref %build-inputs "libc"))
                          (bash     (assoc-ref %build-inputs "bash"))
                          (out      (assoc-ref %outputs "out"))
                          (bindir   (string-append out "/bin"))
                          (triplet  ,(boot-triplet)))
                     (define (wrap-program program)
                       ;; GCC-BOOT0 is a libc-less cross-compiler, so it
                       ;; needs to be told where to find the crt files and
                       ;; the dynamic linker.
                       (call-with-output-file program
                         (lambda (p)
                           (format p "#!~a/bin/bash
exec ~a/bin/~a-~a -B~a/lib -Wl,-dynamic-linker -Wl,~a/~a \"$@\"~%"
                                   bash
                                   gcc triplet program
                                   libc libc
                                   ,(glibc-dynamic-linker))))

                       (chmod program #o555))

                     (mkdir-p bindir)
                     (with-directory-excursion bindir
                       (for-each (lambda (tool)
                                   (symlink (string-append binutils "/bin/"
                                                           triplet "-" tool)
                                            tool))
                                 '("ar" "ranlib"))
                       (for-each wrap-program '("gcc" "g++")))))))
    (native-inputs
     `(("binutils" ,binutils)
       ("gcc" ,gcc)
       ("libc" ,glibc)
       ("bash" ,bash)))
    (inputs '())))

(define static-bash-for-glibc
  ;; A statically-linked Bash to be embedded in GLIBC-FINAL, for use by
  ;; system(3) & co.
  (let* ((gcc  (cross-gcc-wrapper gcc-boot0 binutils-boot0
                                  glibc-final-with-bootstrap-bash
                                  (car (assoc-ref %boot1-inputs "bash"))))
         (bash (package (inherit bash-light)
                 (arguments
                  `(#:guile ,%bootstrap-guile
                    ,@(package-arguments bash-light))))))
    (package-with-bootstrap-guile
     (package-with-explicit-inputs (static-package bash)
                                   `(("gcc" ,gcc)
                                     ("libc" ,glibc-final-with-bootstrap-bash)
                                     ,@(fold alist-delete %boot1-inputs
                                             '("gcc" "libc")))
                                   (current-source-location)))))

(define-public glibc-final
  ;; The final glibc, which embeds the statically-linked Bash built above.
  (package (inherit glibc-final-with-bootstrap-bash)
    (name "glibc")
    (inputs `(("static-bash" ,static-bash-for-glibc)
              ,@(alist-delete
                 "static-bash"
                 (package-inputs glibc-final-with-bootstrap-bash))))

    ;; The final libc only refers to itself, but the 'debug' output contains
    ;; references to GCC-BOOT0 and to the Linux headers.  XXX: Would be great
    ;; if 'allowed-references' were per-output.
    (arguments
     `(#:allowed-references
       ,(cons* `(,gcc-boot0 "lib") (linux-libre-headers-boot0)
               (package-outputs glibc-final-with-bootstrap-bash))

       ,@(package-arguments glibc-final-with-bootstrap-bash)))))

(define gcc-boot0-wrapped
  ;; Make the cross-tools GCC-BOOT0 and BINUTILS-BOOT0 available under the
  ;; non-cross names.
  (cross-gcc-wrapper gcc-boot0 binutils-boot0 glibc-final
                     (car (assoc-ref %boot1-inputs "bash"))))

(define %boot2-inputs
  ;; 3rd stage inputs.
  `(("libc" ,glibc-final)
    ("gcc" ,gcc-boot0-wrapped)
    ,@(fold alist-delete %boot1-inputs '("libc" "gcc"))))

(define binutils-final
  (package-with-bootstrap-guile
   (package (inherit binutils)
     (arguments
      `(#:guile ,%bootstrap-guile
        #:implicit-inputs? #f
        #:allowed-references ("out" ,glibc-final)
        ,@(package-arguments binutils)))
     (inputs %boot2-inputs))))

(define libstdc++
  ;; Intermediate libstdc++ that will allow us to build the final GCC
  ;; (remember that GCC-BOOT0 cannot build libstdc++.)
  (package-with-bootstrap-guile
   (package (inherit gcc-4.8)
     (name "libstdc++")
     (arguments
      `(#:guile ,%bootstrap-guile
        #:implicit-inputs? #f

        #:out-of-source? #t
        #:phases (alist-cons-before
                  'configure 'chdir
                  (lambda _
                    (chdir "libstdc++-v3"))
                  %standard-phases)
        #:configure-flags `("--disable-shared"
                            "--disable-libstdcxx-threads"
                            "--disable-libstdcxx-pch"
                            ,(string-append "--with-gxx-include-dir="
                                            (assoc-ref %outputs "out")
                                            "/include"
                                            ;; "/include/c++/"
                                            ;; ,(package-version gcc-4.8)
                                            ))))
     (outputs '("out"))
     (inputs %boot2-inputs)
     (native-inputs '())
     (propagated-inputs '())
     (synopsis "GNU C++ standard library (intermediate)"))))

(define-public gcc-final
  ;; The final GCC.
  (package (inherit gcc-boot0)
    (name "gcc")
    (location (source-properties->location (current-source-location)))
    (arguments
     `(#:guile ,%bootstrap-guile
       #:implicit-inputs? #f

       #:allowed-references ("out" "lib" ,glibc-final)

       ;; Build again GMP & co. within GCC's build process, because it's hard
       ;; to do outside (because GCC-BOOT0 is a cross-compiler, and thus
       ;; doesn't honor $LIBRARY_PATH, which breaks `gnu-build-system'.)
       ,@(substitute-keyword-arguments (package-arguments gcc-boot0)
           ((#:configure-flags boot-flags)
            (let loop ((args (package-arguments gcc-4.8)))
              (match args
                ((#:configure-flags normal-flags _ ...)
                 normal-flags)
                ((_ rest ...)
                 (loop rest)))))
           ((#:make-flags flags)
            ;; Since $LIBRARY_PATH and $CPATH are not honored, add the
            ;; relevant flags.
            `(cons (string-append "CPPFLAGS=-I"
                                  (assoc-ref %build-inputs "libstdc++")
                                  "/include")
                   (map (lambda (flag)
                          (if (string-prefix? "LDFLAGS=" flag)
                              (string-append flag " -L"
                                             (assoc-ref %build-inputs "libstdc++")
                                             "/lib")
                              flag))
                        ,flags)))
           ((#:phases phases)
            `(alist-delete 'symlink-libgcc_eh ,phases)))))

    ;; This time we want Texinfo, so we get the manual.
    (native-inputs `(("texinfo" ,texinfo-boot0)
                     ,@(package-native-inputs gcc-boot0)))

    (inputs `(("gmp-source" ,(package-source gmp))
              ("mpfr-source" ,(package-source mpfr))
              ("mpc-source" ,(package-source mpc))
              ("binutils" ,binutils-final)
              ("libstdc++" ,libstdc++)
              ,@%boot2-inputs))))

(define ld-wrapper-boot3
  ;; A linker wrapper that uses the bootstrap Guile.
  (package
    (name "ld-wrapper-boot3")
    (version "0")
    (source #f)
    (build-system trivial-build-system)
    (inputs `(("binutils" ,binutils-final)
              ("guile"    ,%bootstrap-guile)
              ("bash"     ,@(assoc-ref %boot2-inputs "bash"))
              ("wrapper"  ,(search-path %load-path
                                        "gnu/packages/ld-wrapper.scm"))))
    (arguments
     `(#:guile ,%bootstrap-guile
       #:modules ((guix build utils))
       #:builder (begin
                   (use-modules (guix build utils)
                                (system base compile))

                   (let* ((out (assoc-ref %outputs "out"))
                          (bin (string-append out "/bin"))
                          (ld  (string-append bin "/ld"))
                          (go  (string-append bin "/ld.go")))

                     (setvbuf (current-output-port) _IOLBF)
                     (format #t "building ~s/bin/ld wrapper in ~s~%"
                             (assoc-ref %build-inputs "binutils")
                             out)

                     (mkdir-p bin)
                     (copy-file (assoc-ref %build-inputs "wrapper") ld)
                     (substitute* ld
                       (("@GUILE@")
                        (string-append (assoc-ref %build-inputs "guile")
                                       "/bin/guile"))
                       (("@BASH@")
                        (string-append (assoc-ref %build-inputs "bash")
                                       "/bin/bash"))
                       (("@LD@")
                        (string-append (assoc-ref %build-inputs "binutils")
                                       "/bin/ld")))
                     (chmod ld #o555)
                     (compile-file ld #:output-file go)))))
    (synopsis "The linker wrapper")
    (description
     "The linker wrapper (or `ld-wrapper') wraps the linker to add any
missing `-rpath' flags, and to detect any misuse of libraries outside of the
store.")
    (home-page #f)
    (license gpl3+)))

(define %boot3-inputs
  ;; 4th stage inputs.
  `(("gcc" ,gcc-final)
    ("ld-wrapper" ,ld-wrapper-boot3)
    ,@(alist-delete "gcc" %boot2-inputs)))

(define bash-final
  ;; Link with `-static-libgcc' to make sure we don't retain a reference
  ;; to the bootstrap GCC.
  (package-with-bootstrap-guile
   (package-with-explicit-inputs (static-libgcc-package bash)
                                 %boot3-inputs
                                 (current-source-location)
                                 #:guile %bootstrap-guile)))

(define %boot4-inputs
  ;; Now use the final Bash.
  `(("bash" ,bash-final)
    ,@(alist-delete "bash" %boot3-inputs)))

(define-public guile-final
  (package-with-bootstrap-guile
   (package-with-explicit-inputs guile-2.0/fixed
                                 %boot4-inputs
                                 (current-source-location)
                                 #:guile %bootstrap-guile)))

(define gnu-make-final
  ;; The final GNU Make, which uses the final Guile.
  (package-with-bootstrap-guile
   (package-with-explicit-inputs gnu-make
                                 `(("guile" ,guile-final)
                                   ,@%boot4-inputs)
                                 (current-source-location))))

(define-public ld-wrapper
  ;; The final `ld' wrapper, which uses the final Guile.
  (package (inherit ld-wrapper-boot3)
    (name "ld-wrapper")
    (inputs `(("guile" ,guile-final)
              ("bash"  ,bash-final)
              ,@(fold alist-delete (package-inputs ld-wrapper-boot3)
                      '("guile" "bash"))))))

(define coreutils-final
  ;; The final Coreutils.  Treat them specially because some packages, such as
  ;; Findutils, keep a reference to the Coreutils they were built with.
  (package-with-bootstrap-guile
   (package-with-explicit-inputs coreutils
                                 %boot4-inputs
                                 (current-source-location)

                                 ;; Use the final Guile, linked against the
                                 ;; final libc with working iconv, so that
                                 ;; 'substitute*' works well when touching
                                 ;; test files in Gettext.
                                 #:guile guile-final)))

(define grep-final
  ;; The final grep.  Gzip holds a reference to it (via zgrep), so it must be
  ;; built before gzip.
  (package-with-bootstrap-guile
   (package-with-explicit-inputs grep
                                 %boot4-inputs
                                 (current-source-location)
                                 #:guile guile-final)))

(define %boot5-inputs
  ;; Now use the final Coreutils.
  `(("coreutils" ,coreutils-final)
    ("grep" ,grep-final)
    ,@%boot4-inputs))

(define-public %final-inputs
  ;; Final derivations used as implicit inputs by 'gnu-build-system'.  We
  ;; still use 'package-with-bootstrap-guile' so that the bootstrap tools are
  ;; used for origins that have patches, thereby avoiding circular
  ;; dependencies.
  (let ((finalize (compose package-with-bootstrap-guile
                           (cut package-with-explicit-inputs <> %boot5-inputs
                                (current-source-location)))))
    `(,@(map (match-lambda
              ((name package)
               (list name (finalize package))))
             `(("tar" ,tar)
               ("gzip" ,gzip)
               ("bzip2" ,bzip2)
               ("xz" ,xz)
               ("file" ,file)
               ("diffutils" ,diffutils)
               ("patch" ,patch)
               ("sed" ,sed)
               ("findutils" ,findutils)
               ("gawk" ,gawk)))
      ("grep" ,grep-final)
      ("coreutils" ,coreutils-final)
      ("make" ,gnu-make-final)
      ("bash" ,bash-final)
      ("ld-wrapper" ,ld-wrapper)
      ("binutils" ,binutils-final)
      ("gcc" ,gcc-final)
      ("libc" ,glibc-final))))

(define-public canonical-package
  (let ((name->package (fold (lambda (input result)
                               (match input
                                 ((_ package)
                                  (vhash-cons (package-full-name package)
                                              package result))))
                             vlist-null
                             `(("guile" ,guile-final)
                               ,@%final-inputs))))
    (lambda (package)
      "Return the 'canonical' variant of PACKAGE---i.e., if PACKAGE is one of
the implicit inputs of 'gnu-build-system', return that one, otherwise return
PACKAGE.

The goal is to avoid duplication in cases like GUILE-FINAL vs. GUILE-2.0,
COREUTILS-FINAL vs. COREUTILS, etc."
      ;; XXX: This doesn't handle dependencies of the final inputs, such as
      ;; libunistring, GMP, etc.
      (match (vhash-assoc (package-full-name package) name->package)
        ((_ . canon)
         ;; In general we want CANON, except if we're cross-compiling: CANON
         ;; uses explicit inputs, so it is "anchored" in the bootstrapped
         ;; process, with dependencies on things that cannot be
         ;; cross-compiled.
         (if (%current-target-system)
             package
             canon))
        (_ package)))))


;;;
;;; GCC toolchain.
;;;

(define (gcc-toolchain gcc)
  "Return a complete toolchain for GCC."
  (package
    (name "gcc-toolchain")
    (version (package-version gcc))
    (source #f)
    (build-system trivial-build-system)
    (arguments
     '(#:modules ((guix build union))
       #:builder (begin
                   (use-modules (ice-9 match)
                                (guix build union))

                   (match %build-inputs
                     (((names . directories) ...)
                      (union-build (assoc-ref %outputs "out")
                                   directories)))

                   (union-build (assoc-ref %outputs "debug")
                                (list (assoc-ref %build-inputs
                                                 "libc-debug"))))))
    (license (package-license gcc))
    (synopsis "Complete GCC tool chain for C/C++ development")
    (description
     "This package provides a complete GCC tool chain for C/C++ development to
be installed in user profiles.  This includes GCC, as well as libc (headers
and binaries, plus debugging symbols in the 'debug' output), and Binutils.")
    (home-page "http://gcc.gnu.org/")
    (outputs '("out" "debug"))

    ;; The main raison d'être of this "meta-package" is (1) to conveniently
    ;; install everything that we need, and (2) to make sure ld-wrapper comes
    ;; before Binutils' ld in the user's profile.
    (inputs `(("gcc" ,gcc)
              ("ld-wrapper" ,(car (assoc-ref %final-inputs "ld-wrapper")))
              ("binutils" ,binutils-final)
              ("libc" ,glibc-final)
              ("libc-debug" ,glibc-final "debug")))))

(define-public gcc-toolchain-4.8
  (gcc-toolchain gcc-final))

(define-public gcc-toolchain-4.9
  (gcc-toolchain gcc-4.9))
=======
(define-public (canonical-package package)
  ;; Avoid circular dependency by lazily resolving 'commencement'.
  (let* ((iface (resolve-interface '(gnu packages commencement)))
         (proc  (module-ref iface 'canonical-package)))
    (proc package)))
>>>>>>> dd164244

;;; base.scm ends here<|MERGE_RESOLUTION|>--- conflicted
+++ resolved
@@ -25,15 +25,6 @@
   #:use-module (gnu packages)
   #:use-module (gnu packages acl)
   #:use-module (gnu packages bash)
-<<<<<<< HEAD
-  #:use-module (gnu packages bootstrap)
-  #:use-module (gnu packages compression)
-  #:use-module (gnu packages gcc)
-  #:use-module (gnu packages ed)
-  #:use-module (gnu packages file)
-  #:use-module (gnu packages gawk)
-=======
->>>>>>> dd164244
   #:use-module (gnu packages guile)
   #:use-module (gnu packages multiprecision)
   #:use-module (gnu packages perl)
@@ -575,728 +566,10 @@
 and daylight-saving rules.")
     (license public-domain)))
 
-<<<<<<< HEAD
--
-;;;
-;;; Bootstrap packages.
-;;;
-
-(define gnu-make-boot0
-  (package-with-bootstrap-guile
-   (package (inherit gnu-make)
-     (name "make-boot0")
-     (location (source-properties->location (current-source-location)))
-     (arguments
-      `(#:guile ,%bootstrap-guile
-        #:implicit-inputs? #f
-        #:tests? #f                  ; cannot run "make check"
-        ,@(substitute-keyword-arguments (package-arguments gnu-make)
-            ((#:phases phases)
-             `(alist-replace
-               'build (lambda _
-                        ;; Don't attempt to build 'guile.c' since we don't
-                        ;; have Guile here.
-                        (substitute* "build.sh"
-                          (("guile\\.\\$\\{OBJEXT\\}") ""))
-                        (zero? (system* "./build.sh")))
-               (alist-replace
-                'install (lambda* (#:key outputs #:allow-other-keys)
-                           (let* ((out (assoc-ref outputs "out"))
-                                  (bin (string-append out "/bin")))
-                             (mkdir-p bin)
-                             (copy-file "make"
-                                        (string-append bin "/make"))))
-                ,phases))))))
-     (native-inputs '())                          ; no need for 'pkg-config'
-     (inputs %bootstrap-inputs))))
-
-(define diffutils-boot0
-  (package-with-bootstrap-guile
-   (let ((p (package-with-explicit-inputs diffutils
-                                          `(("make" ,gnu-make-boot0)
-                                            ,@%bootstrap-inputs)
-                                          #:guile %bootstrap-guile)))
-     (package (inherit p)
-       (location (source-properties->location (current-source-location)))
-       (arguments `(#:tests? #f         ; the test suite needs diffutils
-                    ,@(package-arguments p)))))))
-
-(define findutils-boot0
-  (package-with-bootstrap-guile
-   (package-with-explicit-inputs findutils
-                                 `(("make" ,gnu-make-boot0)
-                                   ("diffutils" ,diffutils-boot0) ; for tests
-                                   ,@%bootstrap-inputs)
-                                 (current-source-location)
-                                 #:guile %bootstrap-guile)))
-
-(define file-boot0
-  (package-with-bootstrap-guile
-   (package-with-explicit-inputs file
-                                 `(("make" ,gnu-make-boot0)
-                                   ,@%bootstrap-inputs)
-                                 (current-source-location)
-                                 #:guile %bootstrap-guile)))
-
-
-(define %boot0-inputs
-  `(("make" ,gnu-make-boot0)
-    ("diffutils" ,diffutils-boot0)
-    ("findutils" ,findutils-boot0)
-    ("file" ,file-boot0)
-    ,@%bootstrap-inputs))
-
-(define* (nix-system->gnu-triplet
-          #:optional (system (%current-system)) (vendor "unknown"))
-  "Return an a guess of the GNU triplet corresponding to Nix system
-identifier SYSTEM."
-  (let* ((dash (string-index system #\-))
-         (arch (substring system 0 dash))
-         (os   (substring system (+ 1 dash))))
-    (string-append arch
-                   "-" vendor "-"
-                   (if (string=? os "linux")
-                       "linux-gnu"
-                       os))))
-
-(define* (boot-triplet #:optional (system (%current-system)))
-  ;; Return the triplet used to create the cross toolchain needed in the
-  ;; first bootstrapping stage.
-  (nix-system->gnu-triplet system "guix"))
-
-;; Following Linux From Scratch, build a cross-toolchain in stage 0.  That
-;; toolchain actually targets the same OS and arch, but it has the advantage
-;; of being independent of the libc and tools in %BOOTSTRAP-INPUTS, since
-;; GCC-BOOT0 (below) is built without any reference to the target libc.
-
-(define binutils-boot0
-  (package-with-bootstrap-guile
-   (package (inherit binutils)
-     (name "binutils-cross-boot0")
-     (arguments
-      `(#:guile ,%bootstrap-guile
-        #:implicit-inputs? #f
-        ,@(substitute-keyword-arguments (package-arguments binutils)
-            ((#:configure-flags cf)
-             `(cons ,(string-append "--target=" (boot-triplet))
-                    ,cf)))))
-     (inputs %boot0-inputs))))
-
-(define gcc-boot0
-  (package-with-bootstrap-guile
-   (package (inherit gcc-4.8)
-     (name "gcc-cross-boot0")
-     (arguments
-      `(#:guile ,%bootstrap-guile
-        #:implicit-inputs? #f
-        #:modules ((guix build gnu-build-system)
-                   (guix build utils)
-                   (ice-9 regex)
-                   (srfi srfi-1)
-                   (srfi srfi-26))
-        ,@(substitute-keyword-arguments (package-arguments gcc-4.8)
-            ((#:configure-flags flags)
-             `(append (list ,(string-append "--target=" (boot-triplet))
-
-                            ;; No libc yet.
-                            "--without-headers"
-
-                            ;; Disable features not needed at this stage.
-                            "--disable-shared"
-                            "--enable-languages=c,c++"
-
-                            ;; libstdc++ cannot be built at this stage
-                            ;; ("Link tests are not allowed after
-                            ;; GCC_NO_EXECUTABLES.").
-                            "--disable-libstdc++-v3"
-
-                            "--disable-threads"
-                            "--disable-libmudflap"
-                            "--disable-libatomic"
-                            "--disable-libsanitizer"
-                            "--disable-libitm"
-                            "--disable-libgomp"
-                            "--disable-libssp"
-                            "--disable-libquadmath"
-                            "--disable-decimal-float")
-                      (remove (cut string-match "--enable-languages.*" <>)
-                              ,flags)))
-            ((#:phases phases)
-             `(alist-cons-after
-               'unpack 'unpack-gmp&co
-               (lambda* (#:key inputs #:allow-other-keys)
-                 (let ((gmp  (assoc-ref %build-inputs "gmp-source"))
-                       (mpfr (assoc-ref %build-inputs "mpfr-source"))
-                       (mpc  (assoc-ref %build-inputs "mpc-source")))
-
-                   ;; To reduce the set of pre-built bootstrap inputs, build
-                   ;; GMP & co. from GCC.
-                   (for-each (lambda (source)
-                               (or (zero? (system* "tar" "xvf" source))
-                                   (error "failed to unpack tarball"
-                                          source)))
-                             (list gmp mpfr mpc))
-
-                   ;; Create symlinks like `gmp' -> `gmp-x.y.z'.
-                   ,@(map (lambda (lib)
-                            ;; Drop trailing letters, as gmp-6.0.0a unpacks
-                            ;; into gmp-6.0.0.
-                            `(symlink ,(string-trim-right
-                                        (package-full-name lib)
-                                        char-set:letter)
-                                      ,(package-name lib)))
-                          (list gmp mpfr mpc))))
-               (alist-cons-after
-                'install 'symlink-libgcc_eh
-                (lambda* (#:key outputs #:allow-other-keys)
-                  (let ((out (assoc-ref outputs "lib")))
-                    ;; Glibc wants to link against libgcc_eh, so provide
-                    ;; it.
-                    (with-directory-excursion
-                        (string-append out "/lib/gcc/"
-                                       ,(boot-triplet)
-                                       "/" ,(package-version gcc-4.8))
-                      (symlink "libgcc.a" "libgcc_eh.a"))))
-                ,phases))))))
-
-     (inputs `(("gmp-source" ,(package-source gmp))
-               ("mpfr-source" ,(package-source mpfr))
-               ("mpc-source" ,(package-source mpc))
-               ("binutils-cross" ,binutils-boot0)
-
-               ;; Call it differently so that the builder can check whether
-               ;; the "libc" input is #f.
-               ("libc-native" ,@(assoc-ref %boot0-inputs "libc"))
-               ,@(alist-delete "libc" %boot0-inputs)))
-
-     ;; No need for Texinfo at this stage.
-     (native-inputs (alist-delete "texinfo"
-                                  (package-native-inputs gcc-4.8))))))
-
-(define perl-boot0
-  (package-with-bootstrap-guile
-   (package-with-explicit-inputs perl
-                                 %boot0-inputs
-                                 (current-source-location)
-                                 #:guile %bootstrap-guile)))
-
-(define (linux-libre-headers-boot0)
-  "Return Linux-Libre header files for the bootstrap environment."
-  ;; Note: this is wrapped in a thunk to nicely handle circular dependencies
-  ;; between (gnu packages linux) and this module.
-  (package-with-bootstrap-guile
-   (package (inherit linux-libre-headers)
-     (arguments `(#:guile ,%bootstrap-guile
-                  #:implicit-inputs? #f
-                  ,@(package-arguments linux-libre-headers)))
-     (native-inputs
-      `(("perl" ,perl-boot0)
-        ,@%boot0-inputs)))))
-
-(define texinfo-boot0
-  ;; Texinfo used to build libc's manual.
-  ;; We build without ncurses because it fails to build at this stage, and
-  ;; because we don't need the stand-alone Info reader.
-  ;; Also, use %BOOT0-INPUTS to avoid building Perl once more.
-  (let ((texinfo (package (inherit texinfo)
-                   (inputs (alist-delete "ncurses" (package-inputs texinfo))))))
-    (package-with-bootstrap-guile
-     (package-with-explicit-inputs texinfo %boot0-inputs
-                                   (current-source-location)
-                                   #:guile %bootstrap-guile))))
-
-(define %boot1-inputs
-  ;; 2nd stage inputs.
-  `(("gcc" ,gcc-boot0)
-    ("binutils-cross" ,binutils-boot0)
-
-    ;; Keep "binutils" here because the cross-gcc invokes `as', not the
-    ;; cross-`as'.
-    ,@%boot0-inputs))
-
-(define glibc-final-with-bootstrap-bash
-  ;; The final libc, "cross-built".  If everything went well, the resulting
-  ;; store path has no dependencies.  Actually, the really-final libc is
-  ;; built just below; the only difference is that this one uses the
-  ;; bootstrap Bash.
-  (package-with-bootstrap-guile
-   (package (inherit glibc)
-     (name "glibc-intermediate")
-     (arguments
-      `(#:guile ,%bootstrap-guile
-        #:implicit-inputs? #f
-
-        ,@(substitute-keyword-arguments (package-arguments glibc)
-            ((#:configure-flags flags)
-             `(append (list ,(string-append "--host=" (boot-triplet))
-                            ,(string-append "--build="
-                                            (nix-system->gnu-triplet))
-
-                            ;; Build Sun/ONC RPC support.  In particular,
-                            ;; install rpc/*.h.
-                            "--enable-obsolete-rpc")
-                      ,flags))
-            ((#:phases phases)
-             `(alist-cons-before
-               'configure 'pre-configure
-               (lambda* (#:key inputs #:allow-other-keys)
-                 ;; Don't clobber CPATH with the bootstrap libc.
-                 (setenv "NATIVE_CPATH" (getenv "CPATH"))
-                 (unsetenv "CPATH")
-
-                 ;; 'rpcgen' needs native libc headers to be built.
-                 (substitute* "sunrpc/Makefile"
-                   (("sunrpc-CPPFLAGS =.*" all)
-                    (string-append "CPATH = $(NATIVE_CPATH)\n"
-                                   "export CPATH\n"
-                                   all "\n"))))
-               ,phases)))))
-     (propagated-inputs `(("linux-headers" ,(linux-libre-headers-boot0))))
-     (native-inputs
-      `(("texinfo" ,texinfo-boot0)
-        ("perl" ,perl-boot0)))
-     (inputs
-      `(;; The boot inputs.  That includes the bootstrap libc.  We don't want
-        ;; it in $CPATH, hence the 'pre-configure' phase above.
-        ,@%boot1-inputs
-
-        ;; A native GCC is needed to build `cross-rpcgen'.
-        ("native-gcc" ,@(assoc-ref %boot0-inputs "gcc"))
-
-        ;; Here, we use the bootstrap Bash, which is not satisfactory
-        ;; because we don't want to depend on bootstrap tools.
-        ("static-bash" ,@(assoc-ref %boot0-inputs "bash")))))))
-
-(define (cross-gcc-wrapper gcc binutils glibc bash)
-  "Return a wrapper for the pseudo-cross toolchain GCC/BINUTILS/GLIBC
-that makes it available under the native tool names."
-  (package (inherit gcc-4.8)
-    (name (string-append (package-name gcc) "-wrapped"))
-    (source #f)
-    (build-system trivial-build-system)
-    (outputs '("out"))
-    (arguments
-     `(#:guile ,%bootstrap-guile
-       #:modules ((guix build utils))
-       #:builder (begin
-                   (use-modules (guix build utils))
-
-                   (let* ((binutils (assoc-ref %build-inputs "binutils"))
-                          (gcc      (assoc-ref %build-inputs "gcc"))
-                          (libc     (assoc-ref %build-inputs "libc"))
-                          (bash     (assoc-ref %build-inputs "bash"))
-                          (out      (assoc-ref %outputs "out"))
-                          (bindir   (string-append out "/bin"))
-                          (triplet  ,(boot-triplet)))
-                     (define (wrap-program program)
-                       ;; GCC-BOOT0 is a libc-less cross-compiler, so it
-                       ;; needs to be told where to find the crt files and
-                       ;; the dynamic linker.
-                       (call-with-output-file program
-                         (lambda (p)
-                           (format p "#!~a/bin/bash
-exec ~a/bin/~a-~a -B~a/lib -Wl,-dynamic-linker -Wl,~a/~a \"$@\"~%"
-                                   bash
-                                   gcc triplet program
-                                   libc libc
-                                   ,(glibc-dynamic-linker))))
-
-                       (chmod program #o555))
-
-                     (mkdir-p bindir)
-                     (with-directory-excursion bindir
-                       (for-each (lambda (tool)
-                                   (symlink (string-append binutils "/bin/"
-                                                           triplet "-" tool)
-                                            tool))
-                                 '("ar" "ranlib"))
-                       (for-each wrap-program '("gcc" "g++")))))))
-    (native-inputs
-     `(("binutils" ,binutils)
-       ("gcc" ,gcc)
-       ("libc" ,glibc)
-       ("bash" ,bash)))
-    (inputs '())))
-
-(define static-bash-for-glibc
-  ;; A statically-linked Bash to be embedded in GLIBC-FINAL, for use by
-  ;; system(3) & co.
-  (let* ((gcc  (cross-gcc-wrapper gcc-boot0 binutils-boot0
-                                  glibc-final-with-bootstrap-bash
-                                  (car (assoc-ref %boot1-inputs "bash"))))
-         (bash (package (inherit bash-light)
-                 (arguments
-                  `(#:guile ,%bootstrap-guile
-                    ,@(package-arguments bash-light))))))
-    (package-with-bootstrap-guile
-     (package-with-explicit-inputs (static-package bash)
-                                   `(("gcc" ,gcc)
-                                     ("libc" ,glibc-final-with-bootstrap-bash)
-                                     ,@(fold alist-delete %boot1-inputs
-                                             '("gcc" "libc")))
-                                   (current-source-location)))))
-
-(define-public glibc-final
-  ;; The final glibc, which embeds the statically-linked Bash built above.
-  (package (inherit glibc-final-with-bootstrap-bash)
-    (name "glibc")
-    (inputs `(("static-bash" ,static-bash-for-glibc)
-              ,@(alist-delete
-                 "static-bash"
-                 (package-inputs glibc-final-with-bootstrap-bash))))
-
-    ;; The final libc only refers to itself, but the 'debug' output contains
-    ;; references to GCC-BOOT0 and to the Linux headers.  XXX: Would be great
-    ;; if 'allowed-references' were per-output.
-    (arguments
-     `(#:allowed-references
-       ,(cons* `(,gcc-boot0 "lib") (linux-libre-headers-boot0)
-               (package-outputs glibc-final-with-bootstrap-bash))
-
-       ,@(package-arguments glibc-final-with-bootstrap-bash)))))
-
-(define gcc-boot0-wrapped
-  ;; Make the cross-tools GCC-BOOT0 and BINUTILS-BOOT0 available under the
-  ;; non-cross names.
-  (cross-gcc-wrapper gcc-boot0 binutils-boot0 glibc-final
-                     (car (assoc-ref %boot1-inputs "bash"))))
-
-(define %boot2-inputs
-  ;; 3rd stage inputs.
-  `(("libc" ,glibc-final)
-    ("gcc" ,gcc-boot0-wrapped)
-    ,@(fold alist-delete %boot1-inputs '("libc" "gcc"))))
-
-(define binutils-final
-  (package-with-bootstrap-guile
-   (package (inherit binutils)
-     (arguments
-      `(#:guile ,%bootstrap-guile
-        #:implicit-inputs? #f
-        #:allowed-references ("out" ,glibc-final)
-        ,@(package-arguments binutils)))
-     (inputs %boot2-inputs))))
-
-(define libstdc++
-  ;; Intermediate libstdc++ that will allow us to build the final GCC
-  ;; (remember that GCC-BOOT0 cannot build libstdc++.)
-  (package-with-bootstrap-guile
-   (package (inherit gcc-4.8)
-     (name "libstdc++")
-     (arguments
-      `(#:guile ,%bootstrap-guile
-        #:implicit-inputs? #f
-
-        #:out-of-source? #t
-        #:phases (alist-cons-before
-                  'configure 'chdir
-                  (lambda _
-                    (chdir "libstdc++-v3"))
-                  %standard-phases)
-        #:configure-flags `("--disable-shared"
-                            "--disable-libstdcxx-threads"
-                            "--disable-libstdcxx-pch"
-                            ,(string-append "--with-gxx-include-dir="
-                                            (assoc-ref %outputs "out")
-                                            "/include"
-                                            ;; "/include/c++/"
-                                            ;; ,(package-version gcc-4.8)
-                                            ))))
-     (outputs '("out"))
-     (inputs %boot2-inputs)
-     (native-inputs '())
-     (propagated-inputs '())
-     (synopsis "GNU C++ standard library (intermediate)"))))
-
-(define-public gcc-final
-  ;; The final GCC.
-  (package (inherit gcc-boot0)
-    (name "gcc")
-    (location (source-properties->location (current-source-location)))
-    (arguments
-     `(#:guile ,%bootstrap-guile
-       #:implicit-inputs? #f
-
-       #:allowed-references ("out" "lib" ,glibc-final)
-
-       ;; Build again GMP & co. within GCC's build process, because it's hard
-       ;; to do outside (because GCC-BOOT0 is a cross-compiler, and thus
-       ;; doesn't honor $LIBRARY_PATH, which breaks `gnu-build-system'.)
-       ,@(substitute-keyword-arguments (package-arguments gcc-boot0)
-           ((#:configure-flags boot-flags)
-            (let loop ((args (package-arguments gcc-4.8)))
-              (match args
-                ((#:configure-flags normal-flags _ ...)
-                 normal-flags)
-                ((_ rest ...)
-                 (loop rest)))))
-           ((#:make-flags flags)
-            ;; Since $LIBRARY_PATH and $CPATH are not honored, add the
-            ;; relevant flags.
-            `(cons (string-append "CPPFLAGS=-I"
-                                  (assoc-ref %build-inputs "libstdc++")
-                                  "/include")
-                   (map (lambda (flag)
-                          (if (string-prefix? "LDFLAGS=" flag)
-                              (string-append flag " -L"
-                                             (assoc-ref %build-inputs "libstdc++")
-                                             "/lib")
-                              flag))
-                        ,flags)))
-           ((#:phases phases)
-            `(alist-delete 'symlink-libgcc_eh ,phases)))))
-
-    ;; This time we want Texinfo, so we get the manual.
-    (native-inputs `(("texinfo" ,texinfo-boot0)
-                     ,@(package-native-inputs gcc-boot0)))
-
-    (inputs `(("gmp-source" ,(package-source gmp))
-              ("mpfr-source" ,(package-source mpfr))
-              ("mpc-source" ,(package-source mpc))
-              ("binutils" ,binutils-final)
-              ("libstdc++" ,libstdc++)
-              ,@%boot2-inputs))))
-
-(define ld-wrapper-boot3
-  ;; A linker wrapper that uses the bootstrap Guile.
-  (package
-    (name "ld-wrapper-boot3")
-    (version "0")
-    (source #f)
-    (build-system trivial-build-system)
-    (inputs `(("binutils" ,binutils-final)
-              ("guile"    ,%bootstrap-guile)
-              ("bash"     ,@(assoc-ref %boot2-inputs "bash"))
-              ("wrapper"  ,(search-path %load-path
-                                        "gnu/packages/ld-wrapper.scm"))))
-    (arguments
-     `(#:guile ,%bootstrap-guile
-       #:modules ((guix build utils))
-       #:builder (begin
-                   (use-modules (guix build utils)
-                                (system base compile))
-
-                   (let* ((out (assoc-ref %outputs "out"))
-                          (bin (string-append out "/bin"))
-                          (ld  (string-append bin "/ld"))
-                          (go  (string-append bin "/ld.go")))
-
-                     (setvbuf (current-output-port) _IOLBF)
-                     (format #t "building ~s/bin/ld wrapper in ~s~%"
-                             (assoc-ref %build-inputs "binutils")
-                             out)
-
-                     (mkdir-p bin)
-                     (copy-file (assoc-ref %build-inputs "wrapper") ld)
-                     (substitute* ld
-                       (("@GUILE@")
-                        (string-append (assoc-ref %build-inputs "guile")
-                                       "/bin/guile"))
-                       (("@BASH@")
-                        (string-append (assoc-ref %build-inputs "bash")
-                                       "/bin/bash"))
-                       (("@LD@")
-                        (string-append (assoc-ref %build-inputs "binutils")
-                                       "/bin/ld")))
-                     (chmod ld #o555)
-                     (compile-file ld #:output-file go)))))
-    (synopsis "The linker wrapper")
-    (description
-     "The linker wrapper (or `ld-wrapper') wraps the linker to add any
-missing `-rpath' flags, and to detect any misuse of libraries outside of the
-store.")
-    (home-page #f)
-    (license gpl3+)))
-
-(define %boot3-inputs
-  ;; 4th stage inputs.
-  `(("gcc" ,gcc-final)
-    ("ld-wrapper" ,ld-wrapper-boot3)
-    ,@(alist-delete "gcc" %boot2-inputs)))
-
-(define bash-final
-  ;; Link with `-static-libgcc' to make sure we don't retain a reference
-  ;; to the bootstrap GCC.
-  (package-with-bootstrap-guile
-   (package-with-explicit-inputs (static-libgcc-package bash)
-                                 %boot3-inputs
-                                 (current-source-location)
-                                 #:guile %bootstrap-guile)))
-
-(define %boot4-inputs
-  ;; Now use the final Bash.
-  `(("bash" ,bash-final)
-    ,@(alist-delete "bash" %boot3-inputs)))
-
-(define-public guile-final
-  (package-with-bootstrap-guile
-   (package-with-explicit-inputs guile-2.0/fixed
-                                 %boot4-inputs
-                                 (current-source-location)
-                                 #:guile %bootstrap-guile)))
-
-(define gnu-make-final
-  ;; The final GNU Make, which uses the final Guile.
-  (package-with-bootstrap-guile
-   (package-with-explicit-inputs gnu-make
-                                 `(("guile" ,guile-final)
-                                   ,@%boot4-inputs)
-                                 (current-source-location))))
-
-(define-public ld-wrapper
-  ;; The final `ld' wrapper, which uses the final Guile.
-  (package (inherit ld-wrapper-boot3)
-    (name "ld-wrapper")
-    (inputs `(("guile" ,guile-final)
-              ("bash"  ,bash-final)
-              ,@(fold alist-delete (package-inputs ld-wrapper-boot3)
-                      '("guile" "bash"))))))
-
-(define coreutils-final
-  ;; The final Coreutils.  Treat them specially because some packages, such as
-  ;; Findutils, keep a reference to the Coreutils they were built with.
-  (package-with-bootstrap-guile
-   (package-with-explicit-inputs coreutils
-                                 %boot4-inputs
-                                 (current-source-location)
-
-                                 ;; Use the final Guile, linked against the
-                                 ;; final libc with working iconv, so that
-                                 ;; 'substitute*' works well when touching
-                                 ;; test files in Gettext.
-                                 #:guile guile-final)))
-
-(define grep-final
-  ;; The final grep.  Gzip holds a reference to it (via zgrep), so it must be
-  ;; built before gzip.
-  (package-with-bootstrap-guile
-   (package-with-explicit-inputs grep
-                                 %boot4-inputs
-                                 (current-source-location)
-                                 #:guile guile-final)))
-
-(define %boot5-inputs
-  ;; Now use the final Coreutils.
-  `(("coreutils" ,coreutils-final)
-    ("grep" ,grep-final)
-    ,@%boot4-inputs))
-
-(define-public %final-inputs
-  ;; Final derivations used as implicit inputs by 'gnu-build-system'.  We
-  ;; still use 'package-with-bootstrap-guile' so that the bootstrap tools are
-  ;; used for origins that have patches, thereby avoiding circular
-  ;; dependencies.
-  (let ((finalize (compose package-with-bootstrap-guile
-                           (cut package-with-explicit-inputs <> %boot5-inputs
-                                (current-source-location)))))
-    `(,@(map (match-lambda
-              ((name package)
-               (list name (finalize package))))
-             `(("tar" ,tar)
-               ("gzip" ,gzip)
-               ("bzip2" ,bzip2)
-               ("xz" ,xz)
-               ("file" ,file)
-               ("diffutils" ,diffutils)
-               ("patch" ,patch)
-               ("sed" ,sed)
-               ("findutils" ,findutils)
-               ("gawk" ,gawk)))
-      ("grep" ,grep-final)
-      ("coreutils" ,coreutils-final)
-      ("make" ,gnu-make-final)
-      ("bash" ,bash-final)
-      ("ld-wrapper" ,ld-wrapper)
-      ("binutils" ,binutils-final)
-      ("gcc" ,gcc-final)
-      ("libc" ,glibc-final))))
-
-(define-public canonical-package
-  (let ((name->package (fold (lambda (input result)
-                               (match input
-                                 ((_ package)
-                                  (vhash-cons (package-full-name package)
-                                              package result))))
-                             vlist-null
-                             `(("guile" ,guile-final)
-                               ,@%final-inputs))))
-    (lambda (package)
-      "Return the 'canonical' variant of PACKAGE---i.e., if PACKAGE is one of
-the implicit inputs of 'gnu-build-system', return that one, otherwise return
-PACKAGE.
-
-The goal is to avoid duplication in cases like GUILE-FINAL vs. GUILE-2.0,
-COREUTILS-FINAL vs. COREUTILS, etc."
-      ;; XXX: This doesn't handle dependencies of the final inputs, such as
-      ;; libunistring, GMP, etc.
-      (match (vhash-assoc (package-full-name package) name->package)
-        ((_ . canon)
-         ;; In general we want CANON, except if we're cross-compiling: CANON
-         ;; uses explicit inputs, so it is "anchored" in the bootstrapped
-         ;; process, with dependencies on things that cannot be
-         ;; cross-compiled.
-         (if (%current-target-system)
-             package
-             canon))
-        (_ package)))))
-
--
-;;;
-;;; GCC toolchain.
-;;;
-
-(define (gcc-toolchain gcc)
-  "Return a complete toolchain for GCC."
-  (package
-    (name "gcc-toolchain")
-    (version (package-version gcc))
-    (source #f)
-    (build-system trivial-build-system)
-    (arguments
-     '(#:modules ((guix build union))
-       #:builder (begin
-                   (use-modules (ice-9 match)
-                                (guix build union))
-
-                   (match %build-inputs
-                     (((names . directories) ...)
-                      (union-build (assoc-ref %outputs "out")
-                                   directories)))
-
-                   (union-build (assoc-ref %outputs "debug")
-                                (list (assoc-ref %build-inputs
-                                                 "libc-debug"))))))
-    (license (package-license gcc))
-    (synopsis "Complete GCC tool chain for C/C++ development")
-    (description
-     "This package provides a complete GCC tool chain for C/C++ development to
-be installed in user profiles.  This includes GCC, as well as libc (headers
-and binaries, plus debugging symbols in the 'debug' output), and Binutils.")
-    (home-page "http://gcc.gnu.org/")
-    (outputs '("out" "debug"))
-
-    ;; The main raison d'être of this "meta-package" is (1) to conveniently
-    ;; install everything that we need, and (2) to make sure ld-wrapper comes
-    ;; before Binutils' ld in the user's profile.
-    (inputs `(("gcc" ,gcc)
-              ("ld-wrapper" ,(car (assoc-ref %final-inputs "ld-wrapper")))
-              ("binutils" ,binutils-final)
-              ("libc" ,glibc-final)
-              ("libc-debug" ,glibc-final "debug")))))
-
-(define-public gcc-toolchain-4.8
-  (gcc-toolchain gcc-final))
-
-(define-public gcc-toolchain-4.9
-  (gcc-toolchain gcc-4.9))
-=======
 (define-public (canonical-package package)
   ;; Avoid circular dependency by lazily resolving 'commencement'.
   (let* ((iface (resolve-interface '(gnu packages commencement)))
          (proc  (module-ref iface 'canonical-package)))
     (proc package)))
->>>>>>> dd164244
 
 ;;; base.scm ends here