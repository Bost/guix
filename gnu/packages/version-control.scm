;;; GNU Guix --- Functional package management for GNU
;;; Copyright © 2013 Nikita Karetnikov <nikita@karetnikov.org>
;;; Copyright © 2013 Cyril Roelandt <tipecaml@gmail.com>
;;; Copyright © 2013, 2014, 2015, 2016, 2017, 2018, 2019, 2020, 2021 Ludovic Courtès <ludo@gnu.org>
;;; Copyright © 2013, 2014 Andreas Enge <andreas@enge.fr>
;;; Copyright © 2015, 2016 Mathieu Lirzin <mthl@gnu.org>
;;; Copyright © 2014, 2015, 2016 Mark H Weaver <mhw@netris.org>
;;; Copyright © 2014, 2016, 2019 Eric Bavier <bavier@member.fsf.org>
;;; Copyright © 2015, 2016, 2017, 2018, 2019, 2020, 2021 Efraim Flashner <efraim@flashner.co.il>
;;; Copyright © 2015, 2018, 2020, 2021 Kyle Meyer <kyle@kyleam.com>
;;; Copyright © 2015, 2017, 2018, 2020 Ricardo Wurmus <rekado@elephly.net>
;;; Copyright © 2016, 2017 Leo Famulari <leo@famulari.name>
;;; Copyright © 2016, 2017, 2018 Nikita <nikita@n0.is>
;;; Copyright © 2017–2021 Tobias Geerinckx-Rice <me@tobias.gr>
;;; Copyright © 2017 Vasile Dumitrascu <va511e@yahoo.com>
;;; Copyright © 2017 Clément Lassieur <clement@lassieur.org>
;;; Copyright © 2017, 2020 EuAndreh <eu@euandre.org>
;;; Copyright © 2017, 2018, 2020 Marius Bakke <mbakke@fastmail.com>
;;; Copyright © 2017 Stefan Reichör <stefan@xsteve.at>
;;; Copyright © 2017, 2020 Oleg Pykhalov <go.wigust@gmail.com>
;;; Copyright © 2018 Sou Bunnbu <iyzsong@member.fsf.org>
;;; Copyright © 2018 Christopher Baines <mail@cbaines.net>
;;; Copyright © 2018 Timothy Sample <samplet@ngyro.com>
;;; Copyright © 2018 Arun Isaac <arunisaac@systemreboot.net>
;;; Copyright © 2019 Jovany Leandro G.C <bit4bit@riseup.net>
;;; Copyright © 2019 Kei Kebreau <kkebreau@posteo.net>
;;; Copyright © 2019, 2020 Alex Griffin <a@ajgrf.com>
;;; Copyright © 2020 Roel Janssen <roel@gnu.org>
;;; Copyright © 2020, 2021 Brice Waegeneire <brice@waegenei.re>
;;; Copyright © 2020 John D. Boy <jboy@bius.moe>
;;; Copyright © 2020 Jan (janneke) Nieuwenhuizen <janneke@gnu.org>
;;; Copyright © 2020, 2021 Vinicius Monego <monego@posteo.net>
;;; Copyright © 2020 Tanguy Le Carrour <tanguy@bioneland.org>
;;; Copyright © 2020, 2021 Michael Rohleder <mike@rohleder.de>
;;; Copyright © 2021 Greg Hogan <code@greghogan.com>
;;; Copyright © 2021 Maxim Cournoyer <maxim.cournoyer@gmail.com>
;;; Copyright © 2021 Chris Marusich <cmmarusich@gmail.com>
;;; Copyright © 2021 Léo Le Bouter <lle-bout@zaclys.net>
;;; Copyright © 2021 LibreMiami <packaging-guix@libremiami.org>
;;; Copyright © 2021 Xinglu Chen <public@yoctocell.xyz>
;;; Copyright © 2021 François J. <francois-oss@avalenn.eu>
;;; Copyright © 2021 Julien Lepiller <julien@lepiller.eu>
<<<<<<< HEAD
;;; Copyright © 2021 Guillaume Le Vaillant <glv@posteo.net>
=======
;;; Copyright © 2021 jgart <jgart@dismail.de>
>>>>>>> 88badc07
;;;
;;; This file is part of GNU Guix.
;;;
;;; GNU Guix is free software; you can redistribute it and/or modify it
;;; under the terms of the GNU General Public License as published by
;;; the Free Software Foundation; either version 3 of the License, or (at
;;; your option) any later version.
;;;
;;; GNU Guix is distributed in the hope that it will be useful, but
;;; WITHOUT ANY WARRANTY; without even the implied warranty of
;;; MERCHANTABILITY or FITNESS FOR A PARTICULAR PURPOSE.  See the
;;; GNU General Public License for more details.
;;;
;;; You should have received a copy of the GNU General Public License
;;; along with GNU Guix.  If not, see <http://www.gnu.org/licenses/>.

(define-module (gnu packages version-control)
  #:use-module ((guix licenses) #:prefix license:)
  #:use-module (guix utils)
  #:use-module (guix packages)
  #:use-module (guix download)
  #:use-module (guix git-download)
  #:use-module (guix hg-download)
  #:use-module (guix build python-build-system)
  #:use-module (guix build-system cmake)
  #:use-module (guix build-system copy)
  #:use-module (guix build-system gnu)
  #:use-module (guix build-system go)
  #:use-module (guix build-system perl)
  #:use-module (guix build-system python)
  #:use-module (guix build-system trivial)
  #:use-module (gnu packages apr)
  #:use-module (gnu packages autotools)
  #:use-module (gnu packages documentation)
  #:use-module (gnu packages base)
  #:use-module (gnu packages bash)
  #:use-module (gnu packages bison)
  #:use-module (gnu packages boost)
  #:use-module (gnu packages check)
  #:use-module (gnu packages cook)
  #:use-module (gnu packages curl)
  #:use-module (gnu packages docbook)
  #:use-module (gnu packages ed)
  #:use-module (gnu packages file)
  #:use-module (gnu packages flex)
  #:use-module (gnu packages freedesktop)
  #:use-module (gnu packages gettext)
  #:use-module (gnu packages gl)
  #:use-module (gnu packages glib)
  #:use-module (gnu packages gnome)
  #:use-module (gnu packages gnupg)
  #:use-module (gnu packages golang)
  #:use-module (gnu packages groff)
  #:use-module (gnu packages guile)
  #:use-module (gnu packages guile-xyz)
  #:use-module (gnu packages image)
  #:use-module (gnu packages linux)
  #:use-module (gnu packages mail)
  #:use-module (gnu packages maths)
  #:use-module (gnu packages nano)
  #:use-module (gnu packages ncurses)
  #:use-module (gnu packages ssh)
  #:use-module (gnu packages web)
  #:use-module (gnu packages openstack)
  #:use-module (gnu packages pcre)
  #:use-module (gnu packages perl)
  #:use-module (gnu packages perl-check)
  #:use-module (gnu packages pkg-config)
  #:use-module (gnu packages python)
  #:use-module (gnu packages python-build)
  #:use-module (gnu packages python-check)
  #:use-module (gnu packages python-web)
  #:use-module (gnu packages python-xyz)
  #:use-module (gnu packages readline)
  #:use-module (gnu packages rsync)
  #:use-module (gnu packages sqlite)
  #:use-module (gnu packages texinfo)
  #:use-module (gnu packages admin)
  #:use-module (gnu packages xml)
  #:use-module (gnu packages emacs)
  #:use-module (gnu packages compression)
  #:use-module (gnu packages sdl)
  #:use-module (gnu packages swig)
  #:use-module (gnu packages sync)
  #:use-module (gnu packages tcl)
  #:use-module (gnu packages textutils)
  #:use-module (gnu packages time)
  #:use-module (gnu packages tls)
  #:use-module (gnu packages)
  #:use-module (ice-9 match)
  #:use-module (srfi srfi-1))

(define-public bazaar
  (package
    (name "bazaar")
    (version "2.7.0")
    (source
     (origin
      (method url-fetch)
      (uri (string-append "https://launchpad.net/bzr/"
                          (version-major+minor version) "/" version
                          "/+download/bzr-" version ".tar.gz"))
      (patches (search-patches "bazaar-CVE-2017-14176.patch"))
      (sha256
       (base32
        "1cysix5k3wa6y7jjck3ckq3abls4gvz570s0v0hxv805nwki4i8d"))))
    (build-system python-build-system)
    (inputs
     ;; Note: 'tools/packaging/lp-upload-release' and 'tools/weavemerge.sh'
     ;; require Zsh.
     `(("gettext" ,gettext-minimal)))
    (arguments
     `(#:tests? #f ; no test target
       #:python ,python-2   ; Python 3 apparently not yet supported, see
                            ; https://answers.launchpad.net/bzr/+question/229048
       #:phases
       (modify-phases %standard-phases
         (add-after 'unpack 'fix-mandir
           (lambda _
             (substitute* "setup.py"
                          (("man/man1") "share/man/man1"))
             #t)))))
    (home-page "https://gnu.org/software/bazaar")
    (synopsis "Version control system supporting both distributed and centralized workflows")
    (description
     "GNU Bazaar is a version control system that allows you to record
changes to project files over time.  It supports both a distributed workflow
as well as the classic centralized workflow.")
    (license license:gpl2+)))

(define git-cross-configure-flags
  '("ac_cv_fread_reads_directories=yes"
    "ac_cv_snprintf_returns_bogus=no"
    "ac_cv_iconv_omits_bom=no"))

(define-public git
  (package
   (name "git")
   (version "2.33.1")
   (source (origin
            (method url-fetch)
            (uri (string-append "mirror://kernel.org/software/scm/git/git-"
                                version ".tar.xz"))
            (sha256
             (base32
              "0bqz401dyp8wnjj3k5ahrniwk4dalndysqazzwdvv25hqbkacm70"))))
   (build-system gnu-build-system)
   (native-inputs
    `(("native-perl" ,perl)
      ;; Add bash-minimal explicitly to ensure it comes before bash-for-tests,
      ;; see <https://bugs.gnu.org/39513>.
      ("bash" ,bash-minimal)
      ("bash-for-tests" ,bash)
      ("gettext" ,gettext-minimal)
      ;; To build the man pages from the git sources, we would need a dependency
      ;; on a full XML tool chain, and building it actually takes ages.  So we
      ;; use this lazy approach and use released tarball.
      ("git-manpages"
       ,(origin
          (method url-fetch)
          (uri (string-append
                "mirror://kernel.org/software/scm/git/git-manpages-"
                version ".tar.xz"))
          (sha256
           (base32
            "11xb0n1ckkm2g7r3sxsknkhsak739xg925zbz3aalv7mr7qijln7"))))
      ;; For subtree documentation.
      ("asciidoc" ,asciidoc)
      ("docbook-xsl" ,docbook-xsl)
      ("xmlto" ,xmlto)
      ("pkg-config" ,pkg-config)))
   (inputs
    `(("curl" ,curl)
      ("expat" ,expat)
      ("openssl" ,openssl)
      ("perl" ,perl)
      ("python" ,python) ; for git-p4
      ("zlib" ,zlib)

      ;; For PCRE support in git grep (USE_LIBPCRE2).
      ("pcre" ,pcre2)

      ;; For 'gitweb.cgi'.
      ("perl-cgi" ,perl-cgi)

      ;; For 'git-svn'.
      ("subversion" ,subversion)
      ("perl-term-readkey" ,perl-term-readkey)

      ;; For 'git-send-email'.
      ("perl-authen-sasl" ,perl-authen-sasl)
      ("perl-net-smtp-ssl" ,perl-net-smtp-ssl)
      ("perl-io-socket-ssl" ,perl-io-socket-ssl)

      ;; For 'git gui', 'gitk', and 'git citool'.
      ("tcl" ,tcl)
      ("tk" ,tk)

      ;; For 'git-credential-libsecret'
      ("glib" ,glib)
      ("libsecret" ,libsecret)))
   (outputs '("out"                               ; the core
              "send-email"                        ; for git-send-email
              "svn"                               ; git-svn
              "credential-netrc"                  ; git-credential-netrc
              "credential-libsecret"              ; git-credential-libsecret
              "subtree"                           ; git-subtree
              "gui"))                             ; gitk, git gui
   (arguments
    `(#:make-flags `("V=1"                        ;more verbose compilation

                     ,(string-append "SHELL_PATH="
                                     (assoc-ref %build-inputs "bash")
                                     "/bin/sh")

                     ;; Tests require a bash with completion support.
                     ,(string-append "TEST_SHELL_PATH="
                                     (assoc-ref %build-inputs "bash-for-tests")
                                     "/bin/bash")

                     "USE_LIBPCRE2=yes"

                     ;; By default 'make install' creates hard links for
                     ;; things in 'libexec/git-core', which leads to huge
                     ;; nars; see <https://bugs.gnu.org/21949>.
                     "NO_INSTALL_HARDLINKS=indeed")

      ;; Make sure the full bash does not end up in the final closure.
      #:disallowed-references (,bash)

      #:test-target "test"

      ;; The explicit --with-tcltk forces the build system to hardcode the
      ;; absolute file name to 'wish'.
      #:configure-flags (list (string-append "--with-tcltk="
                                             (assoc-ref %build-inputs "tk")
                                             "/bin/wish8.6")  ; XXX
                              ,@(if (%current-target-system)
                                    git-cross-configure-flags
                                    '()))

      #:modules ((srfi srfi-1)
                 (srfi srfi-26)
                 ((guix build gnu-build-system) #:prefix gnu:)
                 ,@%gnu-build-system-modules)
      #:phases
      (modify-phases %standard-phases
        ,@(if (%current-target-system)
              ;; The git build system assumes build == host
              `((add-after 'unpack  'use-host-uname_S
                  (lambda _
                    (substitute* "config.mak.uname"
                      (("uname_S := .*" all)
                       (if (equal? ,(%current-target-system) "i586-pc-gnu")
                         "uname_S := GNU\n"
                         all)))
                    #t)))
              ;; We do not have bash-for-tests when cross-compiling.
              `((add-after 'unpack 'modify-PATH
                  (lambda* (#:key inputs #:allow-other-keys)
                    (let ((path (string-split (getenv "PATH") #\:))
                          (bash-full (assoc-ref inputs "bash-for-tests")))
                      ;; Drop the test bash from PATH so that (which "sh") and
                      ;; similar does the right thing.
                      (setenv "PATH" (string-join
                                      (remove (cut string-prefix? bash-full <>) path)
                                      ":"))
                      #t)))))
        ;; Add cross curl-config script to PATH when cross-compiling.
        ,@(if (%current-target-system)
              '((add-before 'configure 'add-cross-curl-config
                   (lambda* (#:key inputs #:allow-other-keys)
                     (setenv "PATH"
                             (string-append (assoc-ref inputs "curl") "/bin:"
                                            (getenv "PATH")))
                     #t)))
              '())
        (add-after 'configure 'patch-makefiles
          (lambda _
            (substitute* "Makefile"
              (("/usr/bin/perl") (which "perl"))
              (("/usr/bin/python") (which "python3")))
            #t))
        (add-after 'configure 'add-PM.stamp
          (lambda _
            ;; Add the "PM.stamp" to avoid "no rule to make target".
            (call-with-output-file "perl/PM.stamp" (const #t))
            #t))
        (add-after 'build 'build-subtree
          (lambda* (#:key inputs #:allow-other-keys)
            (with-directory-excursion "contrib/subtree"
              (substitute* "Makefile"
                ;; Apparently `xmlto' does not bother to looks up the stylesheets
                ;; specified in the XML, unlike the above substitution.  Instead it
                ;; uses a hard-coded URL.  Work around it here, but if this is
                ;; common perhaps we should hardcode this path in xmlto itself.
                (("\\$\\(XMLTO\\) -m \\$\\(MANPAGE_XSL\\)")
                 (string-append "$(XMLTO) -x "
                                (string-append (assoc-ref inputs "docbook-xsl")
                                               "/xml/xsl/docbook-xsl-"
                                               ,(package-version docbook-xsl))
                                "/manpages/docbook.xsl -m $(MANPAGE_XSL)")))
              (invoke "make")
              (invoke "make" "install")
              (invoke "make" "install-doc")
              (substitute* "git-subtree"
                (("/bin/sh") (which "sh"))))
            #t))
        (add-before 'check 'patch-tests
          (lambda _
            (let ((store-directory (%store-directory)))
              ;; These files contain some funny bytes that Guile is unable
              ;; to decode for shebang patching. Just delete them.
              (for-each delete-file '("t/t4201-shortlog.sh"
                                      "t/t7813-grep-icase-iso.sh"))
              ;; Many tests contain inline shell scripts (hooks etc).
              (substitute* (find-files "t" "\\.sh$")
                (("#!/bin/sh") (string-append "#!" (which "sh"))))
              ;; Un-do shebang patching here to prevent checksum mismatch.
              (substitute* '("t/t4034/perl/pre" "t/t4034/perl/post")
                (("^#!.*/bin/perl") "#!/usr/bin/perl"))
              (substitute* "t/t5003-archive-zip.sh"
                (("cp /bin/sh") (string-append "cp " (which "sh"))))
              (substitute* "t/t6030-bisect-porcelain.sh"
                (("\"/bin/sh\"") (string-append "\"" (which "sh") "\"")))
              ;; FIXME: This test runs `git commit` with a bogus EDITOR
              ;; and empty commit message, but does not fail the way it's
              ;; expected to. The test passes when invoked interactively.
              (substitute* "t/t7508-status.sh"
                (("\tcommit_template_commented") "\ttrue"))
              ;; More checksum mismatches due to odd shebangs.
              (substitute* "t/t9100-git-svn-basic.sh"
                (((string-append "\"#!" store-directory ".*/bin/sh")) "\"#!/bin/sh") )
              (substitute* "t/t9300-fast-import.sh"
                (((string-append "\t#!" store-directory ".*/bin/sh")) "\t#!/bin/sh")
                (((string-append "'#!" store-directory ".*/bin/sh")) "'#!/bin/sh"))
              ;; FIXME: Some hooks fail with "basename: command not found".
              ;; See 't/trash directory.t9164.../svn-hook.log'.
              (delete-file "t/t9164-git-svn-dcommit-concurrent.sh")

              ;; XXX: These tests fail intermittently for unknown reasons:
              ;; <https://bugs.gnu.org/29546>.
              (for-each delete-file
                        '("t/t9128-git-svn-cmd-branch.sh"
                          "t/t9167-git-svn-cmd-branch-subproject.sh"
                          "t/t9141-git-svn-multiple-branches.sh"))
              #t)))
        (add-after 'install 'install-shell-completion
          (lambda* (#:key outputs #:allow-other-keys)
            (let* ((out         (assoc-ref outputs "out"))
                   (completions (string-append out "/etc/bash_completion.d")))
              ;; TODO: Install the tcsh and zsh completions in the right place.
              (mkdir-p completions)
              (copy-file "contrib/completion/git-completion.bash"
                         (string-append completions "/git"))
              #t)))
        (add-after 'install 'install-credential-netrc
          (lambda* (#:key outputs #:allow-other-keys)
            (let* ((netrc (assoc-ref outputs "credential-netrc")))
              (install-file "contrib/credential/netrc/git-credential-netrc.perl"
                            (string-append netrc "/bin"))
              (rename-file (string-append netrc "/bin/git-credential-netrc.perl")
                           (string-append netrc "/bin/git-credential-netrc"))
              ;; Previously, Git.pm was automatically found by netrc.
              ;; Perl 5.26 changed how it locates modules so that @INC no
              ;; longer includes the current working directory (the Perl
              ;; community calls this "dotless @INC").
              (wrap-program (string-append netrc "/bin/git-credential-netrc")
                `("PERL5LIB" ":" prefix
                  (,(string-append (assoc-ref outputs "out") "/share/perl5"))))
              #t)))
        (add-after 'install 'install-credential-libsecret
          (lambda* (#:key outputs #:allow-other-keys)
            (let* ((libsecret (assoc-ref outputs "credential-libsecret")))
              (with-directory-excursion "contrib/credential/libsecret"
                ((assoc-ref gnu:%standard-phases 'build))
                (install-file "git-credential-libsecret"
                              (string-append libsecret "/bin"))
                #t))))
        (add-after 'install 'install-subtree
          (lambda* (#:key outputs #:allow-other-keys)
            (let ((subtree (assoc-ref outputs "subtree")))
              (install-file "contrib/subtree/git-subtree"
                            (string-append subtree "/bin"))
              (install-file "contrib/subtree/git-subtree.1"
                            (string-append subtree "/share/man/man1"))
              #t)))
         (add-after 'install 'restore-sample-hooks-shebang
           (lambda* (#:key outputs #:allow-other-keys)
             (let* ((out (assoc-ref outputs "out"))
                    (dir (string-append out "/share/git-core/templates/hooks")))
               (for-each (lambda (file)
                           (format #t "restoring shebang on `~a'~%" file)
                           (substitute* file
                             (("^#!.*/bin/sh") "#!/bin/sh")))
                         (find-files dir ".*"))
               #t)))
        (add-after 'install 'split
          (lambda* (#:key inputs outputs #:allow-other-keys)
            ;; Split the binaries to the various outputs.
            (let* ((out      (assoc-ref outputs "out"))
                   (se       (assoc-ref outputs "send-email"))
                   (svn      (assoc-ref outputs "svn"))
                   (gui      (assoc-ref outputs "gui"))
                   (gitk     (string-append out "/bin/gitk"))
                   (gitk*    (string-append gui "/bin/gitk"))
                   (git-gui  (string-append out "/libexec/git-core/git-gui"))
                   (git-gui* (string-append gui "/libexec/git-core/git-gui"))
                   (git-cit  (string-append out "/libexec/git-core/git-citool"))
                   (git-cit* (string-append gui "/libexec/git-core/git-citool"))
                   (git-se   (string-append out "/libexec/git-core/git-send-email"))
                   (git-se*  (string-append se  "/libexec/git-core/git-send-email"))
                   (git-svn  (string-append out "/libexec/git-core/git-svn"))
                   (git-svn* (string-append svn "/libexec/git-core/git-svn"))
                   (git-sm   (string-append out
                                            "/libexec/git-core/git-submodule")))
              (mkdir-p (string-append gui "/bin"))
              (mkdir-p (string-append gui "/libexec/git-core"))
              (mkdir-p (string-append se  "/libexec/git-core"))
              (mkdir-p (string-append svn "/libexec/git-core"))

              (for-each (lambda (old new)
                          (copy-file old new)
                          (delete-file old)
                          (chmod new #o555))
                        (list gitk git-gui git-cit git-se git-svn)
                        (list gitk* git-gui* git-cit* git-se* git-svn*))

              ;; Tell 'git-svn' where Subversion and perl-term-readkey are.
              (wrap-program git-svn*
                `("PATH" ":" prefix
                  (,(string-append (assoc-ref inputs "subversion")
                                   "/bin")))
                `("PERL5LIB" ":" prefix
                  ,(map (lambda (i) (string-append (assoc-ref inputs i)
                                                   "/lib/perl5/site_perl"))
                        '("subversion" "perl-term-readkey")))

                ;; XXX: The .so for SVN/Core.pm lacks a RUNPATH, so
                ;; help it find 'libsvn_client-1.so'.
                `("LD_LIBRARY_PATH" ":" prefix
                  (,(string-append (assoc-ref inputs "subversion")
                                   "/lib"))))

              ;; Tell 'git-send-email' where perl modules are.
              (wrap-program git-se*
                `("PERL5LIB" ":" prefix
                  ,(map (lambda (o) (string-append o "/lib/perl5/site_perl"))
                        (list
                         ,@(transitive-input-references
                            'inputs
                            (map (lambda (l)
                                   (assoc l (package-inputs this-package)))
                                 '("perl-authen-sasl"
                                   "perl-net-smtp-ssl"
                                   "perl-io-socket-ssl")))))))

              ;; Tell 'gitweb.cgi' where perl modules are.
              (wrap-program (string-append out "/share/gitweb/gitweb.cgi")
                `("PERL5LIB" ":" prefix
                  ,(map (lambda (o) (string-append o "/lib/perl5/site_perl"))
                        (list
                         ,@(transitive-input-references
                            'inputs
                            (map (lambda (l)
                                   (assoc l (package-inputs this-package)))
                                 '("perl-cgi")))))))

              ;; Tell 'git-submodule' where Perl is.
              (wrap-program git-sm
                `("PATH" ":" prefix
                  (,(string-append (assoc-ref inputs "perl")
                                   "/bin"))))

              #t)))
        (add-after 'split 'install-man-pages
          (lambda* (#:key inputs outputs #:allow-other-keys)
            (let* ((out (assoc-ref outputs "out"))
                   (man (string-append out "/share/man"))
                   (manpages (assoc-ref inputs "git-manpages")))
              (mkdir-p man)
              (with-directory-excursion man
                (invoke "tar" "xvf" manpages))))))))

   (native-search-paths
    ;; For HTTPS access, Git needs a single-file certificate bundle, specified
    ;; with $GIT_SSL_CAINFO.
    (list (search-path-specification
           (variable "GIT_SSL_CAINFO")
           (file-type 'regular)
           (separator #f)                         ;single entry
           (files '("etc/ssl/certs/ca-certificates.crt")))
          (search-path-specification
           (variable "GIT_EXEC_PATH")
           (separator #f)                         ;single entry
           (files '("libexec/git-core")))))

   (synopsis "Distributed version control system")
   (description
    "Git is a free distributed version control system designed to handle
everything from small to very large projects with speed and efficiency.")
   ;; XXX: Ignore this CVE to work around a name clash with the unrelated
   ;; "cpe:2.3:a:jenkins:git" package.  The proper fix is for (guix cve) to
   ;; account for "vendor names".
   (properties '((lint-hidden-cve . ("CVE-2018-1000182"
                                     "CVE-2018-1000110"
                                     "CVE-2019-1003010"
                                     "CVE-2020-2136"))))
   (license license:gpl2)
   (home-page "https://git-scm.com/")))

(define-public git-minimal
  ;; The size of the closure of 'git-minimal' is two thirds that of 'git'.
  ;; Its test suite runs slightly faster and most importantly it doesn't
  ;; depend on packages that are expensive to build such as Subversion.
  (package
    (inherit git)
    (name "git-minimal")
    (arguments
     (substitute-keyword-arguments (package-arguments git)
       ((#:phases phases)
        `(modify-phases ,phases
           (replace 'patch-makefiles
             (lambda _
               (substitute* "Makefile"
                 (("/usr/bin/perl") (which "perl")))
               #t))
           (delete 'build-subtree)
           (delete 'split)
           (delete 'install-man-pages)
           (delete 'install-subtree)
           (delete 'install-credential-netrc)
           (delete 'install-credential-libsecret)
           (add-after 'install 'remove-unusable-perl-commands
             (lambda* (#:key outputs #:allow-other-keys)
               (let* ((out     (assoc-ref outputs "out"))
                      (bin     (string-append out "/bin"))
                      (libexec (string-append out "/libexec")))
                 (for-each (lambda (file)
                             (delete-file (string-append libexec
                                                         "/git-core/" file)))
                           '("git-svn" "git-cvsimport" "git-archimport"
                             "git-cvsserver" "git-request-pull"
                             "git-add--interactive" "git-cvsexportcommit"
                             "git-instaweb" "git-send-email"))
                 (delete-file (string-append bin "/git-cvsserver"))

                 ;; These templates typically depend on Perl.  Remove them.
                 (delete-file-recursively
                  (string-append out "/share/git-core/templates/hooks"))

                 ;; Gitweb depends on Perl as well.
                 (delete-file-recursively
                  (string-append out "/share/gitweb"))
                 #t)))))
       ((#:make-flags flags)
        `(delete "USE_LIBPCRE2=yes" ,flags))
       ((#:configure-flags flags)
        `(list
          ,@(if (%current-target-system)
                git-cross-configure-flags
                '())))
       ((#:disallowed-references lst '())
        `(,perl ,@lst))))
    (outputs '("out"))
    (native-inputs
     `(("bash" ,bash-minimal)
       ("bash-for-tests" ,bash)
       ("native-perl" ,perl)
       ("gettext" ,gettext-minimal)))
    (inputs
     `(("curl" ,curl)                             ;for HTTP(S) access
       ("expat" ,expat)                           ;for 'git push' over HTTP(S)
       ("openssl" ,openssl)
       ("perl" ,perl)
       ("zlib" ,zlib)))))

(define-public git2cl
  (let ((commit "1d74d4c0d933fc69ed5cec838c73502584dead05"))
    (package
      (name "git2cl")
      (version (string-append "20120919." (string-take commit 7)))
      (source (origin
                (method git-fetch)
                (uri (git-reference
                      (url "https://git.savannah.nongnu.org/git/git2cl.git")
                      (commit commit)))
                (file-name (git-file-name name version))
                (sha256
                 (base32
                  "0wnnbm2sjvfj0qrksj89jlnl69miwl0vk3wrrvgvpclgys3na2g1"))))
      (build-system copy-build-system)
      (inputs
       `(("perl" ,perl)))
      (arguments
       `(#:install-plan '(("git2cl" "bin/git2cl"))))
      (home-page "https://savannah.nongnu.org/projects/git2cl")
      (synopsis "Convert Git logs to GNU ChangeLog format")
      (description "@code{git2cl} is a command line tool for converting Git
logs to GNU ChangeLog format.")
      (license license:gpl2+))))

(define-public gitless
  (package
    (name "gitless")
    (version "0.8.8")
    (source
     (origin
       ;; The PyPI package lacks a test suite.  Build directly from git.
       (method git-fetch)
       (uri (git-reference
             (url "https://github.com/gitless-vcs/gitless")
             (commit (string-append "v" version))))
       (sha256
        (base32 "048kl27zjr68hgs70g3l98ci9765wxva6azzrhcdys7nsdd493n6"))
       (file-name (git-file-name name version))))
    (build-system python-build-system)
    (arguments
     `(#:phases
       (modify-phases %standard-phases
         (add-before 'build 'loosen-requirements
           (lambda _
             (substitute* "setup.py"
               ;; Using Guix's python-pygit2 1.1.0 appears to work fine…
               (("pygit2==") "pygit2>="))
             #t))
         (add-before 'check 'prepare-for-tests
           (lambda _
             ;; Find the 'gl' command.
             (rename-file "gl.py" "gl")
             (setenv "PATH" (string-append (getcwd) ":" (getenv "PATH")))

             ;; The tests try to run git as if it were already set up.
             (setenv "HOME" (getcwd))
             (invoke "git" "config" "--global" "user.email" "git@example.com")
             (invoke "git" "config" "--global" "user.name" "Guix")))
         (replace 'wrap
           (lambda* (#:key inputs outputs #:allow-other-keys)
             (let ((out (assoc-ref outputs "out"))
                   (git (assoc-ref inputs "git")))
               (wrap-program (string-append out "/bin/gl")
                 `("PATH" ":" prefix (,(string-append git "/bin")))
                 `("GUIX_PYTHONPATH" ":" =
                   (,(string-append out "/lib/python"
                                    ,(version-major+minor
                                      (package-version python))
                                    "/site-packages:")
                    ,(getenv "GUIX_PYTHONPATH"))))
               #t))))))
    (native-inputs
     `(("git-for-tests" ,git-minimal)))
    (inputs
     `(("git" ,git-minimal)
       ("python-clint" ,python-clint)
       ("python-pygit2" ,python-pygit2)
       ("python-sh" ,python-sh)))
    (home-page "https://gitless.com")
    (synopsis "Simple version control system built on top of Git")
    (description
     "Gitless is a Git-compatible version control system that aims to be easy to
learn and use.  It simplifies the common workflow by committing changes to
tracked files by default and saving any uncommitted changes as part of a branch.

The friendly @command{gl} command-line interface gives feedback and helps you
figure out what to do next.

Gitless is implemented on top of Git and its commits and repositories are
indistinguishable from Git's.  You (or other contributors) can always fall back
on @command{git}, and use any regular Git hosting service.")
    (license license:expat)))

(define-public git-cal
  (package
    (name "git-cal")
    (version "0.9.1")
    (source (origin
              (method git-fetch)
              (uri (git-reference
                    (url "https://github.com/k4rthik/git-cal")
                    (commit (string-append "v" version))))
              (file-name (git-file-name name version))
              (sha256
               (base32
                "08s9sif3qlk5n2dqpzq5yjczggnqlnxldljspjdqgpfydb2dqg3z"))))
    (build-system perl-build-system)
    (home-page "https://github.com/k4rthik/git-cal/")
    (synopsis "GitHub like contributions calendar for terminal")
    (description "@code{git-cal} is a script to view commits calendar similar
to GitHub contributions calendar.")
    (license license:expat)))

(define-public libgit2
  (package
    (name "libgit2")
    (version "1.1.0")
    (source (origin
              (method url-fetch)
              (uri (string-append "https://github.com/libgit2/libgit2/"
                                  "releases/download/v" version
                                  "/libgit2-" version ".tar.gz"))
              (sha256
               (base32
                "1fjdglkh04qv3b4alg621pxa689i0wlf8m7nf2755zawjr2zhwxd"))
              (patches (search-patches "libgit2-mtime-0.patch"))
              (snippet '(begin
                          (delete-file-recursively "deps") #t))
              (modules '((guix build utils)))))
    (build-system cmake-build-system)
    (outputs '("out" "debug"))
    (arguments
     `(#:configure-flags
       (list "-DUSE_NTLMCLIENT=OFF" ;TODO: package this
             "-DREGEX_BACKEND=pcre2"
             "-DUSE_HTTP_PARSER=system"
             ,@(if (%current-target-system)
                   `((string-append
                      "-DPKG_CONFIG_EXECUTABLE="
                      (assoc-ref %build-inputs "pkg-config")
                      "/bin/" ,(%current-target-system) "-pkg-config"))
                   '()))
       #:phases
       (modify-phases %standard-phases
         (add-after 'unpack 'fix-hardcoded-paths
           (lambda _
             (substitute* "tests/repo/init.c"
               (("#!/bin/sh") (string-append "#!" (which "sh"))))
             (substitute* "tests/clar/fs.h"
               (("/bin/cp") (which "cp"))
               (("/bin/rm") (which "rm")))
             #t))
         ;; Run checks more verbosely, unless we are cross-compiling.
         (replace 'check
           (lambda* (#:key (tests? #t) #:allow-other-keys)
             (if tests?
                 (invoke "./libgit2_clar" "-v" "-Q")
                 ;; Tests may be disabled if cross-compiling.
                 (format #t "Test suite not run.~%")))))))
    (inputs
     `(("libssh2" ,libssh2)
       ("http-parser" ,http-parser)))
    (native-inputs
     `(("pkg-config" ,pkg-config)
       ("python" ,python)))
    (propagated-inputs
     ;; These libraries are in 'Requires.private' in libgit2.pc.
     `(("openssl" ,openssl)
       ("pcre2" ,pcre2)
       ("zlib" ,zlib)))
    (home-page "https://libgit2.org/")
    (synopsis "Library providing Git core methods")
    (description
     "Libgit2 is a portable, pure C implementation of the Git core methods
provided as a re-entrant linkable library with a solid API, allowing you to
write native speed custom Git applications in any language with bindings.")
    ;; GPLv2 with linking exception
    (license license:gpl2)))

(define-public libgit2-0.28
  (package
    (inherit libgit2)
    (version "0.28.5")
    (source
      (origin
        (method url-fetch)
        (uri (string-append "https://github.com/libgit2/libgit2/releases/"
                            "download/v" version
                            "/libgit2-" version ".tar.gz"))
        (sha256
         (base32
          "0hjgpqjjmkciw1i8jqkx9q2vhdc4fc99qajhrj2bq8ziwsp6hyrb"))
        (patches (search-patches "libgit2-mtime-0.patch"))
        (modules '((guix build utils)))
        (snippet '(begin
                    (delete-file-recursively "deps") #t))))))

(define-public git-crypt
  (package
    (name "git-crypt")
    (version "0.6.0")
    (source
     (origin
       (method git-fetch)
       (uri (git-reference
             (url "https://github.com/AGWA/git-crypt")
             (commit version)))
       (file-name (git-file-name name version))
       (sha256
        (base32 "1ba5s0fvmd9hhnfhfsjrm40v0qpxfnwc8vmm55m0k4dryzkzx66q"))))
    (build-system gnu-build-system)
    (inputs
     `(("git" ,git)
       ("openssl" ,openssl)))
    (native-inputs
     `(("docbook-xsl" ,docbook-xsl)
       ("libxslt" ,libxslt)))
    (arguments
     `(#:tests? #f ; No tests.
       #:phases
       (modify-phases %standard-phases
         (delete 'configure)
         (add-after 'unpack 'patch-makefile
           (lambda* (#:key inputs #:allow-other-keys)
             (substitute* "Makefile"
               (("http://docbook.sourceforge.net/release/xsl/current/manpages/docbook.xsl")
                (string-append (assoc-ref inputs "docbook-xsl")
                               "/xml/xsl/docbook-xsl-"
                               ,(package-version docbook-xsl)
                               "/manpages/docbook.xsl")))
             #t))
         (replace 'build
           (lambda _
             (invoke "make" "ENABLE_MAN=yes")))
         (replace 'install
           (lambda* (#:key outputs #:allow-other-keys)
             (let ((out (assoc-ref outputs "out")))
               (invoke "make" "install"
                       "ENABLE_MAN=yes"
                       (string-append "PREFIX=" out))))))))
    (home-page "https://www.agwa.name/projects/git-crypt/")
    (synopsis "Transparent encryption of files in a git repository")
    (description "git-crypt enables transparent encryption and decryption of
files in a git repository.  Files which you choose to protect are encrypted when
committed, and decrypted when checked out.  git-crypt lets you freely share a
repository containing a mix of public and private content.  git-crypt gracefully
degrades, so developers without the secret key can still clone and commit to a
repository with encrypted files.  This lets you store your secret material (such
as keys or passwords) in the same repository as your code, without requiring you
to lock down your entire repository.")
    (license license:gpl3+)))

(define-public git-remote-gcrypt
  (package
   (name "git-remote-gcrypt")
   (version "1.3")
   (source (origin
             (method git-fetch)
             (uri (git-reference
                   (url "https://git.spwhitton.name/git-remote-gcrypt")
                   (commit version)))
             (file-name (string-append name "-" version "-checkout"))
             (sha256
              (base32
               "0n8fzvr6y0pxrbvkywlky2bd8jvi0ayp4n9hwi84l1ldmv4a40dh"))))
   (build-system trivial-build-system)
   (arguments
    `(#:modules ((guix build utils))
      #:builder (begin
                  (use-modules (guix build utils))
                  (let* ((source (assoc-ref %build-inputs "source"))
                         (output (assoc-ref %outputs "out"))
                         (bindir (string-append output "/bin")))
                    (install-file (string-append source "/git-remote-gcrypt")
                                  bindir)
                    #t))))
   (home-page "https://spwhitton.name/tech/code/git-remote-gcrypt/")
   (synopsis "Whole remote repository encryption")
   (description "git-remote-gcrypt is a Git remote helper to push and pull from
repositories encrypted with GnuPG.  It works with the standard Git transports,
including repository hosting services like GitLab.

Remote helper programs are invoked by Git to handle network transport.  This
helper handles @code{gcrypt:} URLs that access a remote repository encrypted
with GPG, using our custom format.

Supported locations are local, @code{rsync://} and @code{sftp://}, where the
repository is stored as a set of files, or instead any Git URL where gcrypt
will store the same representation in a Git repository, bridged over arbitrary
Git transport.

The aim is to provide confidential, authenticated Git storage and
collaboration using typical untrusted file hosts or services.")
   (license license:gpl3+)))

(define-public cgit
  (package
    (name "cgit")
    ;; Update the ‘git-source’ input as well.
    (version "1.2.3")
    (source (origin
              (method url-fetch)
              (uri (string-append
                    "https://git.zx2c4.com/cgit/snapshot/cgit-"
                    version ".tar.xz"))
              (sha256
               (base32
                "193d990ym10qlslk0p8mjwp2j6rhqa7fq0y1iff65lvbyv914pss"))))
    (build-system gnu-build-system)
    (arguments
     '(#:tests? #f ; XXX: fail to build the in-source git.
       #:test-target "test"
       #:make-flags '("CC=gcc" "SHELL_PATH=sh")
       #:phases
       (modify-phases %standard-phases
         (add-after 'unpack 'unpack-git
           (lambda* (#:key inputs #:allow-other-keys)
             ;; Unpack the source of git into the 'git' directory.
             (invoke "tar" "--strip-components=1" "-C" "git" "-xf"
                     (assoc-ref inputs "git-source"))))
         (add-after 'unpack 'patch-absolute-file-names
           (lambda* (#:key inputs #:allow-other-keys)
             (define (quoted-file-name input path)
               (string-append "\"" input path "\""))
             (substitute* "ui-snapshot.c"
               (("\"gzip\"")
                (quoted-file-name (assoc-ref inputs "gzip") "/bin/gzip"))
               (("\"bzip2\"")
                (quoted-file-name (assoc-ref inputs "bzip2") "/bin/bzip2"))
               (("\"xz\"")
                (quoted-file-name (assoc-ref inputs "xz") "/bin/xz")))

             (substitute* "filters/about-formatting.sh"
               (("$\\(dirname $0\\)") (string-append (assoc-ref outputs "out")
                                                     "/lib/cgit/filters"))
               (("\\| tr") (string-append "| " (which "tr"))))

             (substitute* "filters/html-converters/txt2html"
               (("sed") (which "sed")))

             (substitute* "filters/html-converters/man2html"
               (("groff") (which "groff")))

             (substitute* "filters/html-converters/rst2html"
               (("rst2html\\.py") (which "rst2html.py")))

             #t))
         (delete 'configure) ; no configure script
         (add-after 'build 'build-man
           (lambda* (#:key make-flags #:allow-other-keys)
             (apply invoke "make" "doc-man" make-flags)))
         (replace 'install
           (lambda* (#:key make-flags outputs #:allow-other-keys)
             (let ((out (assoc-ref outputs "out")))
               (apply invoke
                      "make" "install" "install-man"
                      (string-append "prefix=" out)
                      (string-append "CGIT_SCRIPT_PATH=" out "/share/cgit")
                      make-flags)
               ;; Move the platform-dependent 'cgit.cgi' into lib to get it
               ;; stripped.
               (rename-file (string-append out "/share/cgit/cgit.cgi")
                            (string-append out "/lib/cgit/cgit.cgi"))
               #t)))
         (add-after 'install 'wrap-python-scripts
           (lambda* (#:key outputs #:allow-other-keys)
             (for-each
              (lambda (file)
                (wrap-program (string-append (assoc-ref outputs "out")
                                             "/lib/cgit/filters/" file)
                  `("GUIX_PYTHONPATH" ":" prefix (,(getenv "GUIX_PYTHONPATH")))))
              '("syntax-highlighting.py"
                "html-converters/md2html"))
             #t)))))
    (native-inputs
     ;; For building manpage.
     `(("asciidoc" ,asciidoc)
       ("gzip" ,gzip)
       ("bzip2" ,bzip2)
       ("xz" ,xz)))
    (inputs
     `(;; Building cgit requires a Git source tree.
       ("git-source"
        ,(origin
           (method url-fetch)
           ;; cgit is tightly bound to git.  Use GIT_VER from the Makefile,
           ;; which may not match the current (package-version git).
           (uri "mirror://kernel.org/software/scm/git/git-2.25.4.tar.xz")
           (sha256
            (base32 "11am6s46wmn1yll5614smjhzlghbqq6gysgcs64igjr9y5wzpdxq"))))
       ("openssl" ,openssl)
       ("groff" ,groff)
       ("python" ,python)
       ("python-docutils" ,python-docutils)
       ("python-markdown" ,python-markdown)
       ("python-pygments" ,python-pygments)
       ("zlib" ,zlib)))
    (home-page "https://git.zx2c4.com/cgit/")
    (synopsis "Web frontend for git repositories")
    (description
     "CGit is an attempt to create a fast web interface for the Git SCM, using
a built-in cache to decrease server I/O pressure.")
    (license license:gpl2)))

(define-public python-git-multimail
  (package
    (name "python-git-multimail")
    (version "1.5.0.post1")
    (source
     (origin
       (method url-fetch)
       (uri (pypi-uri "git-multimail" version))
       (sha256
        (base32
         "1zkrbsa70anwpw86ysfwalrb7nsr064kygfiyikyq1pl9pcl969y"))))
    (build-system python-build-system)
    (arguments
     '(#:phases
       (modify-phases %standard-phases
         (add-after 'unpack 'patch
           (lambda* (#:key inputs #:allow-other-keys)
             (substitute* "git-multimail/git_multimail.py"
               (("GIT_EXECUTABLE = 'git'")
                (string-append "GIT_EXECUTABLE = '"
                               (assoc-ref inputs "git") "/bin/git"
                               "'"))
               (("/usr/sbin/sendmail")
                (search-input-file inputs
                                   "/sbin/sendmail"))))))))
    (inputs
     `(("git" ,git)
       ("sendmail" ,sendmail)))
    (home-page "https://github.com/git-multimail/git-multimail")
    (synopsis "Send notification emails for Git pushes")
    (description
     "This hook sends emails describing changes introduced by pushes to a Git
repository.  For each reference that was changed, it emits one ReferenceChange
email summarizing how the reference was changed, followed by one Revision
email for each new commit that was introduced by the reference change.

This script is designed to be used as a post-receive hook in a Git
repository")
    (license license:gpl2)))

(define-public python-ghp-import
  (package
    (name "python-ghp-import")
    (version "0.5.5")
    (source
     (origin
       (method git-fetch)
       (uri (git-reference
             (url "https://github.com/davisp/ghp-import")
             (commit version)))
       (file-name (git-file-name name version))
       (sha256
        (base32 "12pmw3zz3i57ljnm0rxdyjqdyhisbvy18mjwkb3bzp5pgzs2f45c"))))
    (build-system python-build-system)
    (arguments
     `(#:phases (modify-phases %standard-phases
                  (add-after 'install 'install-documentation
                    (lambda* (#:key outputs #:allow-other-keys)
                      (let* ((out (assoc-ref outputs "out"))
                             (doc (string-append out "/share/doc"))
                             (licenses (string-append out "/share/licenses")))
                        (install-file "README.md" doc)
                        (install-file "LICENSE" licenses)))))))
    (home-page "https://github.com/davisp/ghp-import")
    (synopsis "Copy directory to the gh-pages branch")
    (description "Script that copies a directory to the gh-pages branch (by
default) of the repository.")

    ;; See <https://bugs.gnu.org/27913>.
    (license (license:non-copyleft
              "https://raw.githubusercontent.com/davisp/ghp-import/master/LICENSE"
              "Tumbolia Public License"))))

(define-public python2-ghp-import
  (package-with-python2
   (strip-python2-variant python-ghp-import)))

(define-public python-gitdb
  (package
    (name "python-gitdb")
    (version "4.0.2")
    (source (origin
              (method url-fetch)
              (uri (pypi-uri "gitdb" version))
              (sha256
               (base32
                "0l113fphn6msjl3cl3kyf332b6lal7daxdd0nfma0x9ipfb013jr"))))
    (build-system python-build-system)
    (arguments
     `(#:phases (modify-phases %standard-phases
                  (add-before 'check 'create-test-repository
                    (lambda _
                      (mkdir "/tmp/testrepo")
                      ;; Some tests require a git repository, so create one.
                      (with-directory-excursion "/tmp/testrepo"
                        (do ((filecount 1 (1+ filecount)))
                            ((> filecount 1000))
                          (call-with-output-file (string-append
                                                  "file" (number->string filecount))
                            (lambda (port)
                              (format port "~a" filecount))))
                        (begin
                         (invoke "git" "init")
                         (invoke "git" "config" "user.name" "Total Git")
                         (invoke "git" "config" "user.email" "git@localhost")
                         (invoke "git" "add" "-A")
                         (invoke "git" "commit" "-q" "-m" "dummy commit")))

                      ;; The repository checkout must be a "bare" clone.
                      (invoke "git" "clone" "--bare" "/tmp/testrepo"
                              "/tmp/testrepo.git")))
                  (replace 'check
                    (lambda _
                      (setenv "GITDB_TEST_GIT_REPO_BASE" "/tmp/testrepo.git")
                      ;; Skip tests that must be run from the gitdb repository.
                      (setenv "TRAVIS" "1")
                      (invoke "nosetests" "-v"))))))
    (propagated-inputs
     `(("python-smmap" ,python-smmap)))
    (native-inputs
     `(("git" ,git)
       ("python-nose" ,python-nose)))
    (home-page "https://github.com/gitpython-developers/gitdb")
    (synopsis "Python implementation of the Git object database")
    (description
     "GitDB allows you to access @dfn{bare} Git repositories for reading and
writing.  It aims at allowing full access to loose objects as well as packs
with performance and scalability in mind.  It operates exclusively on streams,
allowing to handle large objects with a small memory footprint.")
    (license license:bsd-3)))

(define-public python-gitpython
  (package
    (name "python-gitpython")
    (version "3.1.24")
    (source (origin
              (method url-fetch)
              (uri (pypi-uri "GitPython" version))
              (sha256
               (base32
                "1rarp97cpjnhi106k2yhb7kygdyflmlgq0icxv3ggzl4wvszv0yz"))))
    (build-system python-build-system)
    (arguments
     `(#:tests? #f ;XXX: Tests can only be run within the GitPython repository.
       #:phases (modify-phases %standard-phases
                  (add-after 'unpack 'embed-git-reference
                    (lambda* (#:key inputs #:allow-other-keys)
                      (substitute* "git/cmd.py"
                        (("git_exec_name = \"git\"")
                         (string-append "git_exec_name = \""
                                        (assoc-ref inputs "git")
                                        "/bin/git\""))))))))
    (inputs
     `(("git" ,git)))
    (propagated-inputs
     `(("python-gitdb" ,python-gitdb)
       ("python-typing-extensions" ,python-typing-extensions)))
    (native-inputs
     `(("python-ddt" ,python-ddt)
       ("python-nose" ,python-nose)))
    (home-page "https://github.com/gitpython-developers/GitPython")
    (synopsis "Python library for interacting with Git repositories")
    (description
     "GitPython is a python library used to interact with Git repositories,
high-level like git-porcelain, or low-level like git-plumbing.

It provides abstractions of Git objects for easy access of repository data,
and additionally allows you to access the Git repository more directly using
either a pure Python implementation, or the faster, but more resource intensive
@command{git} command implementation.")
    (license license:bsd-3)))

(define-public shflags
  (package
    (name "shflags")
    (version "1.2.3")
    (source (origin
              (method git-fetch)
              (uri (git-reference
                     (url "https://github.com/kward/shflags")
                     (commit (string-append "v" version))))
              (file-name (git-file-name name version))
              (sha256
               (base32
                "1ydx0sb6vz9s2dgp5bd64y7fpzh9qvmlfjxrbmzac8saknijrlly"))))
    (build-system gnu-build-system)
    (arguments
     `(#:tests? #f                      ; no tests
       #:phases
       (modify-phases %standard-phases
         (delete 'configure)            ; nothing to configure
         (delete 'build)                ; nothing to build
         (replace 'install
           (lambda* (#:key outputs #:allow-other-keys)
             (let* ((out (assoc-ref outputs "out"))
                    (src (string-append out "/src")))
               (install-file "shflags" src)
               #t))))))
    (home-page "https://github.com/kward/shflags")
    (synopsis "Command-line flags library for shell scripts")
    (description
     "Shell Flags (shFlags) is a library written to greatly simplify the
handling of command-line flags in Bourne based Unix shell scripts (bash, dash,
ksh, sh, zsh).  Most shell scripts use getopt for flags processing, but the
different versions of getopt on various OSes make writing portable shell
scripts difficult.  shFlags instead provides an API that doesn't change across
shell and OS versions so the script writer can be confident that the script
will work.")
    (license license:lgpl2.1)))

(define-public git-flow
  (package
    (name "git-flow")
    ;; This version has not be officially released yet, so we build it
    ;; directly from the git repository.
    (version "1.12.3")
    (source (origin
              (method git-fetch)
              (uri (git-reference
                    (url "https://github.com/petervanderdoes/gitflow-avh/")
                    (commit version)))
              (file-name (git-file-name name version))
              (sha256
               (base32
                "13q4mnrxr03wz2dkhzy73j384g299m4d545cnhxcaznvdwfany4h"))))
    (build-system gnu-build-system)
    (inputs `(("shflags" ,shflags)))
    (arguments
     '(#:tests? #f                    ; no tests
       #:make-flags (list (string-append "prefix="
                                         (assoc-ref %outputs "out")))
       #:phases
       (modify-phases %standard-phases
         (add-after 'unpack 'reset-shFlags-link
           (lambda* (#:key inputs #:allow-other-keys)
             ;; The link points to a file in the shFlags submodule.
             ;; Redirect it to point to our system shFlags.
             (let ((shflags (assoc-ref inputs "shflags")))
               (begin
                 (delete-file "gitflow-shFlags")
                 (symlink (string-append shflags "/src/shflags")
                          "gitflow-shFlags")))))
         (delete 'configure)
         (delete 'build))))
    (home-page "https://nvie.com/posts/a-successful-git-branching-model/")
    (synopsis "Git extensions for Vincent Driessen's branching model")
    (description
     "Vincent Driessen's branching model is a git branching and release
management strategy that helps developers keep track of features, hotfixes,
and releases in bigger software projects.  The git-flow library of git
subcommands helps automate some parts of the flow to make working with it a
lot easier.")
    (license license:bsd-2)))

(define-public stgit
  (package
    (name "stgit")
    (version "1.1")
    (source
     (origin
       (method git-fetch)
       (uri (git-reference
             (url "https://github.com/ctmarinas/stgit")
             (commit (string-append "v" version))))
       (file-name (git-file-name name version))
       (sha256
        (base32 "1jp74qsgw3f9c8xgaaqvmhfh4ar3n1ns5ncm8glvqyywlxldxi0n"))))
    (build-system python-build-system)
    (native-inputs
     `(("perl" ,perl)))
    (inputs
     `(("git" ,git)))
    (arguments
     `(#:phases
       (modify-phases %standard-phases
         (add-after 'unpack 'hard-code-version
           (lambda _
             ;; setup.py tries to cleverly extract the version number from the
             ;; git history, which the source checkout lacks.  Hard-code one.
             (substitute* "setup.py"
               (("get_ver\\(\\)")
                (format #f "'~a'" ,version)))
             #t))
         (add-before 'check 'patch-tests
           (lambda _
             (substitute* (list "t/t1900-mail.sh"
                                "t/t7504-commit-msg-hook.sh")
               (("/bin/sh")
                (which "bash")))
             #t))
         (replace 'check
           (lambda _
             (invoke "make"
                     "PERL_PATH=perl"
                     (string-append "SHELL_PATH=" (which "bash"))
                     "test"))))))
    (home-page "https://stacked-git.github.io/")
    (synopsis "Stacked Git")
    (description
     "StGit is a command-line application that provides functionality similar
to Quilt (i.e., pushing/popping patches to/from a stack), but using Git
instead of @command{diff} and @command{patch}.  StGit stores its patches in a
Git repository as normal Git commits, and provides a number of commands to
manipulate them in various ways.")
    (license license:gpl2)))

(define-public vcsh
  (package
    (name "vcsh")
    (version "1.20190621-4")
    (source
     (origin
       (method git-fetch)
       (uri (git-reference
             (url "https://github.com/RichiH/vcsh")
             (commit (string-append "v" version))))
       (file-name (git-file-name name version))
       (sha256
        (base32 "1gx5nbqyprgy6picns5hxky3lyzkqfq3xhm614f0wcdi58xrsdh0"))))
    (build-system gnu-build-system)
    (native-inputs
     `(("which" ,which)))
    (inputs
     `(("git" ,git)
       ("perl" ,perl)
       ("perl-test-harness" ,perl-test-harness)
       ("perl-shell-command" ,perl-shell-command)
       ("perl-test-most" ,perl-test-most)))
    (arguments
     '(#:phases
       (modify-phases %standard-phases
         (delete 'configure)
         (delete 'build)
         (add-after 'install 'install-bash-completion
           ;; As of 1.20190621, zsh completion is installed by default but bash
           ;; completion is not.  Do so manually.
           (lambda* (#:key outputs #:allow-other-keys)
             (let* ((out         (assoc-ref outputs "out"))
                    (completions (string-append out "/etc/bash_completion.d")))
               (mkdir-p completions)
               (copy-file "_vcsh_bash" (string-append completions "/vcsh"))))))
       #:make-flags (list (string-append "PREFIX="
                                         (assoc-ref %outputs "out")))
       #:test-target "test"))
    (home-page "https://github.com/RichiH/vcsh")
    (synopsis "Version control system for @code{$HOME}")
    (description
     "vcsh version-controls configuration files in several Git repositories,
all in one single directory.  They all maintain their working trees without
clobbering each other or interfering otherwise.  By default, all Git
repositories maintained via vcsh store the actual files in @code{$HOME},
though this can be overridden.")
    (license license:gpl2+)))

(define-public git-test-sequence
  (let ((commit "48e5a2f5a13a5f30452647237e23362b459b9c76"))
    (package
      (name "git-test-sequence")
      (version (string-append "20140312." (string-take commit 7)))
      (source (origin
                (method git-fetch)
                (uri (git-reference
                      ;; There are many other scripts in this directory; we
                      ;; are interested in just one for this package.
                      (url "https://github.com/dustin/bindir")
                      (commit commit)))
                (file-name (git-file-name name version))
                (sha256
                 (base32
                  "1dcq0y16yznbv4k9h8gg90kv1gkn8r8dbvl4m2rpfd7q5nqhn617"))))
      (build-system trivial-build-system)
      (arguments
       `(#:modules ((guix build utils))
         #:builder (begin
                     (use-modules (guix build utils))
                     (let* ((source (assoc-ref %build-inputs "source"))
                            (output (assoc-ref %outputs "out"))
                            (bindir (string-append output "/bin"))
                            (script "git-test-sequence"))
                       (install-file (string-append source "/" script)
                                     bindir)
                       #t))))
      (home-page "https://dustin.sallings.org/2010/03/28/git-test-sequence.html")
      (synopsis "Run a command over a sequence of commits")
      (description
       "git-test-sequence is similar to an automated git bisect except it’s
linear.  It will test every change between two points in the DAG.  It will
also walk each side of a merge and test those changes individually.")
      (license (license:x11-style "file://LICENSE")))))

(define-public gitolite
  (package
    (name "gitolite")
    (version "3.6.12")
    (source
     (origin
       (method git-fetch)
       (uri (git-reference
             (url "https://github.com/sitaramc/gitolite")
             (commit (string-append "v" version))))
       (file-name (git-file-name name version))
       (sha256
        (base32 "05xw1pmagvkrbzga5pgl3xk9qyc6b5x73f842454f3w9ijspa8zy"))))
    (build-system gnu-build-system)
    (arguments
     '(#:tests? #f                      ; no tests
       #:phases (modify-phases %standard-phases
                  (delete 'configure)
                  (delete 'build)
                  (add-before 'install 'patch-scripts
                    (lambda* (#:key inputs #:allow-other-keys)
                      (let ((perl (search-input-file inputs "/bin/perl")))
                        ;; This seems to take care of every shell script that
                        ;; invokes Perl.
                        (substitute* (find-files "." ".*")
                          ((" perl -")
                           (string-append " " perl " -")))

                        (substitute* (find-files "src/triggers" ".*")
                          ((" sed ")
                           (string-append " " (which "sed") " ")))

                        (substitute*
                            '("src/triggers/post-compile/update-gitweb-access-list"
                              "src/triggers/post-compile/ssh-authkeys-split"
                              "src/triggers/upstream")
                          ((" grep ")
                           (string-append " " (which "grep") " ")))

                        ;; Avoid references to the store in authorized_keys.
                        ;; This works because gitolite-shell is in the PATH.
                        (substitute* "src/triggers/post-compile/ssh-authkeys"
                          (("\\$glshell \\$user")
                           "gitolite-shell $user"))
                        #t)))
                  (add-before 'install 'patch-source
                    (lambda* (#:key inputs #:allow-other-keys)
                      ;; Gitolite uses cat to test the readability of the
                      ;; pubkey
                      (substitute* "src/lib/Gitolite/Setup.pm"
                        (("\"cat ")
                         (string-append "\"" (which "cat") " "))
                        (("\"ssh-keygen")
                         (string-append "\"" (which "ssh-keygen"))))

                      (substitute* '("src/lib/Gitolite/Hooks/PostUpdate.pm"
                                     "src/lib/Gitolite/Hooks/Update.pm")
                        (("/usr/bin/perl")
                         (search-input-file inputs "/bin/perl")))

                      (substitute* "src/lib/Gitolite/Common.pm"
                        (("\"ssh-keygen")
                         (string-append "\"" (which "ssh-keygen")))
                        (("\"logger\"")
                         (string-append "\""
                                        (assoc-ref inputs "inetutils")
                                        "/bin/logger\"")))

                      #t))
                  (replace 'install
                    (lambda* (#:key outputs #:allow-other-keys)
                      (let* ((output (assoc-ref outputs "out"))
                             (sharedir (string-append output "/share/gitolite"))
                             (bindir (string-append output "/bin")))
                        (mkdir-p sharedir)
                        (mkdir-p bindir)
                        (invoke "./install" "-to" sharedir)
                        ;; Create symlinks for executable scripts in /bin.
                        (for-each (lambda (script)
                                    (symlink (string-append sharedir "/" script)
                                             (string-append bindir "/" script)))
                                  '("gitolite" "gitolite-shell"))
                        #t)))
                  (add-after 'install 'wrap-scripts
                    (lambda* (#:key inputs outputs #:allow-other-keys)
                      (let ((out (assoc-ref outputs "out"))
                            (coreutils (assoc-ref inputs "coreutils"))
                            (findutils (assoc-ref inputs "findutils"))
                            (git (assoc-ref inputs "git")))
                        (wrap-program (string-append out "/bin/gitolite")
                          `("PATH" ":" prefix
                            ,(map (lambda (dir)
                                    (string-append dir "/bin"))
                                  (list out coreutils findutils git))))
                        #t))))))
    (inputs
     `(("perl" ,perl)
       ("coreutils" ,coreutils)
       ("findutils" ,findutils)
       ("inetutils" ,inetutils)))
    ;; git and openssh are propagated because trying to patch the source via
    ;; regexp matching is too brittle and prone to false positives.
    (propagated-inputs
     `(("git" ,git)
       ("openssh" ,openssh)))
    (home-page "https://gitolite.com")
    (synopsis "Git access control layer")
    (description
     "Gitolite is an access control layer on top of Git, providing fine access
control to Git repositories.")
    (license license:gpl2)))

(define-public gitile
  (package
    (name "gitile")
    (version "0.1.3")
    (source
     (origin
       (method git-fetch)
       (uri (git-reference
              (url "https://git.lepiller.eu/git/gitile")
              (commit version)))
       (file-name (git-file-name name version))
       (sha256
        (base32 "1fnmgrrsdc24mvicj2gkv3vasag7h5x27xc12w55i0id9vw7k9sw"))))
    (build-system gnu-build-system)
    (arguments
     `(#:imported-modules ((guix build guile-build-system)
                           ,@%gnu-build-system-modules)
       #:make-flags (list "GUILE_AUTO_COMPILE=0")
       #:phases
       (modify-phases %standard-phases
         (add-after 'install-bin 'wrap-program
           (lambda* (#:key inputs outputs #:allow-other-keys)
             (use-modules (guix build guile-build-system))
             ;; Wrap the 'gitile' command to refer to the right modules.
             (let* ((out    (assoc-ref outputs "out"))
                    (commonmark (assoc-ref inputs "guile-commonmark"))
                    (git    (assoc-ref inputs "guile-git"))
                    (bytes  (assoc-ref inputs "guile-bytestructures"))
                    (fibers (assoc-ref inputs "guile-fibers"))
                    (gcrypt (assoc-ref inputs "guile-gcrypt"))
                    (syntax-highlight (assoc-ref inputs "guile-syntax-highlight"))
                    (deps   (list out commonmark git bytes fibers gcrypt
                                  syntax-highlight))
                    (guile  (assoc-ref inputs "guile"))
                    (effective (target-guile-effective-version))
                    (mods   (string-drop-right  ;drop trailing colon
                             (string-join deps
                                          (string-append "/share/guile/site/"
                                                         effective ":")
                                          'suffix)
                             1))
                    (objs   (string-drop-right
                             (string-join deps
                                          (string-append "/lib/guile/" effective
                                                         "/site-ccache:")
                                          'suffix)
                             1)))
               (wrap-program (string-append out "/bin/gitile")
                 `("GUILE_LOAD_PATH" ":" prefix (,mods))
                 `("GUILE_LOAD_COMPILED_PATH" ":" prefix (,objs)))))))))
    (native-inputs
     `(("autoconf" ,autoconf)
       ("automake" ,automake)
       ("guile" ,guile-3.0)
       ("pkg-config" ,pkg-config)))
    (inputs
     `(("guile" ,guile-3.0)
       ("guile-commonmark" ,guile-commonmark)
       ("guile-fibers" ,guile-fibers)
       ("guile-gcrypt" ,guile-gcrypt)
       ("guile-git" ,guile-git)
       ("guile-syntax-highlight" ,guile-syntax-highlight-for-gitile)
       ("gnutls" ,gnutls)))
    (home-page "https://git.lepiller.eu/gitile")
    (synopsis "Simple Git forge written in Guile")
    (description "Gitile is a Git forge written in Guile that lets you
visualize your public Git repositories on a web interface.")
    (license license:agpl3+)))

(define-public pre-commit
  (package
    (name "pre-commit")
    (version "2.15.0")
    (source
     (origin
       ;; No tests in the PyPI tarball.
       (method git-fetch)
       (uri (git-reference
             (url "https://github.com/pre-commit/pre-commit")
             (commit (string-append "v" version))))
       (file-name (git-file-name name version))
       (sha256
        (base32 "0hyynhg52qq8rd37cwk2gl1jjy7hpqh74zl2lg89kkdhhx0xfiaj"))))
    (build-system python-build-system)
    (arguments
     `(#:phases
       (modify-phases %standard-phases
         (add-before 'check 'prepare-check-env
           (lambda _
             ;; Change from /homeless-shelter to /tmp for write permission.
             (setenv "HOME" "/tmp")
             ;; Environment variables used in the tests.
             (setenv "GIT_AUTHOR_NAME" "Your Name")
             (setenv "GIT_COMMITTER_NAME" "Your Name")
             (setenv "GIT_AUTHOR_EMAIL" "you@example.com")
             (setenv "GIT_COMMITTER_EMAIL" "you@example.com")
             ;; Some tests still fail with PermissionError.  Make the source
             ;; tree writable.
             (for-each make-file-writable (find-files "."))
             ;; Some tests will need a working git repository.
             (invoke "git" "init")
             (invoke "git" "config" "--global" "user.name" "Your Name")
             (invoke "git" "config" "--global" "user.email" "you@example.com")))
         (replace 'check
           (lambda* (#:key inputs outputs tests? #:allow-other-keys)
             (add-installed-pythonpath inputs outputs)
             (when tests?
               ;; The file below contains 30+ tests that fail because they
               ;; depend on tools from multiple languages (cargo, npm, cpan,
               ;; Rscript, etc).  Other tests are passing, but it's more
               ;; convenient to skip the file than list 30 tests to skip.
               (invoke "pytest" "--ignore=tests/repository_test.py"
                       ;; Ruby and Node tests require node and gem.
                       "--ignore=tests/languages/node_test.py"
                       "--ignore=tests/languages/ruby_test.py"
                       "-k"
                       (string-append
                        ;; TODO: these tests fail with AssertionError.  It may
                        ;; be possible to fix them.
                        "not test_install_existing_hooks_no_overwrite"
                        " and not test_uninstall_restores_legacy_hooks"
                        " and not test_installed_from_venv"
                        " and not test_healthy_venv_creator")))))
         (add-before 'reset-gzip-timestamps 'make-gz-writable
           (lambda* (#:key outputs #:allow-other-keys)
             ;; Make sure .gz files are writable so that the
             ;; 'reset-gzip-timestamps' phase can do its work.
             (let ((out (assoc-ref outputs "out")))
               (for-each make-file-writable
                         (find-files out "\\.gz$"))))))))
    (native-inputs
     `(("git" ,git-minimal)
       ("python-covdefaults" ,python-covdefaults)
       ("python-coverage" ,python-coverage)
       ("python-distlib" ,python-distlib)
       ("python-pytest" ,python-pytest)
       ("python-pytest-env" ,python-pytest-env)
       ("python-re-assert" ,python-re-assert)
       ("which" ,which)))
    ;; Propagate because pre-commit is also used as a module.
    (propagated-inputs
     `(("python-cfgv" ,python-cfgv)
       ("python-identify" ,python-identify)
       ("python-nodeenv" ,python-nodeenv)
       ("python-pyyaml" ,python-pyyaml)
       ("python-toml" ,python-toml)
       ("python-virtualenv" ,python-virtualenv)))
    (home-page "https://pre-commit.com/")
    (synopsis "Framework for managing and maintaining pre-commit hooks")
    (description
     "Pre-commit is a multi-language package manager for pre-commit hooks.  You
specify a list of hooks you want and pre-commit manages the installation and
execution of any hook written in any language before every commit.")
    (license license:expat)))

(define-public mercurial
  (package
    (name "mercurial")
    (version "5.8.1")
    (source (origin
             (method url-fetch)
             (uri (string-append "https://www.mercurial-scm.org/"
                                 "release/mercurial-" version ".tar.gz"))
             (patches (search-patches "mercurial-hg-extension-path.patch"))
             (sha256
              (base32
               "16xi4bmjqzi7ig8sfa5mnypfpbbbiyafmmqrs4nxmgc743za7fl1"))))
    (build-system gnu-build-system)
    (arguments
     `(#:make-flags
       (list (string-append "PREFIX=" (assoc-ref %outputs "out")))
       #:phases
       (modify-phases %standard-phases
         (delete 'configure)
         (add-after 'unpack 'patch-tests
           (lambda _
             (substitute* '("tests/test-extdiff.t"
                            "tests/test-logtoprocess.t"
                            "tests/test-patchbomb.t"
                            "tests/test-run-tests.t"
                            "tests/test-transplant.t")
               (("/bin/sh")
                (which "sh")))))
         (replace 'check
           (lambda* (#:key tests? #:allow-other-keys)
             (with-directory-excursion "tests"
               ;; The following tests are known to fail.
               (for-each delete-file
                         '(;; XXX: This test calls 'run-tests.py --with-hg=
                           ;; `which hg`' and fails because there is no hg on
                           ;; PATH from before (that's why we are building it!)?
                           "test-hghave.t"

                           ;; These tests fail because the program is not
                           ;; connected to a TTY in the build container.
                           "test-nointerrupt.t"
                           "test-transaction-rollback-on-sigpipe.t"

                           ;; FIXME: This gets killed but does not receive an interrupt.
                           "test-commandserver.t"

                           ;; Only works when run in a hg-repo, not in an
                           ;; extracted tarball
                           "test-doctest.py"

                           ;; TODO: the fqaddr() call fails in the build
                           ;; container, causing these server tests to fail.
                           "test-hgwebdir.t"
                           "test-http-branchmap.t"
                           "test-pull-bundle.t"
                           "test-push-http.t"
                           "test-serve.t"
                           "test-subrepo-deep-nested-change.t"
                           "test-subrepo-recursion.t"))
               (when tests?
                 (invoke "./run-tests.py"
                         ;; ‘make check’ does not respect ‘-j’.
                         (string-append "-j" (number->string
                                              (parallel-job-count)))
                         ;; The default time-outs are too low for many systems.
                         ;; Raise them generously: Guix enforces its own.
                         "--timeout" "86400"
                         "--slowtimeout" "86400"
                         ;; The test suite takes a long time and produces little
                         ;; output by default.  Prevent timeouts due to silence.
                         "-v"))))))))
    (native-inputs
     `(("python-docutils", python-docutils)
       ;; The following inputs are only needed to run the tests.
       ("python-nose" ,python-nose)
       ("unzip" ,unzip)
       ("which" ,which)))
    (inputs
     `(("python" ,python)))
    ;; Find third-party extensions.
    (native-search-paths
     (list (search-path-specification
            (variable "HGEXTENSIONPATH")
            (files '("lib/python3.8/site-packages/hgext3rd")))))
    (home-page "https://www.mercurial-scm.org/")
    (synopsis "Decentralized version control system")
    (description
     "Mercurial is a free, distributed source control management tool.  It
efficiently handles projects of any size and offers an easy and intuitive
interface.")
    (license license:gpl2+)))

(define-public python-hg-evolve
  (package
    (name "python-hg-evolve")
    (version "10.3.2")
    (source
      (origin
        (method hg-fetch)
        (uri (hg-reference
               (url "https://www.mercurial-scm.org/repo/evolve")
               (changeset version)))
        (file-name (hg-file-name name version))
        (sha256
          (base32
            "0qgk39s5pwxbshfa6x1f1ccxahja3fs265dddxy6q99spy3b3x5h"))))
    (build-system python-build-system)
    (arguments
     ;; Tests need mercurial source code.
     '(#:tests? #f))
    (propagated-inputs
      `(("mercurial" ,mercurial)))
    (home-page "https://www.mercurial-scm.org/doc/evolution/")
    (synopsis "Flexible evolution of Mercurial history")
    (description "Evolve is a Mercurial extension for faster and safer mutable
history.  It implements the changeset evolution concept for Mercurial.")
    (license license:gpl2)))

(define-public hg-commitsigs
  ;; Latest tag is 11 years old.
  (let ((changeset "b53eb6862bff")
        (revision "0"))
    (package
      (name "hg-commitsigs")
      (version (git-version "0.1.0" revision changeset))
      (source (origin
                (method hg-fetch)
                (uri (hg-reference
                      (url "https://foss.heptapod.net/mercurial/commitsigs")
                      (changeset changeset)))
                (file-name (git-file-name name version))
                (sha256
                 (base32
                  "059gm66q06m6ayl4brsc517zkw3ahmz249b6xm1m32ac5y24wb9x"))))
      (build-system copy-build-system)
      (arguments
       `(#:imported-modules ((guix build python-build-system)
                             ,@%copy-build-system-modules)
         #:modules ((srfi srfi-1)
                    (guix build python-build-system)
                    ;; Don't use `%copy-build-system-modules' because
                    ;; `standard-phases' from (guix build gnu-build-system)
                    ;; shadows the one from (guix build copy-build-system),
                    ;; which is the one we actually want.
                    (guix build copy-build-system)
                    ((guix build gnu-build-system) #:prefix gnu)
                    (guix build utils)
                    (guix build gremlin)
                    (ice-9 ftw)
                    (guix elf))
         #:phases
         (modify-phases %standard-phases
           (add-after 'unpack 'patch-paths
           (lambda* (#:key inputs #:allow-other-keys)
             (let ((gpg (search-input-file inputs "/bin/gpg"))
                   (openssl (search-input-file inputs "/bin/openssl")))
               (substitute* "commitsigs.py"
                 (("b'gpg',") (string-append "b'" gpg "',"))
                 (("b'openssl',") (string-append "b'" openssl "',")))))))
         #:install-plan
         `(("commitsigs.py" ,(string-append "lib/python"
                                            (python-version
                                             (assoc-ref %build-inputs "python"))
                                            "/site-packages/hgext3rd/commitsigs.py")))))
      (native-inputs
       `(("python" ,python)))
      (inputs
       `(("gnupg" ,gnupg)
         ("openssl" ,openssl)))
      (home-page "https://foss.heptapod.net/mercurial/commitsigs")
      (synopsis "Automatic signing of changeset hashes")
      (description "This package provides a Mercurial extension for signing
the changeset hash of commits.  The signure is embedded directly in the
changeset itself; there won't be any extra commits.  Either GnuPG or OpenSSL
can be used for signing.")
      (license license:gpl2))))                   ;per commitsigs.py

(define-public neon
  (package
    (name "neon")
    (version "0.31.2")
    (source (origin
             (method url-fetch)
             (uri (string-append "https://notroj.github.io/neon/neon-"
                                 version ".tar.gz"))
             (sha256
              (base32
               "0y46dbhiblcvg8k41bdydr3fivghwk73z040ki5825d24ynf67ng"))))
    (build-system gnu-build-system)
    (native-inputs
     `(("perl" ,perl)
       ("pkg-config" ,pkg-config)))
    (inputs
     `(("libxml2" ,libxml2)
       ("openssl" ,openssl)
       ("zlib" ,zlib)))
    (arguments
     `(;; FIXME: Add tests once reverse address lookup is fixed in glibc, see
       ;; https://sourceware.org/bugzilla/show_bug.cgi?id=16475
       #:tests? #f
       #:configure-flags '("--enable-shared"
                           "--disable-static"
                           ;; requires libgnutils-config, deprecated
                           ;; in gnutls 2.8.
                           ; "--with-ssl=gnutls")))
                           "--with-ssl=openssl")))
    (home-page "https://notroj.github.io/neon/")
    (synopsis "HTTP and WebDAV client library")
    (description
     "Neon is an HTTP and WebDAV client library, with a C interface and the
following features:
@enumerate
@item High-level wrappers for common HTTP and WebDAV operations (GET, MOVE,
  DELETE, etc.);
@item low-level interface to the HTTP request/response engine, allowing the use
  of arbitrary HTTP methods, headers, etc.;
@item authentication support including Basic and Digest support, along with
  GSSAPI-based Negotiate on Unix, and SSPI-based Negotiate/NTLM on Win32;
@item SSL/TLS support using OpenSSL or GnuTLS, exposing an abstraction layer for
  verifying server certificates, handling client certificates, and examining
  certificate properties, smartcard-based client certificates are also
  supported via a PKCS#11 wrapper interface;
@item abstract interface to parsing XML using libxml2 or expat, and wrappers for
  simplifying handling XML HTTP response bodies;
@item WebDAV metadata support, wrappers for PROPFIND and PROPPATCH to simplify
  property manipulation.
@end enumerate\n")
    (license license:gpl2+))) ; for documentation and tests; source under lgpl2.0+

(define-public subversion
  (package
    (name "subversion")
    (version "1.14.1")
    (source (origin
             (method url-fetch)
             (uri (string-append "mirror://apache/subversion/"
                                 "subversion-" version ".tar.bz2"))
             (sha256
              (base32
               "1ag1hvcm9q92kgalzbbgcsq9clxnzmbj9nciz9lmabjx4lyajp9c"))))
    (build-system gnu-build-system)
    (arguments
     '(#:parallel-tests? #f             ; TODO Seems to cause test failures on
                                        ; i686-linux
       #:configure-flags '("--enable-static=no")
       #:phases
       (modify-phases %standard-phases
         (add-after 'configure 'patch-libtool-wrapper-ls
           (lambda* (#:key inputs #:allow-other-keys)
             ;; This substitution allows tests svnauthz_tests and svnlook_tests
             ;; to pass.  These tests execute svnauthz and svnlook through
             ;; their libtool wrapper scripts from svn hooks, whose empty
             ;; environments cause "ls: command not found" errors.  It would be
             ;; nice if this fix ultimately made its way into libtool.
             (let ((coreutils (assoc-ref inputs "coreutils")))
               (substitute* "libtool"
                 (("\\\\`ls") (string-append "\\`" coreutils "/bin/ls")))
               #t)))
         (add-before 'build 'patch-test-sh
           (lambda _
             (substitute* "subversion/tests/libsvn_repos/repos-test.c"
               (("#!/bin/sh") (string-append "#!" (which "sh"))))
             #t))
         (add-before 'check 'set-PARALLEL
           (lambda* (#:key parallel-tests? #:allow-other-keys)
             (if parallel-tests?
                 (setenv "PARALLEL" (number->string (parallel-job-count)))
                 (simple-format #t "parallel-tests? are disabled\n"))
             #t))
         (add-after 'install 'install-perl-bindings
           (lambda* (#:key outputs #:allow-other-keys)
             ;; Follow the instructions from 'subversion/bindings/swig/INSTALL'.
             (let ((out (assoc-ref outputs "out")))
               (invoke "make" "swig-pl-lib")
               ;; FIXME: Test failures.
               ;; (invoke "make" "check-swig-pl")
               (invoke "make" "install-swig-pl-lib")

               ;; Set the right installation prefix.
               (with-directory-excursion
                   "subversion/bindings/swig/perl/native"
                 (invoke "perl" "Makefile.PL"
                         "NO_PERLLOCAL=1"
                         (string-append "PREFIX=" out))
                 (invoke "make" "install"
                         (string-append "OTHERLDFLAGS="
                                        "-Wl,-rpath="
                                        out "/lib")))))))))
    (native-inputs
      `(("pkg-config" ,pkg-config)
        ;; For the Perl bindings.
        ("swig" ,swig)))
    (inputs
      `(("apr" ,apr)
        ("apr-util" ,apr-util)
        ("lz4" ,lz4)
        ("serf" ,serf)
        ("perl" ,perl)
        ("python" ,python-wrapper)
        ("sqlite" ,sqlite)
        ("utf8proc" ,utf8proc)
        ("zlib" ,zlib)))
    (home-page "https://subversion.apache.org/")
    (synopsis "Revision control system")
    (description
     "@dfn{Subversion} (svn) exists to be recognized and adopted as a
centralized version control system characterized by its
reliability as a safe haven for valuable data; the simplicity of its model and
usage; and its ability to support the needs of a wide variety of users and
projects, from individuals to large-scale enterprise operations.")
    (license license:asl2.0)))

(define-public rcs
  (package
    (name "rcs")
    (version "5.10.0")
    (source (origin
             (method url-fetch)
             (uri (string-append "mirror://gnu/rcs/rcs-"
                                 version ".tar.xz"))
             (sha256
              (base32
               "1if5pa4iip2p70gljm54nggfdnsfjxa4cqz8fpj07lvsijary39s"))
             (patches (search-patches "rcs-5.10.0-no-stdin.patch"))))
    (build-system gnu-build-system)
    (native-inputs `(("ed" ,ed)))
    (home-page "https://www.gnu.org/software/rcs/")
    (synopsis "Per-file local revision control system")
    (description
     "RCS is the original Revision Control System.  It works on a
file-by-file basis, in contrast to subsequent version control systems such as
CVS, Subversion, and Git.  This can make it suitable for system
administration files, for example, which are often inherently local to one
machine.")
    (license license:gpl3+)))

(define-public cvs
  (package
    (name "cvs")
    (version "1.12.13")
    (source (origin
             (method url-fetch)
             (uri (string-append
                   "https://ftp.gnu.org/non-gnu/cvs/source/feature/"
                   version "/cvs-" version ".tar.bz2"))
             (patches (search-patches "cvs-CVE-2017-12836.patch"))
             (sha256
              (base32
               "0pjir8cwn0087mxszzbsi1gyfc6373vif96cw4q3m1x6p49kd1bq"))))
    (build-system gnu-build-system)
    (arguments
     ;; XXX: The test suite looks flawed, and the package is obsolete anyway.
     '(#:tests? #f
       #:configure-flags (list "--with-external-zlib")))
    (inputs `(("zlib" ,zlib)
              ("nano" ,nano)))                    ; the default editor
    (home-page "http://cvs.nongnu.org")
    (synopsis "Historical centralized version control system")
    (description
     "CVS is a version control system, an important component of Source
Configuration Management (SCM).  Using it, you can record the history of
sources files, and documents.  It fills a similar role to the free software
RCS, PRCS, and Aegis packages.")
    (license license:gpl1+)))

(define-public cvs-fast-export
  (package
    (name "cvs-fast-export")
    (version "1.56")
    (source (origin
              (method url-fetch)
              (uri (string-append "http://www.catb.org/~esr/cvs-fast-export/"
                                  "cvs-fast-export-" version ".tar.gz"))
              (sha256
               (base32
                "058bzp3npng48ascls943m16kgvrl0h197a10brf7mvx8zpfc7sc"))))
    (build-system gnu-build-system)
    (arguments
     '(#:phases
       (modify-phases %standard-phases
         (delete 'configure))       ; no configure script
       #:parallel-build? #f         ; parallel a2x commands fail spectacularly
       #:make-flags
       (list "CC=gcc" (string-append "prefix?=" (assoc-ref %outputs "out")))))
    (inputs
     `(("git" ,git)
       ("python" ,python-wrapper)))
    (native-inputs
     `(("asciidoc" ,asciidoc)
       ;; These are needed for the tests.
       ("cvs" ,cvs)
       ("rcs" ,rcs)))
    (home-page "http://www.catb.org/esr/cvs-fast-export/")
    (synopsis "Export an RCS or CVS history as a fast-import stream")
    (description "This program analyzes a collection of RCS files in a CVS
repository (or outside of one) and, when possible, emits an equivalent history
in the form of a fast-import stream.  Not all possible histories can be
rendered this way; the program tries to emit useful warnings when it can't.

The program can also produce a visualization of the resulting commit directed
acyclic graph (DAG) in the input format of @uref{http://www.graphviz.org,
Graphviz}.  The package also includes @command{cvssync}, a tool for mirroring
masters from remote CVS hosts.")
    (license license:gpl2+)))

(define-public vc-dwim
  (package
    (name "vc-dwim")
    (version "1.10")
    (source (origin
             (method url-fetch)
             (uri (string-append "mirror://gnu/vc-dwim/vc-dwim-"
                                 version ".tar.xz"))
             (sha256
              (base32
               "0am6axxdvkm2vwgg0gjrd930yv4dlsdbf0rdv0zh5bhy1ir64rph"))))
    (build-system gnu-build-system)
    (inputs `(("perl" ,perl)))
    (native-inputs
     `(("emacs" ,emacs-minimal)     ; for `ctags'
       ("inetutils" ,inetutils)))   ; for `hostname', used in the tests
    (home-page "https://www.gnu.org/software/vc-dwim/")
    (synopsis "Version-control-agnostic ChangeLog diff and commit tool")
    (description
     "The vc-dwim package contains two tools, \"vc-dwim\" and \"vc-chlog\".
vc-dwim is a tool that simplifies the task of maintaining a ChangeLog and
using version control at the same time, for example by printing a reminder
when a file change has been described in the ChangeLog but the file has not
been added to the VC.  vc-chlog scans changed files and generates
standards-compliant ChangeLog entries based on the changes that it detects.")
    (license license:gpl3+)))

(define-public diffstat
  (package
    (name "diffstat")
    (version "1.64")
    (source (origin
              (method url-fetch)
              (uri
               (list
                 (string-append "ftp://invisible-island.net/diffstat/"
                                "diffstat-" version ".tgz")
                 (string-append "http://invisible-mirror.net/archives/diffstat/"
                                "diffstat-" version ".tgz")))
              (sha256
               (base32
                "1z7pwcv48fjnhxrjcsjdy83x8b9ckl582mbbds90a79fkn6y7bmq"))))
    (build-system gnu-build-system)
    (home-page "https://invisible-island.net/diffstat/")
    (synopsis "Make histograms from the output of @command{diff}")
    (description
     "Diffstat reads the output of @command{diff} and displays a histogram of
the insertions, deletions, and modifications per file.  It is useful for
reviewing large, complex patch files.")
    (license (license:x11-style "file://COPYING"))))

(define-public cssc
  (package
    (name "cssc")
    (version "1.4.1")
    (source (origin
              (method url-fetch)
              (uri (string-append "mirror://gnu/" name "/CSSC-"
                                  version ".tar.gz"))
              (sha256
               (base32
                "1vsisqq573xjr2qpn19iwmpqgl3mq03m790akpa4rvj60b4d1gni"))))
    (build-system gnu-build-system)
    (arguments
     `(#:phases
       (modify-phases %standard-phases
         (add-before 'check 'precheck
           (lambda _
             (begin
               (substitute* "tests/common/test-common"
                 (("/bin/pwd") (which "pwd")))

               (substitute* "tests/prt/all-512.sh"
                 (("/bin/sh") (which "sh")))

               ;; XXX: This test has no hope of passing until there is a "nogroup"
               ;; entry (or at least some group to which the guix builder does
               ;; not belong) in the /etc/group file of the build environment.
               ;; Currently we do not have such a group.  Disable this test for now.
               (substitute* "tests/Makefile"
                 (("test-delta ") ""))))))))
    ;; These are needed for the tests
    (native-inputs `(("git" ,git)
                     ("cvs" ,cvs)))
    (home-page "https://www.gnu.org/software/cssc/")
    (synopsis "File-based version control like SCCS")
    (description  "GNU CSSC provides a replacement for the legacy Unix source
code control system SCCS.  This allows old code still under that system to be
accessed and migrated on modern systems.")
    (license license:gpl3+)))

;; This package can unfortunately work only in -TEST mode, since Aegis
;; requires that it is installed setuid root.
(define-public aegis
  (package
    (name "aegis")
    (version "4.24")
    (source (origin
              (method url-fetch)
              (uri (string-append "mirror://sourceforge/aegis/aegis/" version
                                  "/aegis-" version ".tar.gz"))
              (sha256
               (base32
                "18s86ssarfmc4l17gbpzybca29m5wa37cbaimdji8czlcry3mcjl"))
            (patches (search-patches "aegis-perl-tempdir1.patch"
                                     "aegis-perl-tempdir2.patch"
                                     "aegis-test-fixup-1.patch"
                                     "aegis-test-fixup-2.patch"
                                     "aegis-constness-error.patch"))))
    (build-system gnu-build-system)
    (inputs
     `(("e2fsprogs" ,e2fsprogs)
       ("curl" ,curl)
       ("file" ,file)
       ("libxml2" ,libxml2)
       ("zlib" ,zlib)
       ("gettext" ,gettext-minimal)))
    (native-inputs
     `(("bison" ,bison)
       ("groff" ,groff)
       ("perl" ,perl)
       ;; Various tests require the following:
       ("cvs" ,cvs)
       ("flex" ,flex)
       ("cook" ,cook)
       ("subversion" ,subversion)
       ("rcs" ,rcs)
       ("ed" ,ed)))
    (arguments
     `(#:configure-flags (list "--with-no-aegis-configured"
                               "--sharedstatedir=/var/com/aegis"
                               ;; Uses the old 'throw()' specifier with 'new'
                               ;; which changed in C++11.
                               "CXXFLAGS=-std=c++03")
       #:parallel-build? #f ; There are some nasty racy rules in the Makefile.
       #:phases
       (modify-phases %standard-phases
         (add-before 'configure 'pre-conf
           (lambda _
              (substitute* (append '("configure"
                                     "etc/check-tar-gz.sh"
                                     "etc/patches.sh"
                                     "etc/test.sh"
                                     "script/aexver.in"
                                     "script/aebisect.in"
                                     "script/aeintegratq.in"
                                     "script/tkaegis.in"
                                     "script/test_funcs.in"
                                     "web/eg_oss_templ.sh"
                                     "web/webiface.html"
                                     "libaegis/getpw_cache.cc")
                                   (find-files "test" "\\.sh"))
                           (("/bin/sh") (which "sh")))
              (setenv "SH" (which "sh"))
              #t))
         (replace 'check
           (lambda _
             (let ((home (string-append (getcwd) "/my-new-home")))
               ;; Some tests need to write to $HOME.
               (mkdir home)
               (setenv "HOME" home)

               ;; This test assumes that flex has been symlinked to "lex".
               (substitute* "test/00/t0011a.sh"
                 (("type lex")  "type flex"))

               ;; XXX Disable tests that fail, for unknown reasons, ‘for now’.
               (for-each
                (lambda (test) (substitute* "Makefile"
                                 (((string-append "test/" test "\\.ES ")) "")))
                (list "00/t0011a"
                      "00/t0049a"
                      "01/t0196a"))

               ;; The author decided to call the check rule "sure".
               (invoke "make" "sure")))))))
    (home-page "https://sourceforge.net/projects/aegis/")
    (synopsis "Project change supervisor")
    (description "Aegis is a project change supervisor, and performs some of
the Software Configuration Management needed in a CASE environment.  Aegis
provides a framework within which a team of developers may work on many
changes to a program independently, and Aegis coordinates integrating these
changes back into the master source of the program, with as little disruption
as possible.  Resolution of contention for source files, a major headache for
any project with more than one developer, is one of Aegis's major functions.")
    (license license:gpl3+)))

(define-public reposurgeon
  (package
    (name "reposurgeon")
    (version "3.43")
    (source (origin
              (method url-fetch)
              (uri (string-append "http://www.catb.org/~esr/" name "/"
                                  name "-" version ".tar.xz"))
              (sha256
               (base32
                "1af0z14wcm4bk5a9ysinbwq2fp3lf5f7i8mvwh7286hr3fnagcaz"))
              (patches (search-patches
                        "reposurgeon-add-missing-docbook-files.patch"))))
    (build-system gnu-build-system)
    (arguments
     `(#:make-flags
       (list "ECHO=echo"
             (string-append "target=" (assoc-ref %outputs "out")))
       #:phases
       (modify-phases %standard-phases
         (add-after 'unpack 'patch-inputs
           (lambda* (#:key inputs #:allow-other-keys)
             (let ((tzdata (assoc-ref inputs "tzdata")))
               (substitute* "reposurgeon"
                 (("/usr/share/zoneinfo")
                  (string-append tzdata "/share/zoneinfo")))
               (substitute* "test/svn-to-svn"
                 (("/bin/echo") "echo"))
               #t)))
         (delete 'configure)            ; no configure script
         (add-before 'build 'fix-docbook
           (lambda* (#:key inputs #:allow-other-keys)
             (substitute* (find-files "." "\\.xml$")
               (("docbook/docbookx.dtd")
                (string-append (assoc-ref inputs "docbook-xml")
                               "/xml/dtd/docbook/docbookx.dtd")))
             #t))
         (add-before 'check 'set-up-test-environment
           (lambda* (#:key inputs #:allow-other-keys)
             (let ((tzdata (assoc-ref inputs "tzdata")))
               (setenv "TZDIR" (string-append tzdata "/share/zoneinfo"))
               #t)))
         (add-after 'install 'install-emacs-data
           (lambda* (#:key outputs #:allow-other-keys)
             (install-file "reposurgeon-mode.el"
                           (string-append (assoc-ref outputs "out")
                                          "/share/emacs/site-lisp"))
             #t)))))
    (inputs
     `(("python" ,python-wrapper)
       ("tzdata" ,tzdata)))
    (native-inputs
     `( ;; For building documentation.
       ("asciidoc" ,asciidoc)
       ("docbook-xml" ,docbook-xml)
       ("docbook-xsl" ,docbook-xsl)
       ("libxml2" ,libxml2)
       ("xmlto" ,xmlto)

       ;; For tests.
       ("cvs" ,cvs)
       ("git" ,git)
       ("mercurial" ,mercurial)
       ("subversion" ,subversion)))
    (home-page "http://www.catb.org/~esr/reposurgeon/")
    (synopsis "Edit version-control repository history")
    (description "Reposurgeon enables risky operations that version-control
systems don't want to let you do, such as editing past comments and metadata
and removing commits.  It works with any version control system that can
export and import Git fast-import streams, including Git, Mercurial, Fossil,
Bazaar, CVS, RCS, and Src.  It can also read Subversion dump files directly
and can thus be used to script production of very high-quality conversions
from Subversion to any supported Distributed Version Control System (DVCS).")
    ;; Most files are distributed under bsd-2, except 'repocutter' which is
    ;; under bsd-3.
    (license (list license:bsd-2 license:bsd-3))))

(define-public tig
  (package
    (name "tig")
    (version "2.5.4")
    (source (origin
              (method url-fetch)
              (uri (string-append
                    "https://github.com/jonas/tig/releases/download/tig-"
                    version "/tig-" version ".tar.gz"))
              (sha256
               (base32
                "19va4jn46s0vjv9f337g3ad6hy1f285ynl27i9gkd9l70b9q90n4"))))
    (build-system gnu-build-system)
    (native-inputs
     `(("asciidoc" ,asciidoc)
       ("xmlto" ,xmlto)))
    (inputs
     `(("ncurses" ,ncurses)
       ("readline" ,readline)))
    (arguments
     `(#:phases
       (modify-phases %standard-phases
         (add-after 'install 'install-doc
           (lambda _
             (invoke "make" "install-doc"))))
       #:test-target "test"
       #:tests? #f))                    ; tests require access to /dev/tty
    (home-page "https://jonas.github.io/tig/")
    (synopsis "Ncurses-based text user interface for Git")
    (description
     "Tig is an ncurses text user interface for Git, primarily intended as
a history browser.  It can also stage hunks for commit, or colorize the
output of the @code{git} command.")
    (license license:gpl2+)))

(define-public findnewest
  (package
    (name "findnewest")
    (version "0.3")
    (source
     (origin
       (method git-fetch)
       (uri (git-reference
             (url "https://github.com/0-wiz-0/findnewest")
             (commit (string-append "findnewest-" version))))
       (file-name (git-file-name name version))
       (sha256
        (base32 "1x1cbn2b27h5r0ah5xc06fkalfdci2ngrgd4wibxjw0h88h0nvgq"))))
    (build-system gnu-build-system)
    (native-inputs `(("autoconf" ,autoconf)
                     ("automake" ,automake)))
    (home-page "https://github.com/0-wiz-0/findnewest/releases")
    (synopsis "Print the modification time of the latest file")
    (description
     "Recursively find the newest file in a file tree and print its
modification time.")
    (license license:bsd-2)))

(define-public myrepos
  (package
    (name "myrepos")
    (version "1.20180726")
    (source
     (origin
       (method git-fetch)
       (uri (git-reference
             (url "git://myrepos.branchable.com/myrepos")
             (commit version)))
       (file-name (string-append name "-" version "-checkout"))
       (sha256
        (base32 "0jphw61plm8cgklja6hs639xhdvxgvjwbr6jpvjwpp7hc5gmhms5"))))
    (build-system gnu-build-system)
    (arguments
     '(#:test-target "test"
       #:make-flags (list (string-append "PREFIX=" %output))
       #:phases
       (modify-phases %standard-phases
         (delete 'configure)
         (add-after 'install 'wrap-webcheckout
           (lambda* (#:key inputs outputs #:allow-other-keys)
             (let ((out (assoc-ref outputs "out")))
               (wrap-program (string-append out "/bin/webcheckout")
                 `("PERL5LIB" ":" prefix
                   ,(map (lambda (i) (string-append (assoc-ref inputs i)
                                                    "/lib/perl5/site_perl"))
                         '("perl-encode-locale" "perl-http-date"
                           "perl-http-message" "perl-html-parser" "perl-libwww"
                           "perl-uri" "perl-try-tiny"))))
               #t))))))
    (inputs
     `(("perl" ,perl)
       ("perl-encode-locale" ,perl-encode-locale)
       ("perl-html-parser" ,perl-html-parser)
       ("perl-http-date" ,perl-http-date)
       ("perl-http-message" ,perl-http-message)
       ("perl-libwww" ,perl-libwww)
       ("perl-try-tiny" ,perl-try-tiny)
       ("perl-uri" ,perl-uri)))
    (home-page "https://myrepos.branchable.com/")
    (synopsis "Multiple repository management tool")
    (description
     "Myrepos provides the @code{mr} command, which maps an operation (e.g.,
fetching updates) over a collection of version control repositories.  It
supports a large number of version control systems: Git, Subversion,
Mercurial, Bazaar, Darcs, CVS, Fossil, and Veracity.")
    (license license:gpl2+)))

(define-public grokmirror
  (package
    (name "grokmirror")
    (version "2.0.11")
    (source
     (origin
       (method git-fetch)
       (uri (git-reference
             (url (string-append "https://git.kernel.org/pub/scm/"
                                 "utils/grokmirror/grokmirror.git"))
             (commit (string-append "v" version))))
       (file-name (string-append name "-" version "-checkout"))
       (sha256
        (base32 "0c6nnfzzyl247r1dcjnsyx16d34nyra9ikjjhi0xzlrbiwnb0w32"))))
    (build-system python-build-system)
    (arguments
     `(#:tests? #f                      ; no test suite
       #:phases
       (modify-phases %standard-phases
         (add-after 'install 'install-manpages
           (lambda* (#:key outputs #:allow-other-keys)
             (let* ((man (string-append (assoc-ref outputs "out")
                                        "/man/man1/")))
               (mkdir-p man)
               (for-each (lambda (file) (install-file file man))
                         (find-files "." "\\.1$"))))))))
    (propagated-inputs
     `(("python-packaging" ,python-packaging)
       ("python-requests" ,python-requests)))
    (home-page
     "https://git.kernel.org/pub/scm/utils/grokmirror/grokmirror.git")
    (synopsis "Framework to smartly mirror git repositories")
    (description "Grokmirror enables replicating large git repository
collections efficiently.  Mirrors decide to clone and update repositories
based on a manifest file published by servers.")
    (license license:gpl3+)))

(define-public b4
  (package
    (name "b4")
    (version "0.6.2")
    (source
     (origin
       (method url-fetch)
       (uri (pypi-uri "b4" version))
       (sha256
        (base32 "1j904dy9cwxl85k2ngc498q5cdnqwsmw3jibjr1m55w8aqdck68z"))
       (modules '((guix build utils)))
       (snippet
        '(begin
           ;; Fixes issue with dependency requirements being too strict. See upstream commit:
           ;; https://git.kernel.org/pub/scm/utils/b4/b4.git/commit/?id=31348a14afdb1d39e7faf9576eaddea1ced76e19
           (substitute* "setup.py"
             (("~=") ">="))
           #t))))
    (build-system python-build-system)
    (arguments '(#:tests? #f))          ; No tests.
    (inputs
     `(("python-dkimpy" ,python-dkimpy)
       ("python-dnspython" ,python-dnspython)
       ("python-requests" ,python-requests)))
    (home-page "https://git.kernel.org/pub/scm/utils/b4/b4.git")
    (synopsis "Tool for working with patches in public-inbox archives")
    (description
     "The @code{b4} command is designed to make it easier to participate in
patch-based workflows for projects that have public-inbox archives.

Features include:
@itemize
@item downloading a thread's mbox given a message ID
@item processing an mbox so that is ready to be fed to @code{git-am}
@item creating templated replies for processed patches and pull requests
@item submitting cryptographic attestation for patches.
@end itemize")
    (license license:gpl2+)))

(define-public git-annex-remote-rclone
  (package
    (name "git-annex-remote-rclone")
    (version "0.6")
    (source
     (origin
       (method git-fetch)
       (uri (git-reference
             (url "https://github.com/DanielDent/git-annex-remote-rclone")
             (commit (string-append "v" version))))
       (file-name (git-file-name name version))
       (sha256
        (base32
         "0j0hlxji8d974fq7zd4xc02n0jpi31ylhxc7z4zp8iiwad5mkpxp"))))
    (build-system trivial-build-system)
    (arguments
     `(#:modules ((guix build utils))
       #:builder
       (begin
         (use-modules (guix build utils))
         (let ((bash (string-append (assoc-ref %build-inputs "bash")
                                    "/bin/bash"))
               (rclone (string-append (assoc-ref %build-inputs "rclone")
                                      "/bin/rclone")))
           (copy-file (string-append (assoc-ref %build-inputs "source")
                                     "/git-annex-remote-rclone")
                      "git-annex-remote-rclone")
           (substitute* "git-annex-remote-rclone"
             (("/bin/bash") bash)
             (("runcmd rclone") (string-append "runcmd " rclone)))
           (install-file "git-annex-remote-rclone"
                         (string-append %output "/bin"))
           #t))))
    (inputs
     `(("bash" ,bash)
       ("rclone" ,rclone)))
    (home-page "https://github.com/DanielDent/git-annex-remote-rclone")
    (synopsis "Use rclone-supported cloud storage providers with git-annex")
    (description "This wrapper around rclone makes any destination supported
by rclone usable with git-annex.")
    (license license:gpl3+)))

(define-public fossil
  (package
    (name "fossil")
    (version "2.14")
    (source
     (origin
       (method url-fetch)
       (uri (string-append
              "https://www.fossil-scm.org/index.html/uv/"
              "fossil-src-" version ".tar.gz"))
       (sha256
        (base32 "1fazl117ph5z7xg7h6w7i32sf7rsa67499rg2llsxn3d34hckl5q"))
       (modules '((guix build utils)))
       (snippet
        '(begin
           (delete-file-recursively "compat") #t))))
    (build-system gnu-build-system)
    (native-inputs
     `(("tcl" ,tcl)                     ;for configuration only
       ("which" ,which)                 ;for tests only
       ("ed" ,ed)))                     ;ditto
    (inputs
     `(("openssl" ,openssl)
       ("zlib" ,zlib)
       ("sqlite" ,sqlite)))
    (arguments
     `(#:configure-flags (list "--with-openssl=auto"
                               "--disable-internal-sqlite")
       #:test-target "test"
       #:phases (modify-phases %standard-phases
                  (add-after 'patch-source-shebangs 'patch-sh
                    (lambda _
                      (substitute* '("auto.def")
                        (("/bin/sh") (which "sh")))
                      #t))
                  (replace 'configure
                    (lambda* (#:key outputs (configure-flags '())
                              #:allow-other-keys)
                      ;; The 'configure' script is not an autoconf script and
                      ;; chokes on unrecognized options.
                      (apply invoke
                             "./configure"
                             (string-append "--prefix="
                                            (assoc-ref outputs "out"))
                             configure-flags)
                      #t))
                  (add-before 'check 'test-setup
                    (lambda _
                      (setenv "USER" "guix")
                      (setenv "TZ" "UTC")
                      #t)))))
    (home-page "https://fossil-scm.org")
    (synopsis "Software configuration management system")
    (description
     "Fossil is a distributed source control management system which supports
access and administration over HTTP CGI or via a built-in HTTP server.  It has
a built-in wiki, built-in file browsing, built-in tickets system, etc.")
    (license (list license:public-domain        ;src/miniz.c, src/shell.c
                   license:bsd-2))))

(define-public stagit
  (package
    (name "stagit")
    (version "0.7.2")
    (source (origin
              (method url-fetch)
              (uri (string-append "https://dl.2f30.org/releases/"
                                  name "-" version ".tar.gz"))
              (sha256
               (base32
                "1m3s9g1z9szbjrhm8sic91xh6f2bfpi56rskdkqd5wc4wdycpyi5"))))
    (build-system gnu-build-system)
    (arguments
     `(#:tests? #f ; No tests
       #:make-flags (list "CC=gcc"
                          (string-append "PREFIX=" %output))
       #:phases
       (modify-phases %standard-phases
         (delete 'configure)))) ; No configure script
    (inputs
     `(("libgit2" ,libgit2)))
    (home-page "https://2f30.org/")
    (synopsis "Static git page generator")
    (description "Stagit creates static pages for git repositories, the results can
be served with a HTTP file server of your choice.")
    (license license:expat)))

(define-public gource
  (package
    (name "gource")
    (version "0.51")
    (source (origin
              (method url-fetch)
              (uri (string-append
                    "https://github.com/acaudwell/Gource/releases/download"
                    "/gource-" version "/gource-" version ".tar.gz"))
              (sha256
               (base32
                "16p7b1x4r0915w883lp374jcdqqja37fnb7m8vnsfnl2n64gi8qr"))))
    (build-system gnu-build-system)
    (arguments
     `(#:configure-flags
       (list (string-append "--with-boost-libdir="
                            (assoc-ref %build-inputs "boost")
                            "/lib"))))
    (native-inputs
     `(("pkg-config" ,pkg-config)))
    (inputs
     `(("boost"     ,boost)
       ("ftgl"      ,ftgl)
       ("glew"      ,glew)
       ("glm"       ,glm)
       ("glu"       ,glu)
       ("libpng"    ,libpng)
       ("mesa"      ,mesa)
       ("pcre"      ,pcre)
       ("sdl-union" ,(sdl-union (list sdl2 sdl2-image)))))
    (home-page "https://gource.io/")
    (synopsis "3D visualisation tool for source control repositories")
    (description "@code{gource} provides a software version control
visualization.  The repository is displayed as a tree where the root of the
repository is the centre, directories are branches and files are leaves.
Contributors to the source code appear and disappear as they contribute to
specific files and directories.")
    (license license:gpl3+)))

(define-public src
  (package
    (name "src")
    (version "1.18")
    (source (origin
              (method url-fetch)
              (uri (string-append
                    "http://www.catb.org/~esr/src/src-" version ".tar.gz"))
              (sha256
               (base32
                "0n0skhvya8w2az45h2gsafxy8m2mvqas64nrgxifcmrzfv0rf26c"))))
    (build-system gnu-build-system)
    (arguments
     '(#:make-flags
       (list (string-append "prefix=" (assoc-ref %outputs "out")))
       #:phases
       (modify-phases %standard-phases
         (delete 'configure)            ; no 'configure' script
         (add-after 'install 'wrap-program
           (lambda* (#:key inputs outputs #:allow-other-keys)
             (let* ((out  (assoc-ref outputs "out"))
                    (prog (string-append out "/bin/src"))
                    (rcs  (assoc-ref inputs "rcs")))
               (wrap-program prog
                 `("PATH" ":" prefix (,(string-append rcs "/bin"))))
               #t)))
         (replace 'check
           (lambda _
             (setenv "HOME" (getenv "TMPDIR"))
             (invoke "git" "config" "--global" "user.name" "guix")
             (invoke "git" "config" "--global" "user.email" "guix")
             (invoke "./srctest"))))))
    (native-inputs
     ;; For testing.
     `(("git" ,git)
       ("perl" ,perl)))
    (inputs
     `(("python" ,python-wrapper)
       ("rcs" ,rcs)))
    (synopsis "Simple revision control")
    (home-page "http://www.catb.org/~esr/src/")
    (description
     "SRC (or src) is simple revision control, a version-control system for
single-file projects by solo developers and authors.  It modernizes the
venerable RCS, hence the anagrammatic acronym.  The design is tuned for use
cases like all those little scripts in your @file{~/bin} directory, or a
directory full of HOWTOs.")
    (license license:bsd-2)))

(define-public git-when-merged
  ;; Use an unreleased version to get a PY3 compatibility fix.
  (let ((commit "ab6af7865a0ba55ba364a6c507e0be6f84f31c6d"))
    (package
      (name "git-when-merged")
      (version (string-append "1.2.0-" (string-take commit 7)))
      (source (origin
                (method git-fetch)
                (uri (git-reference
                      (url "https://github.com/mhagger/git-when-merged/")
                      (commit commit)))
                (file-name (git-file-name name version))
                (sha256
                 (base32
                  "0iyk2psf97bc9h43m89p3xjmm79fsx99i7px29g4lcnmdy5kmz0p"))))
      (build-system gnu-build-system)
      (arguments
       `(#:tests? #f                    ; there are no tests
         #:phases
         (modify-phases %standard-phases
           (delete 'configure)
           (delete 'build)
           (replace 'install
             (lambda* (#:key outputs #:allow-other-keys)
               (install-file "bin/git-when-merged"
                             (string-append (assoc-ref outputs "out")
                                            "/bin"))
               #t))
           (add-before 'install 'patch-git
             (lambda* (#:key inputs #:allow-other-keys)
               (let ((git (search-input-file inputs "/bin/git")))
                 (substitute* "bin/git-when-merged"
                   (("'git'") (string-append "'" git "'")))
                 #t)))
           (add-after 'install 'wrap-script
             (lambda* (#:key outputs #:allow-other-keys)
               (wrap-program (string-append (assoc-ref outputs "out")
                                            "/bin/git-when-merged")
                 `("GUIX_PYTHONPATH" ":" prefix (,(getenv "GUIX_PYTHONPATH"))))
               #t)))))
      (inputs
       `(("git" ,git)
         ("python" ,python-wrapper)))
      (home-page "https://github.com/mhagger/git-when-merged")
      (synopsis "Determine when a commit was merged into a Git branch")
      (description "This Git extension defines a subcommand,
@code{when-merged}, whose core operation is to find the merge that brought a
given commit into the specified ref(s).  It has various options that control
how information about the merge is displayed.")
      (license license:gpl2+))))

(define-public git-imerge
  (package
    (name "git-imerge")
    (version "1.1.0")
    (source
     (origin
       (method git-fetch)
       (uri (git-reference
             (url "https://github.com/mhagger/git-imerge")
             (commit (string-append "v" version))))
       (file-name (git-file-name name version))
       (sha256
        (base32 "0vi1w3f0yk4gqhxj2hzqafqq28rihyhyfnp8x7xzib96j2si14a4"))))
    (build-system gnu-build-system)
    (arguments
     `(#:tests? #f                      ; only manual test scripts
       #:make-flags (list (string-append "DESTDIR=" %output)
                          "PREFIX=")
       #:phases
       (modify-phases %standard-phases
         (delete 'configure)
         (add-before 'install 'patch-git
           (lambda* (#:key inputs #:allow-other-keys)
             (let ((git (search-input-file inputs "/bin/git")))
               (substitute* "git-imerge"
                 (("'git'") (string-append "'" git "'")))
               #t)))
         (add-after 'install 'wrap-script
           (lambda* (#:key outputs #:allow-other-keys)
             (wrap-program (string-append (assoc-ref outputs "out")
                                          "/bin/git-imerge")
               `("GUIX_PYTHONPATH" ":" prefix (,(getenv "GUIX_PYTHONPATH"))))
             #t)))))
    (inputs
     `(("git" ,git)
       ("python" ,python-wrapper)))
    (home-page "https://github.com/mhagger/git-imerge")
    (synopsis "Incremental merge for Git")
    (description "This Git extension defines a subcommand, @code{imerge},
which performs an incremental merge between two branches.  Its two primary
design goals are to reduce the pain of resolving merge conflicts by finding
the smallest possible conflicts and to allow a merge to be saved, tested,
interrupted, published, and collaborated on while in progress.")
    (license license:gpl2+)))

(define-public git-lfs
  (package
    (name "git-lfs")
    (version "2.13.3")
    (source (origin
              (method git-fetch)
              (uri (git-reference
                    (url "https://github.com/git-lfs/git-lfs")
                    (commit (string-append "v" version))))
              (file-name (git-file-name name version))
              (sha256
               (base32
                "0r7dmqhkhz91d3n7qfpny483x8f1n88yya22j2fvx75rgg33z2sg"))))
    (build-system go-build-system)
    (arguments
     `(#:import-path "github.com/git-lfs/git-lfs"
       #:install-source? #f
       #:phases
       (modify-phases %standard-phases
         (add-before 'build 'man-gen
           ;; Without this, the binary generated in 'build
           ;; phase won't have any embedded usage-text.
           (lambda _
             (with-directory-excursion "src/github.com/git-lfs/git-lfs"
               (invoke "make" "mangen"))))
         (add-after 'build 'build-man-pages
           (lambda _
             (with-directory-excursion "src/github.com/git-lfs/git-lfs"
               (invoke "make" "man"))
             #t))
         (add-after 'install 'install-man-pages
           (lambda* (#:key outputs #:allow-other-keys)
             (with-directory-excursion "src/github.com/git-lfs/git-lfs/man"
               (let ((out (assoc-ref outputs "out")))
                 (for-each
                   (lambda (manpage)
                     (install-file manpage (string-append out "/share/man/man1")))
                   (find-files "." "^git-lfs.*\\.1$"))))
             #t)))))
    ;; make `ronn` available during build for man page generation
    (native-inputs `(("ronn-ng" ,ronn-ng)))
    (home-page "https://git-lfs.github.com/")
    (synopsis "Git extension for versioning large files")
    (description
     "Git Large File Storage (LFS) replaces large files such as audio samples,
videos, datasets, and graphics with text pointers inside Git, while storing the
file contents on a remote server.")
    (license license:expat)))

(define-public git-open
  (package
    (name "git-open")
    (version "2.1.0")
    (source
     (origin
       (method git-fetch)
       (uri (git-reference
             (url "https://github.com/paulirish/git-open")
             (commit (string-append "v" version))))
       (file-name (git-file-name name version))
       (sha256
        (base32 "11n46bngvca5wbdbfcxzjhjbfdbad7sgf7h9gf956cb1q8swsdm0"))))
    (build-system copy-build-system)
    (inputs
     `(("xdg-utils" ,xdg-utils)))
    (arguments
     `(#:phases
       (modify-phases %standard-phases
         (add-after 'install 'wrap-program
           (lambda* (#:key outputs inputs #:allow-other-keys)
             (let ((out (assoc-ref outputs "out"))
                   (xdg-utils (assoc-ref inputs "xdg-utils")))
               (wrap-program (string-append out "/bin/git-open")
                 `("PATH" ":" prefix (,(string-append xdg-utils "/bin"))))))))
       #:install-plan
       '(("git-open" "bin/git-open"))))
    (home-page "https://github.com/paulirish/git-open")
    (synopsis "Open a Git repository's homepage from the command-line")
    (description
     "@code{git open} opens the repository's website from the command-line,
guessing the URL pattern from the @code{origin} remote.")
    (license license:expat)))

(define-public tla
  (package
    (name "gnu-arch")
    (version "1.3.5")
    (source (origin
              (method url-fetch)
              (uri (string-append "https://ftp.gnu.org/old-gnu/gnu-arch/"
                                  "tla-" version ".tar.gz"))
              (sha256
               (base32
                "01mfzj1i6p4s8191cgd5850hds1zls88hkf9rb6qx1vqjv585aj0"))
              (modules '((guix build utils)))
              (snippet
               '(begin
                  ;; In tar 1.32, '--preserve' is ambiguous and leads to an
                  ;; error, so address that.
                  (substitute* "src/tla/libarch/archive.c"
                    (("\"--preserve\"")
                     "\"--preserve-permissions\""))
                  #t))))
    (build-system gnu-build-system)
    (arguments
     '(#:phases (modify-phases %standard-phases
                  (replace 'configure
                    (lambda* (#:key inputs outputs #:allow-other-keys)
                      (let ((out (assoc-ref outputs "out")))
                        (chdir "src")

                        (mkdir "=build")
                        (chdir "=build")

                        ;; For libneon's 'configure' script.
                        ;; XXX: There's a bundled copy of neon.
                        (setenv "CONFIG_SHELL" (which "sh"))

                        (invoke "../configure" "--prefix" out
                                "--config-shell" (which "sh")
                                "--with-posix-shell" (which "sh")
                                "--with-cc" "gcc")))))


       ;; There are build failures when building in parallel.
       #:parallel-build? #f
       #:parallel-tests? #f

       #:test-target "test"))
    (native-inputs
     `(("which" ,which)))
    (synopsis "Historical distributed version-control system")
    (description
     "GNU Arch, aka. @code{tla}, was one of the first free distributed
version-control systems (DVCS).  It saw its last release in 2006.  This
package is provided for users who need to recover @code{tla} repositories and
for historians.")
    (home-page "https://www.gnu.org/software/gnu-arch/")
    (license license:gpl2)))                      ;version 2 only

(define-public diff-so-fancy
  (package
    (name "diff-so-fancy")
    (version "1.3.0")
    (source (origin
              (method git-fetch)
              (uri (git-reference
                    (url "https://github.com/so-fancy/diff-so-fancy")
                    (commit (string-append "v" version))))
              (file-name (git-file-name name version))
              (sha256
               (base32
                "0aavxahzha2mms4vdwysk79pa6wzswpfwgsq2hwaxnaf66maahfl"))))
    (inputs
     `(("perl" ,perl)
       ("ncurses" ,ncurses)))
    (build-system copy-build-system)
    (arguments
     '(#:phases
       (modify-phases %standard-phases
         (add-after 'unpack 'patch-lib-path
           (lambda* (#:key outputs #:allow-other-keys)
             (let ((lib (string-append (assoc-ref outputs "out") "/lib")))
               (substitute* "diff-so-fancy"
                 (("use lib.*$")
                  (string-append "use lib '" lib "';\n")))
               #t)))
         (add-after 'install 'symlink-executable
           (lambda* (#:key outputs inputs #:allow-other-keys)
             (let ((out (assoc-ref outputs "out"))
                   (ncurses (assoc-ref inputs "ncurses"))
                   (perl (assoc-ref inputs "perl")))
               (wrap-program (string-append out "/bin/diff-so-fancy")
                 `("PATH" ":" prefix (,(string-append ncurses "/bin")
                                      ,(string-append perl "/bin"))))
               #t))))
       #:install-plan
       '(("lib" "lib")
         ("diff-so-fancy" "bin/"))))
    (home-page "https://github.com/so-fancy/diff-so-fancy")
    (synopsis "Makes diffs more human friendly and readable")
    (description
     "@code{diff-so-fancy} strives to make your diffs human readable instead
of machine readable.  This helps improve code quality and helps you spot
defects faster.")
    (license license:expat)))

(define-public go-github-go-git
  (package
    (name "go-github-go-git")
    (version "5.1.0")
    (source (origin
              (method git-fetch)
              (uri (git-reference
                    (url "https://github.com/go-git/go-git")
                    (commit (string-append "v" version))))
              (file-name (git-file-name name version))
              (sha256
               (base32
                "1vkcmhh2qq8c38sjbnzf0wvg2rzr19wssaq177bsvrjwj1xz1qbs"))))
    (build-system go-build-system)
    (arguments
     `(#:tests? #f ;requires network connection
       #:import-path "github.com/go-git/go-git/v5"
       #:phases
       (modify-phases %standard-phases
         (add-before 'build 'setup
           (lambda* (#:key inputs #:allow-other-keys)
             (let* ((git (assoc-ref inputs "git"))
                    (git-bin (string-append (assoc-ref inputs "git") "/bin"))
                    (git-exe (string-append git-bin "/git")))
               (setenv "GIT_DIST_PATH=" git)
               (setenv "GIT_EXEC_PATH=" git-bin)
               (setenv "HOME" (getcwd))
               (invoke git-exe "config" "--global" "user.email" "gha@example.com")
               (invoke git-exe "config" "--global" "user.name" "GitHub Actions")
               #t)
             #t)))))
    (native-inputs
     `(("go-github-com-emirpasic-gods" ,go-github-com-emirpasic-gods)
       ("go-github-com-go-git-gcfg" ,go-github-com-go-git-gcfg)
       ("go-github-com-go-git-go-billy" ,go-github-com-go-git-go-billy)
       ("go-github-com-imdario-mergo" ,go-github-com-imdario-mergo)
       ("go-github-com-jbenet-go-context" ,go-github-com-jbenet-go-context)
       ("go-github-com-kevinburke-ssh-config" ,go-github-com-kevinburke-ssh-config)
       ("go-github-com-mitchellh-go-homedir" ,go-github-com-mitchellh-go-homedir)
       ("go-github-com-sergi-go-diff" ,go-github-com-sergi-go-diff)
       ("go-github-com-xanzy-ssh-agentf" ,go-github-com-xanzy-ssh-agent)
       ("go-golang-org-x-crypto" ,go-golang-org-x-crypto)
       ("go-golang-org-x-net" ,go-golang-org-x-net)
       ("go-gopkg-in-warnings" ,go-gopkg-in-warnings)
       ("go-github-com-go-git-go-git-fixtures" ,go-github-com-go-git-go-git-fixtures)
       ("go-gopkg-in-check-v1" ,go-gopkg-in-check-v1)
       ("go-github-com-alcortesm-tgz" ,go-github-com-alcortesm-tgz)
       ("go-golang-org-x-text" ,go-golang-org-x-text)
       ("git" ,git)))
    (home-page "https://github.com/go-git/")
    (synopsis "Git implementation library")
    (description "This package provides a Git implementation library.")
    (license license:asl2.0)))

(define-public gita
  (let ((commit "e41b504dca90a25e9be27f296da7ce22e5782893")
        (revision "1"))
    (package
      (name "gita")
      (version (git-version "0.12.9" revision commit))
      (source (origin
                (method git-fetch)
                (uri (git-reference
                      (url "https://github.com/nosarthur/gita")
                      (commit commit)))
                (file-name (git-file-name name version))
                (sha256
                 (base32
                  "1k03zgcbhl91cgyh4k7ywyjp00y63q4bqbimncqh5b3lni8l8j5l"))))
      (build-system python-build-system)
      (native-inputs
       `(("git" ,git) ;for tests
         ("python-pytest" ,python-pytest)))
      (propagated-inputs
       `(("python-pyyaml" ,python-pyyaml)))
      (arguments
       `(#:phases
         (modify-phases %standard-phases
           (replace 'check
             (lambda* (#:key inputs outputs #:allow-other-keys)
               (substitute* "tests/test_main.py"
                 (("'gita\\\\n'") "'source\\n'")
                 (("'gita'") "'source'"))
               (invoke (search-input-file inputs "/bin/git")
                       "init")
               (add-installed-pythonpath inputs outputs)
               (invoke (search-input-file inputs "/bin/pytest")
                       "-vv" "tests")))
           (add-after 'install 'install-shell-completions
             (lambda* (#:key outputs #:allow-other-keys)
               (let* ((out (assoc-ref outputs "out"))
                      (bash-completion (string-append out "/etc/bash_completion.d"))
                      (zsh-completion (string-append out "/etc/zsh/site-functions")))
                 (mkdir-p bash-completion)
                 (copy-file ".gita-completion.bash"
                            (string-append bash-completion "/gita"))
                 (mkdir-p zsh-completion)
                 (copy-file ".gita-completion.zsh"
                            (string-append zsh-completion "/_gita"))))))))
      (home-page "https://github.com/nosarthur/gita")
      (synopsis "Command-line tool to manage multiple Git repos")
      (description "This package provides a command-line tool to manage
multiple Git repos.

This tool does two things:
@itemize
@item display the status of multiple Git repos such as branch, modification,
commit message side by side
@item (batch) delegate Git commands/aliases from any working directory
@end itemize

If several repos are related, it helps to see their status together.")
      (license license:expat))))

(define-public ghq
  (package
    (name "ghq")
    (version "1.1.7")
    (home-page "https://github.com/x-motemen/ghq")
    (source (origin
              (method git-fetch)
              (uri (git-reference
                    (url home-page)
                    (commit (string-append "v" version))))
              (file-name (git-file-name name version))
              (sha256
               (base32
                "155sfmhmh4ia3iinm1s8fk7fxyn5dxdryad9xkbg7mr3i3ikqjwh"))))
    (build-system go-build-system)
    (arguments
     '(#:install-source? #f
       #:import-path "github.com/x-motemen/ghq"
       #:phases
       (modify-phases %standard-phases
         (add-after 'install 'install-completions
           (lambda* (#:key outputs import-path #:allow-other-keys)
             (let* ((out (assoc-ref outputs "out"))
                    (bash-completion (string-append out "/etc/bash_completion.d"))
                    (zsh-completion (string-append out "/share/zsh/site-functions")))
               (with-directory-excursion (string-append "src/" import-path)
                 (mkdir-p bash-completion)
                 (copy-file "misc/bash/_ghq"
                            (string-append bash-completion "/ghq"))
                 (mkdir-p zsh-completion)
                 (copy-file "misc/zsh/_ghq"
                            (string-append zsh-completion "/_ghq"))))
             #t)))))
    (native-inputs
     `(("git" ,git-minimal)))
    (inputs
     `(("github.com/songmu/gitconfig" ,go-github-com-songmu-gitconfig)
       ("github.com/mattn/go-isatty" ,go-github-com-mattn-go-isatty)
       ("github.com/motemen/go-colorine" ,go-github-com-motemen-go-colorine)
       ("github.com/saracen/walker" ,go-github-com-saracen-walker)
       ("github.com/urfave/cli/v2" ,go-github-com-urfave-cli-v2)
       ("golang.org/x/net/html" ,go-golang-org-x-net-html)
       ("golang.org/x/sync/errgroup" ,go-golang.org-x-sync-errgroup)))
    (synopsis "Manage remote repository clones")
    (description
     "@code{ghq} provides a way to organize remote repository clones, like
@code{go get} does.  When you clone a remote repository by @code{ghq get}, ghq
makes a directory under a specific root directory (by default @file{~/ghq})
using the remote repository URL's host and path.")
    (license license:expat)))

(define-public git-filter-repo
  (package
    (name "git-filter-repo")
    (version "2.29.0")
    (source
     (origin
       ;; Use a release tarball instead of 'git-fetch' because it contains
       ;; pre-compiled man-pages which are too hard to build in this context
       ;; as it depends on Git's Makefile.
       (method url-fetch)
       (uri (string-append "https://github.com/newren/git-filter-repo/releases/"
                           "download/v" version
                           "/git-filter-repo-" version ".tar.xz"))
       (sha256
        (base32
         "00nn7k9jqrybb762486fmigsnbcn9lbvimgpfvvarz4ikdp9y9pb"))))
    (build-system copy-build-system)
    (arguments
     `(#:install-plan
       '(("git-filter-repo" "libexec/git-core/")
         ("Documentation/man1/" "share/man/man1")
         ("/" "" #:include ()))))
    (inputs `(("python" ,python)))                ;for the shebang
    (home-page "https://github.com/newren/git-filter-repo")
    (synopsis "Quickly rewrite Git repository history")
    (description
     "@command{git filter-repo} is a versatile tool for rewriting history,
which roughly falls into the same space of tool like git filter-branch but
with more capabilities.  @command{git filter-repo} is now recommended by the
Git project instead of @command{git filter-branch}.")
    (license (list license:expat ;; Main license.
                   license:gpl2)))) ;; For test harness.<|MERGE_RESOLUTION|>--- conflicted
+++ resolved
@@ -40,11 +40,8 @@
 ;;; Copyright © 2021 Xinglu Chen <public@yoctocell.xyz>
 ;;; Copyright © 2021 François J. <francois-oss@avalenn.eu>
 ;;; Copyright © 2021 Julien Lepiller <julien@lepiller.eu>
-<<<<<<< HEAD
 ;;; Copyright © 2021 Guillaume Le Vaillant <glv@posteo.net>
-=======
 ;;; Copyright © 2021 jgart <jgart@dismail.de>
->>>>>>> 88badc07
 ;;;
 ;;; This file is part of GNU Guix.
 ;;;
