--- conflicted
+++ resolved
@@ -260,48 +260,6 @@
                    (delete-file-recursively (string-append out "/share"))
                    #t))))))))))
 
-<<<<<<< HEAD
-=======
-(define* (url-fetch/reset-patch-level url hash-algo hash
-                                      #:optional name
-                                      #:key (system (%current-system)))
-  "Fetch the Bash patch from URL and reset its 'PATCHLEVEL' definition so it
-can apply to a patch-level 0 Bash."
-  ;; Note: Forcefully use %BOOTSTRAP-GUILE here to work around bootstrapping
-  ;; issues when using a daemon that lacks the "download" built-in.  See
-  ;; <https://bugs.gnu.org/25775>.
-  (mlet* %store-monad ((name -> (or name (basename url)))
-                       (patch (url-fetch url hash-algo hash
-                                         (string-append name ".orig")
-                                         #:system system
-                                         #:guile %bootstrap-guile)))
-    (gexp->derivation name
-                      (with-imported-modules '((guix build utils))
-                        #~(begin
-                            (use-modules (guix build utils))
-                            (copy-file #$patch #$output)
-                            (substitute* #$output
-                              (("PATCHLEVEL [0-6]+")
-                               "PATCHLEVEL 0"))))
-                      #:system system)))
-
-(define bash/fixed                        ;CVE-2017-5932 (RCE with completion)
-  (package
-    (inherit bash)
-    (version "4.4.A")                             ;4.4.0 + patch #7
-    (replacement #f)
-    (source
-     (origin
-       (inherit (package-source bash))
-       (patches (cons (origin
-                        (method url-fetch/reset-patch-level)
-                        (uri (patch-url 7))
-                        (sha256
-                         (base32
-                          "1bzdsnqaf05gdbqpsixhan8vygjxpcxlz1dd8d9f5jdznw3wq76y")))
-                      (origin-patches (package-source bash))))))))
-
->>>>>>> 9ec2a4d3
 (define-public bash-completion
   (package
     (name "bash-completion")
