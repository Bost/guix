--- conflicted
+++ resolved
@@ -304,12 +304,8 @@
 (define-public openssl
   (package
    (name "openssl")
-<<<<<<< HEAD
    (version "1.1.1f")
-=======
-   (version "1.1.1c")
    (replacement openssl-1.1.1g)
->>>>>>> 938df0de
    (source (origin
              (method url-fetch)
              (uri (list (string-append "https://www.openssl.org/source/openssl-"
@@ -433,8 +429,6 @@
    (license license:openssl)
    (home-page "https://www.openssl.org/")))
 
-<<<<<<< HEAD
-=======
 (define openssl-1.1.1g
   (package
    (inherit openssl)
@@ -453,7 +447,6 @@
               (base32
                "0ikdcc038i7jk8h7asq5xcn8b1xc2rrbc88yfm4hqbz3y5s4gc6x"))))))
 
->>>>>>> 938df0de
 (define-public openssl-1.0
   (package
     (inherit openssl)
