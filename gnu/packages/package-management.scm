--- conflicted
+++ resolved
@@ -413,14 +413,8 @@
                (invoke "make" "install-binPROGRAMS")))
            (delete 'wrap-program)))))))
 
-<<<<<<< HEAD
-(define-public guile2.0-guix
-  (deprecated-package "guile2.0-guix" guix))
 
 (define-public guile2.2-guix
-=======
-(define-public guile3.0-guix
->>>>>>> 927f3655
   (package
     (inherit guix)
     (name "guile2.2-guix")
