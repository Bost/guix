--- conflicted
+++ resolved
@@ -392,11 +392,7 @@
 
          ("glibc-utf8-locales" ,glibc-utf8-locales)))
       (propagated-inputs
-<<<<<<< HEAD
        `(("gnutls" ,gnutls)
-=======
-       `(("gnutls" ,(if (%current-target-system) gnutls-3.6.14 gnutls))
->>>>>>> 353bdae3
          ("guile-gcrypt" ,guile-gcrypt)
          ("guile-json" ,guile-json-4)
          ("guile-sqlite3" ,guile-sqlite3)
