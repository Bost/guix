--- conflicted
+++ resolved
@@ -406,7 +406,6 @@
     (inputs
      (list ncurses))
     (arguments
-<<<<<<< HEAD
      (list
       #:phases
       #~(modify-phases %standard-phases
@@ -417,30 +416,6 @@
                           (("CC_FOR_GETHOST=\"cc\"")
                            "CC_FOR_GETHOST=\"gcc\"")))))
                  #~())
-=======
-     `(#:phases
-        (modify-phases %standard-phases
-          ,@(if (%current-target-system)
-                '((add-before 'configure 'set-cross-cc
-                     (lambda _
-                       (substitute* "configure"
-                         (("CC_FOR_GETHOST=\"cc\"")
-                          "CC_FOR_GETHOST=\"gcc\""))
-                       #t)))
-                '())
-          ,@(if (target-riscv64?)
-                ;; TODO: remove after commit
-                ;; 3c33503f9aec4412dc1a95927a8c5c357c7b851e or 6.24.00
-                `((add-after 'unpack 'update-config-scripts
-                    (lambda* (#:key native-inputs inputs #:allow-other-keys)
-                      (for-each (lambda (file)
-                                  (install-file
-                                   (search-input-file
-                                    (or native-inputs inputs)
-                                    (string-append "/bin/" file)) "."))
-                                '("config.guess" "config.sub")))))
-                '())
->>>>>>> 97ed6757
           (add-before 'check 'patch-test-scripts
             (lambda _
               ;; Take care of pwd
