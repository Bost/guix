--- conflicted
+++ resolved
@@ -3283,14 +3283,9 @@
                 "1m6bn1ibq0p53m0n97il91xqgjgn2pzlz74lb5bfzassx7159m1k"))))
 
     (build-system gnu-build-system)
-<<<<<<< HEAD
-=======
     (arguments
      `(#:phases
        (modify-phases %standard-phases
-         (add-after 'unpack 'bootstrap
-           (lambda _
-             (zero? (system* "autoreconf" "-vif"))))
          (add-after 'install 'install-headers
            (lambda* (#:key outputs #:allow-other-keys)
              (let* ((out (assoc-ref outputs "out"))
@@ -3298,7 +3293,6 @@
                (install-file "include/f2fs_fs.h" out-include)
                (install-file "mkfs/f2fs_format_utils.h" out-include)
                #t))))))
->>>>>>> 2cf8531f
     (native-inputs
      `(("autoconf" ,autoconf)
        ("automake" ,automake)
@@ -3540,17 +3534,7 @@
     (build-system gnu-build-system)
     (arguments
      `(;; Avoid using OpenSSL, curl, and libxml2, reducing the closure by 166 MiB.
-<<<<<<< HEAD
        #:configure-flags '("--without-nistbeacon")))
-=======
-       #:configure-flags '("--without-nistbeacon")
-       #:phases
-       (modify-phases %standard-phases
-         (add-after 'unpack 'bootstrap
-           (lambda _
-             (invoke "sh" "autogen.sh")
-             #t)))))
->>>>>>> 2cf8531f
     (native-inputs
      `(("autoconf" ,autoconf)
        ("automake" ,automake)
